{
  "releases": {
<<<<<<< HEAD
    "3.4.2": [
      "[New] Option to use Git Credential Manager for repositories hosted outside of GitHub.com - #18700",
      "[New] Allow customizing tab character width in spaces - #15561",
=======
    "3.4.2-beta4": [
>>>>>>> f921b428
      "[Fixed] Remote urls containing spaces are now displayed in their entirety in the remote settings screen - #18876",
      "[Fixed] Newly uploaded images are rendered in Pull Request comments and reviews - #18830"
    ],
    "3.4.2-beta3": [
      "[Fixed] Users running Windows on arm64 processors are able to authenticate - #18825"
    ],
    "3.4.2-beta2": [
      "[New] Option to use Git Credential Manager for repositories hosted outside of GitHub.com - #18700"
    ],
    "3.4.2-beta1": [
      "[New] Allow customizing tab character width in spaces - #15561",
      "[Fixed] Using hooks on Windows no longer results in a \"command not found\" error - #18739"
    ],
    "3.4.1": [
      "[Fixed] Using hooks on Windows no longer results in an \"command not found\" error - #18739"
    ],
    "3.4.1-beta1": [
      "[Fixed] Prevent crashes when external editors fail to launch - #17717. Thanks @tsvetilian-ty!",
      "[Fixed] Fix 'delete branch' message - #18706. Thanks @zetaloop!",
      "[Improved] Use system feedback to draw user attention when a dialog is shown in background - #17220. Thanks @yuzawa-san!",
      "[Improved] Upgrade embedded Git to v2.45.1 - #18704",
      "[Improved] Upgrade Electron to v30.0.8 - #18697"
    ],
    "3.4.0": [
      "[New] Reset to a previous commit - #12393",
      "[Added] Add accessibility settings to toggle link underlines and diff check marks - #18227, #18035",
      "[Fixed] Support multiple accounts for remote urls that differ in path - #18676, #18651",
      "[Fixed] Refreshing repository indicators will not invalidate credentials - #18622",
      "[Fixed] Clear stored credentials when authentication fails on insecure http hosts - #18588",
      "[Improved] The generic git auth dialog contents are announced to users of screen readers - #18670",
      "[Improved] The diff line numbers and line group controls show check marks so color is not the sole medium to determine inclusion into a commit - #18077",
      "[Improved] Links are underlined by default - #18035"
    ],
    "3.3.19-beta2": [
      "[Fixed] Support multiple accounts for remote urls that differ in path - #18676, #18651",
      "[Fixed] Refreshing repository indicators will not invalidate credentials - #18622",
      "[Improved] The generic git auth dialog contents are announced to users of screen readers - #18670"
    ],
    "3.3.19-beta1": [
      "[Fixed] Clear stored credentials when authentication fails on insecure http hosts - #18588"
    ],
    "3.3.18": [
      "[Fixed] Prevent Pull Request comment or review dialog from moving constantly under some circumstances - #18596",
      "[Fixed] Prevent Pull Request notification dialogs from truncating long Pull Request titles - #18596",
      "[Fixed] The welcome start flow content does not overlap or clip when zoomed - #18565",
      "[Fixed] Clear stored credentials when authentication fails on insecure http hosts - #18588",
      "[Improved] Improved accessibility of checks failed notification dialog by moving \"Re-run checks\" button out of the heading element - #18596",
      "[Improved] Upgrade embedded Git to v2.43.4 on macOS, and to v2.43.4.windows.1 on Windows"
    ],
    "3.3.18-beta3": [
      "[Improved] Upgrade embedded Git to v2.43.4 on macOS, and to v2.43.4.windows.1 on Windows",
      "[Removed] Clear stored credentials when authentication fails on insecure http hosts - #18588"
    ],
    "3.3.18-beta2": [
      "[Fixed] Prevent Pull Request comment or review dialog from moving constantly under some circumstances - #18596",
      "[Fixed] Prevent Pull Request notification dialogs from truncating long Pull Request titles - #18596",
      "[Fixed] The welcome start flow content does not overlap or clip when zoomed - #18565",
      "[Improved] Improved accessibility of checks failed notification dialog by moving \"Re-run checks\" button out of the heading element - #18596"
    ],
    "3.3.18-beta1": [
      "[Fixed] Clear stored credentials when authentication fails on insecure http hosts - #18588"
    ],
    "3.3.17": [
      "[Fixed] Pushing and pulling repositories using Git LFS no longer causes an indefinite loop - #18582",
      "[Improved] Improve the accessibility of the tabs in the preferences dialog for users of screen readers - #18567",
      "[Improved] Always focus the first focusable element in the preferences dialog on open - #18567"
    ],
    "3.3.17-beta1": [
      "[Fixed] Pushing and pulling repositories using Git LFS no longer causes an indefinite loop - #18582",
      "[Improved] Improve the accessibility of the tabs in the preferences dialog for users of screen readers - #18567",
      "[Improved] Always focus the first focusable element in the preferences dialog on open - #18567"
    ],
    "3.3.16": [
      "[Fixed] Resolved auth failures when interacting with repositories hosted on non-GitHub hosts - #18568 #18570 #18569"
    ],
    "3.3.16-beta1": [
      "[Fixed] Resolved auth failures when interacting with repositories hosted on non-GitHub hosts - #18568 #18570 #18569"
    ],
    "3.3.15": [
      "[Added] The diff view now highlights Zig syntax - #17957. Thanks @imkylecat!",
      "[Fixed] Bring back color to links in PR timeline - #18561",
      "[Fixed] Remove unnecessary br elements to make the app easier to navigate with screen readers - #18444, #18436",
      "[Fixed] Prevent clipping of dialog controls and content when app is zoomed - #18412",
      "[Improved] Make sure the arrow path in a dropdown button can't receive focus - #18562",
      "[Improved] Increase contrast on modified and conflicted octicons - #18560"
    ],
    "3.3.15-beta2": [
      "[Fixed] Bring back color to links in PR timeline - #18561",
      "[Improved] Make sure the arrow path in a dropdown button can't receive focus - #18562",
      "[Improved] Increase contrast on modified and conflicted octicons - #18560",
      "[Improved] Add banner to announce the accessibility settings - #18460"
    ],
    "3.3.15-beta1": [
      "[New] Reset to a previous commit - #12393",
      "[Added] The diff view now highlights Zig syntax - #17957. Thanks @imkylecat!",
      "[Fixed] Remove unnecessary br elements to make the app easier to navigate with screen readers - #18444, #18436",
      "[Fixed] Prevent clipping of dialog controls and content when app is zoomed - #18412"
    ],
    "3.3.14": [
      "[Fixed] The tab panel semantics in the \"Publish Repository\" and \"Clone a Repository\" are announced by screen readers - #18408",
      "[Fixed] The check all button in the diff always only represents one selectable group - #18422",
      "[Fixed] Images diffs of less than 200px in width do not render with a zero width for diff views other than `2-up` - #18405",
      "[Fixed] Fix list accessibility semantics of the Pull Request list - #18397",
      "[Fixed] Fix screen reader support of warning dialogs - #18371",
      "[Fixed] Selecting the \"Configure manually\" radio option does not cause unexpected focus shift to the name input in the Git Configuration page of the welcome flow - #18341",
      "[Fixed] All dialogs can be closed by pressing Esc - #18335",
      "[Improved] The force push warning in the push dropdown now has a contrast of 4.5:1 - #18415",
      "[Improved] Hyphen replacement and invalid sanitized name warnings and errors in the create branch and create repository dialogs are associated to the input by the aria-describedby attribute - #18404",
      "[Improved] Add VapourSynth script files (.vpy) to test/x-python - #18364. Thanks @couleurm!",
      "[Improved] The text contrast of tutorial steps when closed is 4.5:1 - #18342",
      "[Improved] Upgrade to Electron v28.2.3 - #18185",
      "[Removed] Remove support for macOS 10.13 and 10.14 - #18316"
    ],
    "3.3.14-beta2": [
      "[Fixed] The tab panel semantics in the \"Publish Repository\" and \"Clone a Repository\" are announced by screen readers - #18408",
      "[Fixed] The check all button in the diff always only represents one selectable group - #18422",
      "[Improved] The force push warning in the push dropdown now has a contrast of 4.5:1 - #18415"
    ],
    "3.3.14-beta1": [
      "[Fixed] Images diffs of less than 200px in width do not render with a zero width for diff views other than `2-up` - #18405",
      "[Fixed] Fix list accessibility semantics of the Pull Request list - #18397",
      "[Fixed] Fix screen reader support of warning dialogs - #18371",
      "[Fixed] Selecting the \"Configure manually\" radio option does not cause unexpected focus shift to the name input in the Git Configuration page of the welcome flow - #18341",
      "[Fixed] All dialogs can be closed by pressing Esc - #18335",
      "[Improved] Hypen replacement and invalid sanitized name warnings and errors in the create branch and create repository dialogs are associated to the input by the aria-describedby attribute - #18404",
      "[Improved] Add VapourSynth script files (.vpy) to test/x-python - #18364. Thanks @couleurm!",
      "[Improved] The text contrast of tutorial steps when closed is 4.5:1 - #18342"
    ],
    "3.3.13": [
      "[Fixed] Fix layout issues in 2-up image diffing when images are too small - #18313",
      "[Fixed] The \"Show whitespace changes?\" popover can be closed by pressing Escape - #18314",
      "[Fixed] Added announcing the number of results to the diff search via screen readers - #18306",
      "[Improved] Git errors due to bad config values are surfaced in the UI - #18230",
      "[Improved] The pull request check run popover is now keyboard accessible - #18276",
      "[Improved] The pull request check run popover button is now keyboard accessible - #18268",
      "[Improved] Add the aria-label attribute to our markdown iframes to clarify their purpose to users of screen readers in browse mode.  - #18277",
      "[Improved] Add support for newer versions of Alacritty shell - #16614. Thanks @lhvy!",
      "[Improved] Upgrade embedded Git to v2.43.3 on macOS, and to v2.43.0.windows.1 on Windows, and Git LFS to v3.5.1 - #18292"
    ],
    "3.3.13-beta1": [
      "[Fixed] Fix layout issues in 2-up image diffing when images are too small - #18313",
      "[Fixed] The \"Show whitespace changes?\" popover can be closed by pressing Escape - #18314",
      "[Removed] Remove support for macOS 10.13 and 10.14 - #18316"
    ],
    "3.3.12": [
      "[Fixed] On Windows, PATH environment variable with values longer than 1024 are not truncated - #18244",
      "[Improved] Added semantic and keyboard accessible check all button for a groups of consecutive selectable rows in the diff - #18201",
      "[Improved] Prevent upgrading from macOS 10.13 and 10.14 as soon to be unsupported - #18316",
      "[Improved] Update banners will only dismiss when closing with the dismiss button - #18319",
      "[Improved] Add the \"link\" role to the \"Open pull request\" button in tutorial sidebar - #18245"
    ],
    "3.3.12-beta3": [
      "[Fixed] Bring back support for macOS 10.13 and 10.14 and prevent upgrading from them - #18316",
      "[Fixed] Added announcing the number of results to the diff search via screen readers - #18306",
      "[Improved] Update banners will only dismiss when closing with the dismiss button - #18319"
    ],
    "3.3.12-beta2": [
      "[Improved] The pull request check run popover is now keyboard accessible - #18276",
      "[Improved] The pull request check run popover button is now keyboard accessible - #18268",
      "[Improved] Add the aria-label attribute to our markdown iframes to clarify their purpose to users of screen readers in browse mode.  - #18277",
      "[Improved] Add support for newer versions of Alacritty shell - #16614. Thanks @lhvy!",
      "[Improved] Upgrade embedded Git to v2.43.3 on macOS, and to v2.43.0.windows.1 on Windows, and Git LFS to v3.5.1 - #18292",
      "[Improved] Git errors due to bad config values are surfaced in the UI - #18230"
    ],
    "3.3.12-beta1": [
      "[Fixed] In the changes diff, groups of two rows that represent one line number change have a check all control - #18232",
      "[Fixed] Copying lines in side by side diffs does not add new lines between each line when pasted - #18249",
      "[Fixed] On Windows, PATH environment variable with values longer than 1024 are not truncated - #18244",
      "[Fixed] The last lines in diffs are visible when warning banners are displayed - #18237",
      "[Improved] Add the \"link\" role to the \"Open pull request\" button in tutorial sidebar - #18245",
      "[Improved] Upgrade to Electron v28.2.3 - #18185"
    ],
    "3.3.11": [
      "[Fixed] Copying lines in the side by side diff does not add new lines between each line when pasted. - #18249"
    ],
    "3.3.10": [
      "[Fixed] The last lines in diffs are visible when warning banners are displayed - #18237",
      "[Fixed] Ignore a file's parent directories on Windows. - #1203"
    ],
    "3.3.10-beta1": [
      "[Added] Added visible and semantic check all button for a group of consecutive selectable rows in the diff - #18201",
      "[Fixed] Ignore a file's parent directories on Windows - #18206",
      "[Improved] Add a setting for visibility of diff check marks when committing - #18227",
      "[Improved] Add support for toggling link underlines globally - #18035"
    ],
    "3.3.9": [
      "[Fixed] The line number inclusion controls are semantic checkboxes and are keyboard accessible - #18064",
      "[Fixed] Copying commit SHAs from submodule diffs is keyboard accessible - #18124",
      "[Fixed] Show avatars of bot accounts such as dependabot - #12766",
      "[Fixed] Focus outline is visible on the diff - #18086",
      "[Fixed] Selecting or deselecting lines in a diff by dragging the mouse now scrolls the contents as needed - #17673",
      "[Fixed] Last line of diffs can be selected when the file didn't have a new line at the end - #18081",
      "[Fixed] Promote line endings change warning from icon to a banner, improving its accessibility - #18084",
      "[Fixed] Amending a commit in non-GitHub repositories restores the commit message - #18061",
      "[Fixed] The merge dialog submit button is available when conflicts are detected - #18037",
      "[Fixed] Avatars are once again loading for GitHub Enterprise Server users - #18034",
      "[Fixed] Lists scroll and render as expected when scrolling by dragging the scrollbar on Windows - #18012",
      "[Fixed] External editor or shell failure error will open to integration settings - #18021. Thanks @yasuking0304!",
      "[Improved] Add `pyi` to syntax highlighting - #18141. Thanks @pLeBlanc93!",
      "[Improved] Syntax highlighting now supports .cmake, .cxx, .hh, .hxx, and .xsd files - #17503. Thanks @DylanDevelops!",
      "[Improved] Apply Markdown highlighting to .mdx files - #18040. Thanks @bentookey-yotta!",
      "[Improved] Implemented folder ignore with all parent directories - #1203. Thanks @masecla22!"
    ],
    "3.3.9-beta2": [
      "[Fixed] The line number inclusion controls are semantic checkboxes and are keyboard accessible - #18064",
      "[Fixed] Copying commit SHAs from submodule diffs is keyboard accessible - #18124",
      "[Fixed] Show avatars of bot accounts such as dependabot - #12766",
      "[Fixed] Focus outline is visible on the diff - #18086",
      "[Fixed] Selecting or deselecting lines in a diff by dragging the mouse now scrolls the contents as needed - #17673",
      "[Fixed] Last line of diffs can be selected when the file didn't have a new line at the end - #18081",
      "[Fixed] Promote line endings change warning from icon to a banner, improving its accessibility - #18084",
      "[Fixed] Amending a commit in non-GitHub repositories restores the commit message - #18061",
      "[Improved] Add `pyi` to syntax highlighting - #18141. Thanks @pLeBlanc93!",
      "[Improved] Syntax highlighting now supports .cmake, .cxx, .hh, .hxx, and .xsd files - #17503. Thanks @DylanDevelops!",
      "[Improved] Apply Markdown highlighting to .mdx files - #18040. Thanks @bentookey-yotta!",
      "[Improved] The diff line numbers show check marks so color is not the sole medium to determine inclusion into a commit - #18077"
    ],
    "3.3.9-beta1": [
      "[Fixed] The merge dialog submit button is available when conflicts are detected - #18037",
      "[Fixed] Avatars are once again loading for GitHub Enterprise Server users - #18034",
      "[Fixed] Lists scroll and render as expected when scrolling by dragging the scrollbar on Windows - #18012",
      "[Fixed] External editor or shell failure error will open to integration settings - #18021. Thanks @yasuking0304!",
      "[Improved] Implemented folder ignore with all parent directories - #1203. Thanks @masecla22!"
    ],
    "3.3.8": [
      "[Fixed] The merge dialog submit button is available when conflicts are detected. - #18037",
      "[Fixed] Avatars are once again loading for GitHub Enterprise Server users. - #18036"
    ],
    "3.3.7": [
      "[Fixed] Merge branch dialog's merge preview no longer shows stale merge check data - #17929",
      "[Fixed] Co-authors are restored as such when a commit is amended - #17879",
      "[Fixed] Tags with commas are no longer truncated to the first comma - #17952",
      "[Fixed] The \"Reveal in Finder\" context menu option in the conflict resolution dialog no longer causes Finder to be unresponsive - #17933",
      "[Fixed] Clicking on the commit message length warning does not close the squash commit dialog - #17966",
      "[Fixed] Fix Alacritty bundle ID on macOS - #17940. Thanks @JannesMeyer!",
      "[Fixed] Merge branch dialog no longer shows flickering merge preview when switching branches - #17948. Thanks @GengShengJia!",
      "[Fixed] Diff no longer jumps when scrolling after pressing expansion buttons - #17776",
      "[Fixed] Use list semantics in job step lists for improved accessibility - #17855",
      "[Fixed] Fix heading levels used in dialogs for improved accessibility - #17848",
      "[Improved] Replace the \"Default branch name for new repositories\" radio button setting with a more accessible and inclusive textbox input and description - #17844",
      "[Improved] The \"You're Done\" header is focused after tutorial completion so it is announced and screen reader users are made aware of the completion screen - #17835",
      "[Improved] Checkboxes always have unique id's for label association - #17839",
      "[Improved] Better visibility of checkbox focus indicator - #17842",
      "[Improved] Improve inclusivity and clarification of branch name change warning.  - #17866",
      "[Improved] Focus moves to closest expansion button or diff container after expansion - #17499",
      "[Improved] Tooltips can be dismissed with the escape key - #17823, #17836",
      "[Improved] Semantically grouping our settings radio and checkbox groups so their group headers will be announced to screen reader users. - #17787",
      "[Improved] The \"Other\" email description is announced on input focus in the git config form - #17785",
      "[Improved] Move the repository list on the \"Let's get started!\" screen to the left hand side so it can be the first logical tab placement.  - #17821",
      "[Improved] Increased the specificity of the \"Sign In\" and \"Sign Out\" buttons in the Account settings - #17794"
    ],
    "3.3.7-beta3": [
      "[Fixed] Merge branch dialog's merge preview no longer shows stale merge check data - #17929",
      "[Fixed] Co-authors are restored as such when a commit is amended - #17879",
      "[Fixed] Tags with commas are no longer truncated to the first comma - #17952",
      "[Fixed] The \"Reveal in Finder\" context menu option in the conflict resolution dialog no longer causers Finder to be unresponsive - #17933",
      "[Fixed] Clicking on the commit message length warning does not close the squash commit dialog - #17966",
      "[Fixed] Fix Alacritty bundle ID on macOS - #17940. Thanks @JannesMeyer!",
      "[Fixed] Merge branch dialog no longer shows flickering merge preview when switching branches - #17948. Thanks @GengShengJia!",
      "[Improved] Improve inclusivity and clarification of branch name change warning.  - #17866"
    ],
    "3.3.7-beta2": [
      "[Fixed] Use list semantics in job step lists for improved accessibility - #17855",
      "[Fixed] Fix heading levels used in dialogs for improved accessibility - #17848",
      "[Improved] Replace the \"Default branch name for new repositories\" radio button setting with a more accessible and inclusive textbox input and description - #17844",
      "[Improved] The \"You're Done\" header is focused after tutorial completion so it is announced and screen reader users are made aware of the completion screen - #17835",
      "[Improved] Checkboxes always have unique id's for label association - #17839",
      "[Improved] Better visibility of checkbox focus indicator - #17842",
      "[Improved] By default, tooltips can be dismissed with the escape key - #17836"
    ],
    "3.3.7-beta1": [
      "[Fixed] Diff no longer jumps when scrolling after pressing expansion buttons - #17776",
      "[Improved] Focus moves to closes expansion button or diff container after expansion - #17499",
      "[Improved] Tooltips can be dismissed with the escape key - #17823",
      "[Improved] Semantically grouping our settings radio and checkbox groups so their group headers will be announced to screen reader users. - #17787",
      "[Improved] The \"Other\" email description is announced on input focus in the git config form - #17785",
      "[Improved] Move the repository list on the \"Let's get started!\" screen to the left hand side so it can be the first logical tab placement.  - #17821",
      "[Improved] Increased the specificity of the \"Sign In\" and \"Sign Out\" buttons in the Account settings - #17794"
    ],
    "3.3.6": [
      "[Fixed] Previewing a pull request with a deleted image file no longer errors with \"The path does not exist on disk\".  - #17659",
      "[Fixed] Empty lines are included when copying text from diffs - #17652",
      "[Fixed] A copied full line from a diff now includes a trailing newline  - #17652",
      "[Fixed] Creating pull requests from a renamed branch uses the branch name in the remote - #17628",
      "[Fixed] On macOS Sonoma, the VoiceOver regression preventing our dialog headers announcements has been fixed. - #17631",
      "[Fixed] Squash dialog is not shown again after finishing another squashing operation where uncommitted changes were present and had to be stashed - #17627",
      "[Improved] Added the ability to open your global .gitconfig file in your selected external editor - #17544. Thanks @DylanDevelops!",
      "[Improved] Fixed `Github` -> `GitHub` typo in repository settings - #17697. Thanks @WilliamDavidHarrison!",
      "[Improved] Screen readers announce group name when navigating through grouped lists - #17567",
      "[Improved] The history commit summary header is now expandable making the tool-tipped meta data keyboard accessible - #17557.",
      "[Improved] Reordering commits is now keyboard accessible - #17671",
      "[Improved] The conflicts resolution dialog now has a success banner that is screen reader announced that summarize actions taken - #17687",
      "[Improved] The pull request branch selection popover header is announced by screen readers. - #17631",
      "[Improved] Prevent possible duplicate announcement of button labeling to screen reader users - #17706",
      "[Improved] Improve keyboard and screen reader support for banners - #17542"
    ],
    "3.3.6-beta4": [
      "[Fixed] Previewing a pull request with a deleted image file no longer errors with \"The path does not exist on disk\".  - #17659",
      "[Improved] Commit summary descriptions are scrollable when the content is long - #17708"
    ],
    "3.3.6-beta3": [
      "[Fixed] A copied full line from a diff now includes a trailing newline  - #17652",
      "[Fixed] Squash dialog is not shown again after finishing another squashing operation where uncommitted changes were present and had to be stashed - #17627",
      "[Improved] The conflicts resolution dialog now has a success banner that is screen reader announced that summarize actions taken - #17687",
      "[Improved] Added the ability to open your global .gitconfig file in your selected external editor - #17544. Thanks @DylanDevelops!",
      "[Improved] Fixed `Github` -> `GitHub` typo in repository settings - #17697. Thanks @WilliamDavidHarrison!",
      "[Improved] Reordering commits is now keyboard accessible - #17671",
      "[Improved] Prevent possible duplicate announcement of button labeling to screen reader users - #17706",
      "[Improved] Prevent multiple announcing of success banners with Windows NVDA screen reader  - #17705"
    ],
    "3.3.6-beta2": [
      "[Fixed] Empty lines are included when copying text from diffs - #17652"
    ],
    "3.3.6-beta1": [
      "[Fixed] Creating pull requests from a renamed branch uses the branch name in the remote - #17628",
      "[Fixed] On macOS Sonoma, the VoiceOver regression preventing our dialog headers announcements has been fixed. - #17631",
      "[Improved] The pull request branch selection popover header is announced by screen readers. - #17631",
      "[Improved] Improve keyboard and screen reader support for banners - #17542",
      "[Improved] The commit summary description overflow is limited to two lines when collapsed. - #17618",
      "[Improved] The commit summary description has a grey background color when expanded. - #17618"
    ],
    "3.3.5": [
      "[Added] Syntax highlighting now supports .cc files - #17503. Thanks @DylanDevelops!",
      "[Fixed] Long file paths are correctly truncated in the conflicts dialog - #17595"
    ],
    "3.3.5-beta1": [
      "[Added] Syntax highlighting now supports .cc files - #17503. Thanks @DylanDevelops!",
      "[Fixed] Long file paths are correctly truncated in the conflicts dialog - #17595",
      "[Fixed] Screen readers announce group name when navigating through grouped lists - #17567",
      "[Fixed] The history commit summary header is now expandable making the tool-tipped meta data keyboard accessible - #17557."
    ],
    "3.3.4": [
      "[Added] Added Cursor support on macOS - #17462. Thanks @bjorntechCarl!",
      "[Added] Add support for Pulsar code editor on Linux - #17397. Thanks @Daeraxa!",
      "[Added] Add Eclipse IDE integrations for macOS - #16991. Thanks @yuzawa-san!",
      "[Fixed] Fix JetBrains PhpStorm capitalization - #17505. Thanks @imkylecat!",
      "[Fixed] Screen readers announce contents of error dialog when attempting to perform certain operations while local changes are present - #17519",
      "[Fixed] Screen readers announce contents of app error dialogs - #17479",
      "[Fixed] Screen readers announce contents of merge, rebase, interactive rebase abort confirmation dialogs - #17478",
      "[Fixed] Pasting long texts in the commit summary textbox does not show a scrollbar in the left pane - #17472",
      "[Fixed] Tab characters in diffs are rendered correctly - #8616",
      "[Fixed] Close button in release notes dialog can be clicked - #17438",
      "[Fixed] Scrolling works as expected in the \"Commit Reachability\" dialog - #17421",
      "[Fixed] Tip of comment bubbles in Pull Request notifications is rendered correctly - #17411",
      "[Improved] Added a setting to allow toggling the availability of the commit message length warning - #17370. Thanks @rystills!",
      "[Improved] Added accessibility label to filter textbox in the History tab - #17488",
      "[Improved] Improved clarity of the structure of dialogs by using `h2` elements for their titles - #17483",
      "[Improved] Display co-authors button additional information when it's focused via keyboard navigation - #17464",
      "[Improved] When focusing the rebase/merge/squash button, screen readers announce the outcome of the operation - #17448",
      "[Improved] Clarified the outcome of toggling the setting under \"Background Updates\" in the \"Advanced\" settings - #17389",
      "[Improved] Undo link when resolving conflicts is now a button - #17373"
    ],
    "3.3.4-beta3": [
      "[Fixed] Screen readers announce contents of error dialog when attempting to perform certain operations while local changes are present - #17519",
      "[Fixed] Fix JetBrains PhpStorm capitalization - #17505. Thanks @imkylecat!",
      "[Improved] Upgrade to Electron v26.2.4 - #17524",
      "[Improved] Upgrade node to 18.16.1 - #17453"
    ],
    "3.3.4-beta2": [
      "[Added] Added Cursor support on macOS - #17462. Thanks @bjorntechCarl!",
      "[Fixed] Screen readers announce contents of app error dialogs - #17479",
      "[Fixed] Screen readers announce contents of merge, rebase, interactive rebase abort confirmation dialogs - #17478",
      "[Fixed] Pasting long texts in the commit summary textbox does not show a scrollbar in the left pane - #17472",
      "[Fixed] Tab characters in diffs are rendered correctly - #8616",
      "[Improved] Added accessibility label to filter textbox in the History tab - #17488",
      "[Improved] Improved clarity of the structure of dialogs by using `h2` elements for their titles - #17483",
      "[Improved] Display co-authors button additional information when it's focused via keyboard navigation - #17464",
      "[Improved] When focusing the rebase/merge/squash button, screen readers announce the outcome of the operation - #17448"
    ],
    "3.3.4-beta1": [
      "[Fixed] Close button in release notes dialog can be clicked - #17438",
      "[Fixed] Scrolling works as expected in the \"Commit Reachability\" dialog - #17421",
      "[Improved] Upgrade to Electron v26.2.1 - #17408"
    ],
    "3.3.3": ["[Improved] Upgrade to Electron v24.8.3 - #17416"],
    "3.3.3-beta2": ["[Improved] Upgrade to Electron v24.8.3 - #17416"],
    "3.3.3-beta1": [
      "[Added] Add support for Pulsar code editor on Linux - #17397. Thanks @Daeraxa!",
      "[Added] Add Eclipse IDE integrations for macOS - #16991. Thanks @yuzawa-san!",
      "[Improved] Added a setting to allow toggling the availability of the commit message length warning - #17370. Thanks @rystills!",
      "[Improved] Clarified the outcome of toggling the setting under \"Background Updates\" in the \"Advanced\" settings - #17389",
      "[Fixed] Tip of comment bubbles in Pull Request notifications is rendered correctly - #17411",
      "[Improved] Undo link when resolving conflicts is now a button - #17373"
    ],
    "3.3.2": [
      "[Fixed] Use forked repository when checking repo rules on forks - #17382. Thanks @vaindil!",
      "[Fixed] On macOs, the scroll bar only present when scrolling no longer overlaps conflict resolution buttons - #17374",
      "[Fixed] Allow rebasing even when the branch is a direct descendant of the base branch - #17260",
      "[Fixed] Branch name pattern regex no longer causes an automatic failure in the \"Create a Branch\" dialog. - #17392",
      "[Fixed] Make clear button in input text boxes keyboard accessible - #17324",
      "[Fixed] Make the create and clone repository dialogs accessible when the app is zoomed in and the window is small - #17337",
      "[Fixed] Fix keyboard navigation in filtered lists - #17311",
      "[Fixed] Pressing Tab from the \"Select branch to compare…\" filter input textbox focuses on the first branch in the list - #17314",
      "[Fixed] Fix \"Invalid numstat line\" error when trying to preview a pull request - #17267",
      "[Improved] After undo, the focus is set to the changes tab instead of the entire document body - #17387",
      "[Improved] Commit text inputs retain focus while committing - #17283"
    ],
    "3.3.2-beta2": [
      "[Fixed] Use forked repository when checking repo rules on forks - #17382. Thanks @vaindil!",
      "[Fixed] On macOs, the scroll bar only present when scrolling no longer overlaps conflict resolution buttons - #17374",
      "[Fixed] Allow rebasing even when the branch is a direct descendant of the base branch - #17260",
      "[Fixed] Branch name pattern regex no longer causes an automatic failure in the \"Create a Branch\" dialog. - #17392",
      "[Improved] After undo, the focus is set to the changes tab instead of the entire document body - #17387"
    ],
    "3.3.2-beta1": [
      "[Fixed] Support the repository rule to enforce commit signing - #17310",
      "[Fixed] Make clear button in input text boxes keyboard accessible - #17324",
      "[Fixed] Make the create and clone repository dialogs accessible when the app is zoomed in and the window is small - #17337",
      "[Fixed] Fix keyboard navigation in filtered lists - #17311",
      "[Fixed] Pressing Tab from the \"Select branch to compare…\" filter input textbox focuses on the first branch in the list - #17314",
      "[Fixed] Fix \"Invalid numstat line\" error when trying to preview a pull request - #17267",
      "[Improved] Commit text inputs retain focus while committing - #17283"
    ],
    "3.3.1": [
      "[Fixed] Support the repository rule to enforce commit signing - #17310",
      "[Fixed] Keyboard navigation in lists reintroduced - #17313"
    ],
    "3.3.0": [
      "[New] Initial support for repository rules - #16707",
      "[Fixed] Recreate stash after renaming branch - #16442",
      "[Fixed] Fix loop creating a new repository that already exists, or trying to add a repository that doesn't exist - #17262",
      "[Fixed] Allow cloning repositories that have git as a suffix - #17221",
      "[Fixed] Fix accessibility semantics of root items of the app menu bar - #17254",
      "[Fixed] Double clicking the checkbox of a changed file does not open that file in the external editor - #17229",
      "[Fixed] Expand buttons in the diff are keyboard navigable. - #17212",
      "[Improved] Improve light mode color contrast of lines added and deleted - #17206",
      "[Improved] Dropdown select buttons have aria attributes  - #17271",
      "[Improved] Dropdown select button menu items are keyboard navigable and have aria attributes - #17271",
      "[Improved] Prevent interrupting verbose announcements of branch count on branch dropdown open for screen reader users - #17225"
    ],
    "3.2.10-beta2": [
      "[Fixed] Fix loop creating a new repository that already exists, or trying to add a repository that doesn't exist - #17262",
      "[Fixed] Allow cloning repositories that have git as suffix - #17221",
      "[Fixed] Fix accessibility semantics of root items of the app menu bar - #17254",
      "[Improved] Dropdown select buttons have aria attributes  - #17271",
      "[Improved] Dropdown select buttons menu is keyboard navigable and have aria attributes - #17271",
      "[Improved] Prevent interrupting verbose announcements of branch count on branch dropdown open for screen reader users - #17225"
    ],
    "3.2.10-beta1": ["[Fixed] Fix the inability to log into GHES - #17237"],
    "3.2.9": ["[Fixed] Fix the inability to log into GHES - #17237"],
    "3.2.9-beta1": [
      "[Fixed] Double clicking the checkbox of a changed file does not open that file in the external editor - #17229",
      "[Fixed] Expand buttons in the diff are keyboard navigable. - #17212",
      "[Improved] Improve light mode color contrast of lines added and deleted - #17206"
    ],
    "3.2.8": [
      "[New] Checkout a commit from the History tab - #10068. Thanks @kitswas!",
      "[New] Add Double Click to Open in Default Editor - #2620. Thanks @digitalmaster!",
      "[New] Show when a repository has been archived in the clone dialog - #7183",
      "[Added] Add Zed Preview as an external editor option - #17097. Thanks @filiptronicek!",
      "[Added] Add support for Pulsar code editor on Windows - #17120. Thanks @confused-Techie!",
      "[Fixed] The force push loading state is screen reader announced - #17116",
      "[Fixed] Improve readability of file statuses for keyboard-only users - #17192",
      "[Fixed] Fix detection of VSCodium Insiders for Windows - #17078. Thanks @voidei!",
      "[Fixed] Enable context menu keyboard shortcut for file lists - #17143",
      "[Fixed] Adds a workaround for the macOS Ventura `aria-labelledby` and `aria-describedby` regressions such that dialog titles are always announced - #17148",
      "[Fixed] Screen readers announce the status of files within a commit - #17144",
      "[Fixed] Fix not recognizing remote for partial clone/fetch - #16284. Thanks @mkafrin!",
      "[Fixed] Fix association of repositories using nonstandard usernames - #17024",
      "[Improved] Screen readers announce \"overwrite stash\" and \"discard stash\" confirmation dialogs - #17197",
      "[Improved] Screen readers announce contents of Delete Tag confirmation dialog - #17166",
      "[Improved] The stash restore button's description is associated to the restore button - #17204",
      "[Improved] The delete branch dialog's contents are announced as alert dialogs. - #17210",
      "[Improved] Improve branch dropdown tabs screen reader support - #17172",
      "[Improved] The rename dialog warnings are placed before the branch name input - #17164",
      "[Improved] The \"Restore\" button in stashed changes is not disabled when uncommitted changes are present - #12994. Thanks @samuelko123!",
      "[Improved] Improve contrast of text to links in dark and light themes - #17092",
      "[Improved] The errors and warnings in the \"Create a New Repository\" dialog are screen reader announced - #16993",
      "[Improved] Add `aria-label` and `aria-expanded` attributes to diff options button - #17062",
      "[Improved] Screen readers announce the number of pull requests found after refreshing the list - #17031",
      "[Improved] The context menu for the History view items can be invoked by keyboard shortcuts - #17035"
    ],
    "3.2.8-beta4": [
      "[Fixed] Fix selecting/deselecting changed files with the keyboard - #17207. Thanks @koenpunt!",
      "[Improved] The stash restore button's description is associated to the restore button - #17204",
      "[Improved] The delete branch dialog's contents are announced as alert dialogs. - #17210"
    ],
    "3.2.8-beta3": [
      "[Added] Add Zed Preview as an external editor option - #17097. Thanks @filiptronicek!",
      "[Added] Add support for Pulsar code editor on Windows - #17120. Thanks @confused-Techie!",
      "[Fixed] The force push loading state is screen reader announced - #17116",
      "[Fixed] Allow screen readers to announce \"overwrite stash\" and \"discard stash\" confirmation dialogs - #17197",
      "[Fixed] Improve readability of file statuses for keyboard-only users - #17192",
      "[Fixed] Screen readers announce contents of Delete Tag confirmation dialog - #17166",
      "[Fixed] Fix detection of VSCodium Insiders for Windows - #17078. Thanks @voidei!",
      "[Improved] Improve branch dropdown tabs screen reader support - #17172",
      "[Improved] The rename dialog warnings are placed before the branch name input - #17164",
      "[Improved] The \"Restore\" button in stashed changes is not disabled when uncommitted changes are present - #12994. Thanks @samuelko123!"
    ],
    "3.2.8-beta2": [
      "[New] Initial support for repository rules - #16707. Thanks @vaindil!",
      "[Fixed] Enable context menu keyboard shortcut for file lists - #17143",
      "[Fixed] Adds a workaround for the macOS Ventura `aria-labelledby` and `aria-describedby` regressions such that dialog titles are always announced - #17148",
      "[Fixed] Screen readers announce branch group names correctly when there are no recent branches - #17142",
      "[Fixed] Screen readers announce the status of files within a commit - #17144",
      "[Improved] Improve contrast of text to links in dark and light themes - #17092",
      "[Improved] The errors and warnings in the \"Create a New Repository\" dialog are screen reader announced - #16993"
    ],
    "3.2.8-beta1": [
      "[Fixed] Fix not recognizing remote for partial clone/fetch - #16284. Thanks @mkafrin!",
      "[Fixed] Fix association of repositories using nonstandard usernames - #17024",
      "[Improved] Add aria-label and aria-expanded attributes to diff options button - #17062",
      "[Improved] Screen readers announce number of pull requests found after refreshing the list - #17031",
      "[Improved] The context menu for the History view items can be invoked by keyboard shortcuts - #17035"
    ],
    "3.2.7": [
      "[Fixed] Improved performance when selecting and viewing a large number of commits - #16880",
      "[Fixed] Fix crash using Edit -> Copy menu when no text is selected in the diff - #16876",
      "[Fixed] Emoji autocomplete list highlights filter text correctly - #16899",
      "[Fixed] Allow filtering autocomplete results using uppercase characters - #16886"
    ],
    "3.2.7-beta2": [
      "[New] Checkout a commit from the History tab - #10068. Thanks @kitswas!",
      "[New] Show when a repository has been archived in the clone dialog - #7183",
      "[Fixed] \"Clone a Repository\" dialog list is keyboard navigable - #16977",
      "[Improved] Checkboxes in dialogs can receive initial keyboard focus - #17014",
      "[Improved] The progress state of the pull, push, fetch button is announced by screen readers - #16985",
      "[Improved] Inline errors are consistently announced by screen readers - #16850",
      "[Improved] Group title and position is correctly announced by screen readers in repository and branch lists - #16968"
    ],
    "3.2.7-beta1": [
      "[Fixed] Recreate stash after renaming branch - #16442",
      "[Fixed] Improved performance when selecting and viewing a large number of commits - #16880",
      "[Fixed] Preferences renamed to Settings on macOS to follow platform convention - #16907",
      "[Fixed] Allow filtering autocomplete results using uppercase characters - #16886",
      "[Fixed] Emoji autocomplete list highlights filter text correctly - #16899",
      "[Fixed] Fix crash using Edit -> Copy menu when no text is selected in the diff - #16876",
      "[Fixed] The list of the repositories under the filter box on the \"Let's get started!\" page is visible - #16955",
      "[Improved] The \"pull, push, fetch\" dropdown button has an aria-label for screen reader users - #16839",
      "[Improved] The aria role of alert is applied to dialog error banners so they are announced by screen readers - #16809",
      "[Improved] Add Double Click to Open in Default Editor - #2620. Thanks @digitalmaster!",
      "[Improved] Upgrade to Electron v24.4.0 - #15831"
    ],
    "3.2.6": [
      "[Fixed] The list of the repositories under the filter box on the \"Let's get started!\" page is visible - #16955"
    ],
    "3.2.5": [
      "[Fixed] Entering in double forward slash does not trim the target directory in the cloning dialog - #15842. Thanks @IgnazioGul!",
      "[Fixed] In the \"No Repositories\" screen, controls at the bottom stay inside window when it is resized - #16502. Thanks @samuelko123!",
      "[Fixed] Link to editor settings on the tutorial screen - #16636. Thanks @IgnazioGul!",
      "[Fixed] Fix crash using Edit -> Copy menu when no text is selected in the diff - #16876",
      "[Improved] Improve screen reader support of the \"Create Alias\" dialog - #16802",
      "[Improved] Screen readers announce the number of results in filtered lists (like repositories, branches or pull requests) - #16779",
      "[Improved] Screen readers announce expanded/collapsed state of dropdowns - #16781",
      "[Improved] The context menu for a branches list items can be invoked by keyboard shortcuts - #16760",
      "[Improved] The context menu for a repository list item can be invoked by keyboard shortcuts - #16758",
      "[Improved] Make floating elements more responsive as the window or the UI are resized - #16717",
      "[Improved] Adds committing avatar popover to see git configuration and ability to open git configuration settings - #16640",
      "[Improved] Password inputs have a visibility toggle.  - #16714",
      "[Improved] Welcome flow screen change in context is announced - #16698",
      "[Improved] Focus the sign in with browser button on opening the enterprise server login screen - #16706",
      "[Improved] Show the remote branch name if it does not match the local branch name - #13591. Thanks @samuelko123!",
      "[Improved] Reduce retries of avatars that fail to load - #16592"
    ],
    "3.2.4": [
      "[Fixed] The misattributed commit avatar popover no longer causes the changes list to have scrollbars - #16684",
      "[Fixed] Autocompletion list is always visible regardless of its position on the screen - #16609, #16650",
      "[Fixed] Close Squash Commit Message dialog on squash start - #16605",
      "[Fixed] Multi-commit diffing produces the same results whether you select up to down or down to up - #15883",
      "[Removed] Remove support for Windows 7, 8, and 8.1 - #16566"
    ],
    "3.2.4-beta1": [
      "[Fixed] Entering in double forward slash does not  target directory in cloning dialog - #15842. Thanks @IgnazioGul!",
      "[Fixed] In the \"No Repositories\" screen, controls at the bottom stay inside window when it is resized - #16502. Thanks @samuelko123!",
      "[Fixed] Link to editor settings on the tutorial screen - #16636. Thanks @IgnazioGul!",
      "[Fixed] Close Squash Commit Message dialog on squash start - #16605",
      "[Fixed] Multi-commit diffing produces the same results whether you select up to down or down to up - #15883",
      "[Fixed] The misattributed commit avatar popover no longer causes the changes list to have scrollbars - #16684",
      "[Fixed] Autocompletion list is always visible regardless of its position on the screen - #16650 #16609",
      "[Improved] Improve screen reader support of the \"Create Alias\" dialog - #16802",
      "[Improved] Screen readers announce the number of results in filtered lists (like repositories, branches or pull requests) - #16779",
      "[Improved] Screen readers announce expanded/collapsed state of dropdowns - #16781",
      "[Improved] The context menu for a branches list items can be invoked by keyboard shortcuts - #16760",
      "[Improved] The context menu for a repository list item can be invoked by keyboard shortcuts - #16758",
      "[Improved] Make floating elements more responsive as the window or the UI are resized - #16717",
      "[Improved] Adds committing avatar popover to see git configuration and ability to open git configuration settings - #16640",
      "[Improved] Password inputs have a visibility toggle.  - #16714",
      "[Improved] Welcome flow screen change in context is announced - #16698",
      "[Improved] Focus the sign in with browser button on opening the enterprise server login screen - #16706",
      "[Improved] Show the remote branch name if it does not match the local branch name - #13591. Thanks @samuelko123!",
      "[Improved] Reduce retries of avatars that fail to load - #16592",
      "[Removed] Remove support for Windows 7, 8, and 8.1 - #16566"
    ],
    "3.2.3": [
      "[New] Add fetch and force-push actions in a dropdown as an alternative to the main Pull/Push/Publish action button - #15907",
      "[New] Get notified when someone comments your pull requests - #16226",
      "[Added] Add support for VimR code editor on macOS. - #16354. Thanks @Elmar-Wiese!",
      "[Fixed] Preview pull request button in the no local changes suggested next action isn't intermittently disabled - #16368",
      "[Fixed] NVDA reads number of suggestions when an autocompletion list shows up - #16526",
      "[Fixed] The undo commit confirmation modal message is screen reader announced - #16472",
      "[Fixed] Clipping and overlapping of the changes list is fixed at 200% zoom - #16425",
      "[Fixed] The commit message avatar is now a toggle tip making the commit author details keyboard accessible - #16272",
      "[Fixed] The commit length hint is keyboard and screen reader accessible - #16449",
      "[Fixed] The changes list header checkbox tooltip description is announced by screen readers - #16457",
      "[Fixed] The changes list header checkbox tooltip is keyboard accessible - #16487",
      "[Fixed] Announce a file's state of inclusion in the commit on the changes list - #16420",
      "[Fixed] Display focus ring around focused control after dismissing a dialog - #16528",
      "[Improved] Add icons for tabs in Repository settings dialog - #16432. Thanks @sweezyio!",
      "[Improved] Use correct name for VSCodium editor - #16511. Thanks @GitMensch!",
      "[Improved] Styling improvements on Linux to scroll bars and default layouts - #16484. Thanks @shiftkey!",
      "[Improved] Include remote branches in search for default branch - #15754",
      "[Improved] Identify the changes list and history commit list as the changes and history tab panels for screen readers - #16463",
      "[Improved] Windows title bar controls do not interrupt screen readers in browse mode - #16483",
      "[Improved] Make radio theme selection look like radio buttons. - #16525",
      "[Improved] Improve accessibility of GitHub Enterprise login flow - #16567",
      "[Improved] Screen readers announce sign in errors - #16556"
    ],
    "3.2.2": ["[Improved] Upgrade embedded Git to 2.39.3"],
    "3.2.2-beta2": [
      "[Improved] Improve accessibility of GitHub Enterprise login flow - #16567",
      "[Improved] Screen readers announce sign in errors - #16556",
      "[Improved] Include remote branches in search for default branch - #15754",
      "[Improved] Upgrade embedded Git to 2.39.3",
      "[Removed] Remove unshipped high contrast theme and dependencies - #16559"
    ],
    "3.2.2-beta1": [
      "[Added] Add support for VimR code editor on macOS. - #16354. Thanks @Elmar-Wiese!",
      "[Fixed] NVDA reads number of suggestions when an autocompletion list shows up - #16526",
      "[Fixed] The undo commit confirmation modal message is screen reader announced - #16472",
      "[Fixed] Clipping and overlapping of the changes list is fixed at 200% zoom - #16425",
      "[Fixed] Preview pull request button in the no local changes suggested next action isn't intermittently disabled - #16368",
      "[Fixed] The commit message avatar is now a toggle tip making the commit author details keyboard accessible - #16272",
      "[Fixed] The commit length hint is keyboard and screen reader accessible - #16449",
      "[Fixed] The changes list header checkbox tooltip description is announced by screen readers - #16457",
      "[Fixed] The changes list header checkbox tooltip is keyboard accessible - #16487",
      "[Fixed] Announce a file's state of inclusion in the commit on the changes list - #16420",
      "[Fixed] Display focus ring around focused control after dismissing a dialog - #16528",
      "[Improved] Identify the changes list and history commit list as the changes and history tab panels for screen readers - #16463",
      "[Improved] Windows title bar controls do not interrupt screen readers in browse mode - #16483",
      "[Improved] Add icons for tabs in Repository settings dialog - #16432. Thanks @sweezyio!",
      "[Improved] Use correct name for VSCodium editor - #16511. Thanks @GitMensch!",
      "[Improved] Styling improvements on Linux to scroll bars and default layouts - #16484. Thanks @shiftkey!",
      "[Improved] Make radio theme selection look like radio buttons. - #16525"
    ],
    "3.2.1": [
      "[Added] Add Zed as an external editor option - #16026. Thanks @JosephTLyons!",
      "[Added] Add support for Pulsar code editor on macOS. - #16220. Thanks @mdibella-dev!",
      "[Fixed] Misattributed warning is announced in 'Git' preferences/options by screen readers - #16239",
      "[Fixed] Remove check for update error modal when no internet connection or computer has been asleep - #16057",
      "[Fixed] Update diff after adding or removing trailing newlines to a file - #15638",
      "[Fixed] The Preferences/Options dialog content is still visible when zoomed - #16317",
      "[Fixed] Up/down arrow can be used to navigate autocomplete lists like emoji again - #16044",
      "[Fixed] Large diff messaging styled consistently in pull request preview - #16238",
      "[Fixed] Fix support of newer versions of RStudio - #16339",
      "[Improved] Show repositories available for cloning as they're received for users with access to lots of repositories - #16276 #8955 #2770",
      "[Improved] Update preferences dialog to maintain a consistent size when switching between tabs - #16313",
      "[Improved] Focus history and changes list when accessed via keyboard shortcut or menu - #16360",
      "[Improved] On Windows, app level menu bar and menu items are announced by screen readers - #16315",
      "[Improved] Keyboard shortcuts for resizing app sidebar and file lists - #16332",
      "[Improved] Misattributed commit popover does not clip when app is zoomed - #16407",
      "[Improved] Accessibility improvements for the co-authors input - #16335",
      "[Improved] Commit completion status is announced by screen readers - #16371, #16340",
      "[Improved] Improve accessibility of dialogs for screen reader users - #16350",
      "[Improved] Accessibility improvements for autocompletion suggestions - #16324",
      "[Improved] Learn more links are descriptive for screen readers - #16274",
      "[Improved] Popover titles are announced by screen readers - #16270",
      "[Improved] Show offset focus ring for buttons, vertical tabs etc - #16288",
      "[Improved] Application main menu on Windows doesn't clip when zoom is set to 200% - #16290",
      "[Improved] Button and text box contrast bumps - #16287",
      "[Improved] Other email input in \"Git\" preferences/Options and misattributed popover email select have a screen readable label - #16240",
      "[Improved] Add/remove co-authors button is now keyboard accessible - #16200"
    ],
    "3.2.1-beta3": [
      "[Fixed] Add Zed as an external editor option - #16026. Thanks @JosephTLyons!",
      "[Improved] Show repositories available for cloning as they're received for users with access to lots of repositories - #16276 #8955 #2770",
      "[Improved] Users can resize the app sidebar via keyboard shortcuts - #16332",
      "[Improved] Misattributed commit popover does not clip when app is zoomed - #16407",
      "[Improved] Make co-authors input text accessible - #16335",
      "[Improved] Commit completion status is announced by screen readers - #16371",
      "[Improved] Windows menu scroll bars only present when menu is scrollable - #16367",
      "[Improved] Committing status after submitting a commit is screen reader announced - #16340"
    ],
    "3.2.1-beta2": [
      "[Added] Add support for Pulsar code editor on macOS. - #16220. Thanks @mdibella-dev!",
      "[Fixed] Fix support of newer versions of RStudio - #16339",
      "[Fixed] On Windows, app level menu bar and menu items are announced by screen readers - #16315",
      "[Fixed] Misattributed warning is announced in 'Git' preferences/options by screen readers - #16239",
      "[Fixed] Remove check for update error modal when no internet connection or computer has been asleep - #16057",
      "[Fixed] Update diff after adding or removing trailing newlines to a file - #15638",
      "[Fixed] The Preferences/Options dialog content is still visible when zoomed - #16317",
      "[Fixed] Focus history and changes list when accessed via keyboard shortcut or menu - #16360",
      "[Improved] Improve accessibility of dialogs for screen reader users - #16350",
      "[Improved] Make autocompletion suggestions more accessible for screen readers - #16324",
      "[Improved] Preference dialog height doesn't change much between sections - #16313",
      "[Improved] Learn more links are descriptive for screen readers - #16274",
      "[Improved] Popover titles are announced by screen readers - #16270",
      "[Improved] Add offset focus ring for buttons, vertical tabs etc - #16288",
      "[Improved] Windows app main menu's do not clip when zoom is set to 200% - #16290",
      "[Improved] Button and text box contrast bumps - #16287"
    ],
    "3.2.1-beta1": [
      "[New] Get notified when someone comments your pull requests - #16226",
      "[Fixed] Up/down arrow can be used to navigate autocomplete lists like emoji again - #16044",
      "[Fixed] Large diff messaging styled consistently in pull request preview - #16238",
      "[Improved] Other email input in \"Git\" preferences/Options and misattributed popover email select have a screen readable label - #16240",
      "[Improved] Make the add/remove co-authors button keyboard accessible - #16200"
    ],
    "3.2.0": [
      "[New] Preview your pull request - view a diff of changes in your current branch.",
      "[Added] Add Tabby terminal integration for macOS - #16040. Thanks @ansidev!",
      "[Added] Add JetBrains DataSpell support - #16020. Thanks @tsvetilian-ty and @jm-rivera!",
      "[Added] Editors installed with JetBrains Toolbox supported on Linux - #16029. Thanks @adil192!",
      "[Added] Support for numerous additional editors on Linux - #16030. Thanks @shiftkey!",
      "[Fixed] Include renamed files in the commit summary changed files tooltip - #15155. Thanks @haykam821!",
      "[Improved] The context menu for a file in the changed files list can be invoked by keyboard shortcuts - #16114",
      "[Improved] The file status of a changed file is announced by screen readers - #16098",
      "[Improved] The changes list announces file selection position with screen readers - #16108",
      "[Improved] The 'x' close button on dialogs is keyboard accessible - #16110",
      "[Improved] Focus on first suitable child in sign in flow - #16125",
      "[Improved] The misattributed warning popover is accessible through keyboard navigation - #16100"
    ],
    "3.1.9-beta2": ["[Fixed] Fixed production build startup crash - #16191"],
    "3.1.9-beta1": [
      "[Added] Add Tabby terminal integration for macOS - #16040. Thanks @ansidev!",
      "[Added] Add JetBrains DataSpell support on Windows - #16020. Thanks @tsvetilian-ty!",
      "[Added] Add JetBrains DataSpell support on macOS- #16020. Thanks @jm-rivera!",
      "[Added] Editors installed with JetBrains Toolbox supported on Linux - #16029. Thanks @adil192!",
      "[Added] Support for numerous additional editors on Linux - #16030. Thanks @shiftkey!",
      "[Fixed] Include renamed files in the commit summary changed files tooltip - #15155. Thanks @haykam821!",
      "[Improved] The context menu for a file in the changed files list can be invoked by keyboard shortcuts - #16114",
      "[Improved] The file status of a changed file is announced with voice over - #16098",
      "[Improved] The changes list announces file selection position with voice over - #16108",
      "[Improved] The 'x' close button on dialogs is keyboard accessible - #16110",
      "[Improved] Focus on first suitable child in sign in flow - #16125",
      "[Improved] The misattributed warning popover is accessible through keyboard navigation - #16100"
    ],
    "3.1.8": [
      "[Added] Add JetBrains CLion support on macOS - #15881. Thanks @tsvetilian-ty!",
      "[Fixed] Fix crash launching the app on Apple silicon devices - #16011",
      "[Fixed] Trim leading and trailing whitespace in URLs of repository remotes - #15821. Thanks @Shivareddy-Aluri!",
      "[Fixed] Fix support for the latest versions of RStudio on Windows - #15810",
      "[Fixed] Fix support for latest versions of VSCodium on Windows - #15585. Thanks @voidei!"
    ],
    "3.1.7": ["[Improved] Upgrade embedded Git to 2.39.2"],
    "3.1.7-beta1": ["[Improved] Upgrade embedded Git to 2.39.2"],
    "3.1.6": [
      "[Improved] Upgrade embedded Git to 2.39.1 and Git LFS to 3.3.0 - #15915"
    ],
    "3.1.6-beta2": [
      "[Fixed] Fix crash launching the app on Apple silicon devices - #16011",
      "[Fixed] Trim leading and trailing whitespaces in URLs of repository remotes - #15821. Thanks @Shivareddy-Aluri!",
      "[Fixed] Fix support for the latest versions of RStudio on Windows - #15810"
    ],
    "3.1.6-beta1": [
      "[Added] Add fetch and force-push actions in a dropdown as an alternative to the main Pull/Push/Publish action button - #15907",
      "[Added] Add JetBrains CLion support on macOS - #15881. Thanks @tsvetilian-ty!",
      "[Fixed] Fix support for latest versions of VSCodium on Windows - #15585. Thanks @voidei!",
      "[Improved] Upgrade to Electron v22.0.3 - #15831",
      "[Improved] Upgrade embedded Git to 2.39.1 and Git LFS to 3.3.0 - #15915"
    ],
    "3.1.5": [
      "[Added] Enable menu option to Force-push branches that have diverged - #15211",
      "[Added] Add menu option to Fetch the current repository at any time - #7805",
      "[Added] Add support for JetBrains Toolbox and JetBrains Fleet editor for Windows - #12912. Thanks @tsvetilian-ty!",
      "[Added] Add support for Emacs editor for Linux - #15857. Thanks @zipperer!",
      "[Added] Add Jetbrains PhpStorm and WebStorm Editors for Linux - #15375. Thanks @patinthehat!",
      "[Added] Support VSCodium as an external editor - #15348. Thanks @daniel-ciaglia!",
      "[Fixed] Hide window instead of hiding the app on macOS - #15511. Thanks @angusdev!",
      "[Fixed] Only left mouse clicks invoke dragging in the commit list - #15313",
      "[Fixed] Selected list items stay selected when scrolling - #2957",
      "[Fixed] Stick to one tooltip at a time in the repository list  - #15583",
      "[Fixed] Notifications of Pull Request reviews are displayed for forked repositories - #15580",
      "[Fixed] Notifications when checks of a Pull Request fail are displayed for forked repositories - #15422",
      "[Fixed] Prevent closing GitHub Desktop while it's being updated - #7055, #5197",
      "[Fixed] Notifications are shown only when they are relevant to the current repository - #15487",
      "[Fixed] The repository change indicator is visible if repository list item is selected and in focus - #7651. Thanks @angusdev!",
      "[Fixed] Tooltips are positioned properly if mouse is not moved - #13636. Thanks @angusdev!",
      "[Fixed] Tooltips of long commit author emails wrap to multiple lines - #15424. Thanks @angusdev!",
      "[Fixed] Clone repository progress bar no longer hidden by repository list - #11953. Thanks @angusdev!",
      "[Improved] Ability to copy tag names from the commit list - #15137. Thanks @Shivareddy-Aluri!",
      "[Improved] The dropdown selection component is keyboard navigable - #15620",
      "[Improved] The diff view now highlights Arduino's `.ino` files as C++ source - #15555. Thanks @j-f1!",
      "[Improved] Close repository list after creating or adding repositories - #15508. Thanks @angusdev!",
      "[Improved] Always show an error message when an update fails - #15530"
    ],
    "3.1.4": ["[Improved] Upgrade embedded Git to 2.35.6"],
    "3.1.4-beta1": [
      "[Added] Add support for JetBrains Toolbox and JetBrains Fleet editor for Windows - #12912. Thanks @tsvetilian-ty!",
      "[Added] Add support for Emacs editor for Linux - #15857. Thanks @zipperer!",
      "[Added] Add Jetbrains PhpStorm and WebStorm Editors for Linux - #15375. Thanks @patinthehat!",
      "[Improved] Pull request preview dialog only uses remote branches for base branch options - #15768",
      "[Improved] Upgrade embedded Git to 2.35.6"
    ],
    "3.1.3": [
      "[Fixed] Disable reorder, squashing, cherry-picking while an action of this type is in progress. - #15468",
      "[Fixed] Using the key command of 'Shift' + 'ArrowDown' adds the next commit below the current selection to the selection - #15549",
      "[Fixed] Close 'Resolve conflicts before Rebase' dialog will not disable menu items - #13081. Thanks @angusdev!",
      "[Fixed] Fix commit shortcut (Ctrl/Cmd + Enter) while amending a commit - #15445"
    ],
    "3.1.3-beta4": [
      "[Fixed] Hide window instead of hiding the app on macOS - #15511. Thanks @angusdev!",
      "[Fixed] Only left mouse clicks invoke dragging in the commit list - #15313",
      "[Fixed] Ensure selected list items stay selected when scrolling - #2957",
      "[Fixed] Stick to one tooltip at a time in the repository list  - #15583",
      "[Fixed] Preview Pull Request opens when there is not a local default branch - #15704",
      "[Fixed] Preview Pull Request suggested next action available on first app open without interaction - #15703",
      "[Improved] Ability to copy tag names from the commit list - #15137. Thanks @Shivareddy-Aluri!",
      "[Improved] Stacked popups remember their state when hidden due to another popup opening - #15668",
      "[Improved] Create pull request from pull request preview opens to compare against the user's selected base branch - #15706",
      "[Improved] On Preview Pull Request dialog, submit button closes the dialog - #15695"
    ],
    "3.1.3-beta3": [
      "[Fixed] Using the key command of 'Shift' + 'ArrowDown' in the commit list adds the next commit to the current selection - #15536",
      "[Fixed] Notifications of Pull Request reviews are displayed for forked repositories - #15580",
      "[Fixed] Notifications when checks of a Pull Request fail are displayed for forked repositories - #15422",
      "[Improved] User can preview a Pull Request from the suggested next actions.  - #15588",
      "[Improved] The dropdown selection component is keyboard navigable - #15620",
      "[Improved] 'Preview Pull Request' menu item availability is consistent with other menu items - #15590",
      "[Improved] The diff view now highlights Arduino's `.ino` files as C++ source - #15555. Thanks @j-f1!",
      "[Improved] Close repository list after creating or adding repositories - #15508. Thanks @angusdev!",
      "[Improved] Always show an error message when an update fails - #15530",
      "[Improved] Popups are stacked. Opening a popup will not discard an existing popup - #15496"
    ],
    "3.1.3-beta2": [
      "[Added] Enable menu option to Force-push branches that have diverged - #15211",
      "[Added] Add menu option to Fetch the current repository at any time - #7805",
      "[Added] Support VSCodium as an external editor - #15348. Thanks @daniel-ciaglia!",
      "[Fixed] Prevent closing the GitHub Desktop while it's being updated - #7055, #5197",
      "[Fixed] Notifications are shown only when they are relevant to the current repository - #15487",
      "[Fixed] Disable reorder, squashing, cherry-picking while an action of this type is in progress. - #15468",
      "[Fixed] Fix repository change indicator not visible if selected and in focus - #7651. Thanks @angusdev!",
      "[Fixed] Close 'Resolve conflicts before Rebase' dialog will not disable menu items - #13081. Thanks @angusdev!",
      "[Fixed] Tooltips are positioned properly if mouse is not moved - #13636. Thanks @angusdev!",
      "[Fixed] Fix tooltips of long commit author emails not breaking properly - #15424. Thanks @angusdev!",
      "[Fixed] Clone repository progress bar no longer hidden by repository list - #11953. Thanks @angusdev!",
      "[Fixed] Fix commit shortcut (Ctrl/Cmd + Enter) while amending a commit - #15445",
      "[Improved] Pull request preview dialog width and height is responsive - #15500"
    ],
    "3.1.3-beta1": ["[Improved] Upgrade embedded Git to 2.35.5"],
    "3.1.2": ["[Improved] Upgrade embedded Git to 2.35.5"],
    "3.1.2-beta1": [
      "[Added] You can preview the changes a pull request from your current branch would make - #11517",
      "[Fixed] App correctly remembers undo commit prompt setting - #15408",
      "[Improved] Add support for zooming out at the 67%, 75%, 80% and 90% zoom levels - #15401. Thanks @sathvikrijo!",
      "[Improved] Add option to disable discard stash confirmation - #15379. Thanks @tsvetilian-ty!"
    ],
    "3.1.1": [
      "[Fixed] App correctly remembers undo commit prompt setting - #15408"
    ],
    "3.1.0": [
      "[Added] You can diff a consecutive range of commits - #14682",
      "[Added] Submodule changes now display an explanatory, interactive diff screen - #15176",
      "[Fixed] Enable update from upstream default branch when contributing to a fork - #15299",
      "[Fixed] Fix crash installing updates that were downloaded a long time ago on macOS - #15275",
      "[Fixed] Tooltips are positioned accurately when the user prefers reduced motion - #15249",
      "[Improved] Add option to disable Undo Commit confirmation - #15134. Thanks @geophilusd!",
      "[Improved] Update submodules when fetching, pulling and checking out branches - #8221 #9174"
    ],
    "3.0.9-beta1": [
      "[Fixed] Enable update from upstream default branch when contributing to a fork - #15299",
      "[Fixed] Fix crash installing updates that were downloaded a long time ago on macOS - #15275",
      "[Fixed] Tooltips are positioned accurately when the user prefers reduced motion - #15249",
      "[Fixed] Add option to disable Undo Commit popup - #15134. Thanks @geophilusd!"
    ],
    "3.0.8": [
      "[Fixed] Fix system animations on Windows - #14037",
      "[Fixed] The app window doesn't overlap the taskbar on Windows - #14263",
      "[Fixed] The app window doesn't fit on the screen when using scaled UI on Windows - #13940"
    ],
    "3.0.8-beta1": [
      "[Added] Add support for Lite XL editor on Linux & macOS - #15180. Thanks @KaMeHb-UA!",
      "[Added] Add Neovide support on macOS - #14929. Thanks @Yohannfra!",
      "[Fixed] Text selection is preserved while scrolling diffs in split mode - #13701",
      "[Improved] Update submodules when fetching, pulling and checking out branches - #8221 #9174",
      "[Improved] Avoid truncating long menu item labels on Windows - #14868",
      "[Improved] Add \"Learn more\" link to \"Commit Reachability\" dialog - #15208",
      "[Improved] Improve submodule support with a new diff screen with more detailed information - #15176"
    ],
    "3.0.7": [
      "[Fixed] Do not show login prompt when repositories are fetched - #15163",
      "[Improved] On Apple silicon devices running unoptimized builds, auto-update on first run to an optimized build - #14998"
    ],
    "3.0.7-beta1": [
      "[Added] Add Emacs integration for macOS - #15130. Thanks @zipperer!",
      "[Fixed] Do not show login prompt when repositories are fetched - #15163"
    ],
    "3.0.6": [
      "[Added] Add Warp terminal integration for macOS - #14329. Thanks @lhvy!",
      "[Added] Add context menu to the Current Branch and Current Repository toolbar - #13148. Thanks @uttiya10!",
      "[Fixed] Older versions of Sublime Text and SlickEdit are also recognized as external editors - #15117. Thanks @vbwx!",
      "[Fixed] Fix commit shortcut (Ctrl/Cmd + Enter) - #14689. Thanks @tsvetilian-ty!",
      "[Fixed] Add PyCharm Community Edition support on macOS - #15016. Thanks @tsvetilian-ty!",
      "[Fixed] Unified diff line gutter context menu items for discard changes no longer enabled when whitespace is hidden - #15003",
      "[Fixed] 'Show Whitespace Changes' popover appears as expected on unified diff - #15003",
      "[Fixed] On pull or fetch, make sure the default branch is updated to match the repository settings - #14266",
      "[Fixed] Show 'Email' label on the preferences form when user is not signed in - #13736. Thanks @andymckay!",
      "[Fixed] Fix invalid URL state while the \"Clone Repository\" modal is open - #7961. Thanks @tsvetilian-ty!",
      "[Fixed] Fix commit description with three lines overflowing when it shouldn't - #14791. Thanks @HeCorr!",
      "[Fixed] Fix notifications on Windows 10 builds prior to the Creators Update - #14714",
      "[Fixed] 'Update from default branch` menu item allows quick merge of upstream - #14145. Thanks @uttiya10!",
      "[Improved] Add ability to skip staggered release to ensure the latest version is downloaded - #14883"
    ],
    "3.0.6-beta3": [
      "[Fixed] Older versions of Sublime Text and SlickEdit are also recognized as external editors - #15117. Thanks @vbwx!",
      "[Fixed] Fix commit shortcut (Ctrl/Cmd + Enter) - #14689. Thanks @tsvetilian-ty!",
      "[Improved] Add ability to skip staggered release to ensure the latest version is downloaded - #14883"
    ],
    "3.0.6-beta2": [
      "[Fixed] Add PyCharm Community Edition support on macOS - #15016. Thanks @tsvetilian-ty!",
      "[Fixed] Unified diff line gutter context menu items for discard changes no longer enabled when whitespace is hidden - #15003",
      "[Fixed] 'Show Whitespace Changes' popover appears as expected on unified diff - #15003",
      "[Fixed] On pull or fetch, make sure the default branch is updated to match the repository settings - #14266",
      "[Fixed] Show 'Email' label on the preferences form when user is not signed in - #13736. Thanks @andymckay!"
    ],
    "3.0.6-beta1": [
      "[Added] You can diff a consecutive range of commits. - #14682",
      "[Added] Add Warp terminal integration for macOS - #14329. Thanks @lhvy!",
      "[Added] Add context menu to the Current Branch and Current Repository toolbar - #13148. Thanks @uttiya10!",
      "[Fixed] Fix invalid URL state while the \"Clone Repository\" modal is open - #7961. Thanks @tsvetilian-ty!",
      "[Fixed] Fix commit description with three lines overflowing when it shouldn't - #14791. Thanks @HeCorr!",
      "[Fixed] Fix notifications on Windows 10 builds prior to the Creators Update - #14714",
      "[Fixed] 'Update from default branch` menu item allows quick merge of upstream - #14145. Thanks @uttiya10!",
      "[Improved] On Apple silicon devices running unoptimized builds, auto-update on first run to an optimized build - #14998"
    ],
    "3.0.5": [
      "[Fixed] Surface again Git's warning about unsafe directories and provide a way to trust repositories not owned by the current user"
    ],
    "3.0.5-beta1": [
      "[Fixed] Surface again Git's warning about unsafe directories and provide a way to trust repositories not owned by the current user"
    ],
    "3.0.4": ["[Improved] Upgrade embedded Git to 2.35.4"],
    "3.0.4-beta1": ["[Improved] Upgrade embedded Git to 2.35.4"],
    "3.0.3": [
      "[Added] Add Aptana Studio support - #14669. Thanks @tsvetilian-ty!",
      "[Fixed] Fix crash when user's locale is unsupported by the spellchecker - #14817. Thanks @tsvetilian-ty!",
      "[Fixed] On Windows, remember the app's zoom level on update - #5315",
      "[Fixed] Fix Markdown syntax highlighting - #14710",
      "[Improved] Add context menu option to copy repository paths - #14785. Thanks @novialriptide!",
      "[Improved] Allow copying paths when multiple files are selected - #14638. Thanks @tsvetilian-ty!",
      "[Improved] Add support for SSH password prompts when accessing repositories - #14676"
    ],
    "3.0.3-beta1": [
      "[Added] Add Aptana Studio support - #14669. Thanks @tsvetilian-ty!",
      "[Fixed] Fix crash when user's locale is unsupported by the spellchecker - #14817. Thanks @tsvetilian-ty!",
      "[Fixed] On Windows, remember the apps zoom level on update - #5315",
      "[Fixed] Fix Markdown syntax highlighting - #14710",
      "[Improved] Add context menu option to copy repository paths - #14785. Thanks @novialriptide!",
      "[Improved] Allow copying paths when multiple files are selected - #14638. Thanks @tsvetilian-ty!",
      "[Improved] Add support for SSH password prompts when accessing repositories - #14676",
      "[Improved] Upgrade to Electron v19.0.0 - #14813"
    ],
    "3.0.2": [
      "[Fixed] Fix crash launching the app on macOS High Sierra - #14712",
      "[Fixed] Terminate all GitHub Desktop processes on Windows when the app is closed - #14733. Thanks @tsvetilian-ty!"
    ],
    "3.0.2-beta4": [
      "[Improved] Add support for SSH password prompts when accessing repositories - #14676",
      "[Fixed] Fix Markdown syntax highlighting - #14710",
      "[Fixed] Fix issue with some repositories not being properly persisted - #14748"
    ],
    "3.0.2-beta3": [
      "[Fixed] Terminate all GitHub Desktop processes on Windows when the app is closed - #14733. Thanks @tsvetilian-ty!"
    ],
    "3.0.2-beta2": [
      "[Fixed] Fix crash launching the app on macOS High Sierra - #14712"
    ],
    "3.0.2-beta1": [
      "[Added] Add support for Aptana Studio - #14669. Thanks @tsvetilian-ty!"
    ],
    "3.0.1": [
      "[Added] Add support for PyCharm Community Edition on Windows - #14411. Thanks @tsvetilian-ty!",
      "[Added] Add support for highlighting .mjs/.cjs/.mts/.cts files as JavaScript/TypeScript - #14481. Thanks @j-f1!",
      "[Fixed] Prevent crash when encountering a large number of conflicts while checking for ability to merge branch - #14485",
      "[Fixed] Url encode branch names when 'Viewing Branch in Github' is selected - #14631. Thanks @tsvetilian-ty!",
      "[Fixed] Fix opening files with Android Studio - #14519",
      "[Fixed] Checks popover summary correctly reflects a successful conclusion when skipped or neutral checks are present - #14508",
      "[Fixed] Long lists of conflicted files to commit or files to discard can be scrolled - #14468",
      "[Fixed] Fix random crashes when external apps probe GitHub Desktop trampoline port - #14471",
      "[Improved] Display a banner when we have a pretext release note to highlight the new feature - #14620",
      "[Improved] Enable interactions with notifications from previous app sessions - #14496",
      "[Improved] Improve feedback about user permission to display notifications - #14496",
      "[Improved] Add ability to have showcasing of features through release notes - #14488",
      "[Improved] User can see all releases notes between their current version and the latest update - #14458",
      "[Removed] Outdated new drag and drop and split diff new feature callouts removed - #14463"
    ],
    "3.0.1-beta2": [
      "[Fixed] Prevent crash when encountering a large number of conflicts while checking for ability to merge branch - #14485",
      "[Fixed] Url encode branch names when 'Viewing Branch in Github' is selected - #14631. Thanks @tsvetilian-ty!"
    ],
    "3.0.1-beta1": [
      "[Added] Add support for PyCharm Community Edition on Windows - #14411. Thanks @tsvetilian-ty!",
      "[Added] Add support for highlighting .mjs/.cjs/.mts/.cts files as JavaScript/TypeScript - #14481. Thanks @j-f1!",
      "[Fixed] Fix opening files with Android Studio - #14519",
      "[Fixed] Checks popover summary correctly reflects a successful conclusion when skipped or neutral checks are present - #14508",
      "[Fixed] Long lists of conflicted files to commit or files to discard can be scrolled - #14468",
      "[Fixed] Fix random crashes when external apps probe GitHub Desktop trampoline port - #14471",
      "[Improved] Display a banner when we have a pretext release note to highlight the new feature - #14620",
      "[Improved] Enable interactions with notifications from previous app sessions - #14496",
      "[Improved] Improve feedback about user permission to display notifications - #14496",
      "[Improved] Add ability to have showcasing of features through release notes - #14488",
      "[Improved] User can see all releases notes between their current version and the latest update - #14458",
      "[Removed] Outdated new drag and drop and split diff new feature callouts removed - #14463"
    ],
    "3.0.0": [
      "[New] Get notified when your pull requests are reviewed - #14175",
      "[Fixed] Default to merging when pulling without a configured preference between merge or rebase - #14431",
      "[Improved] Add ability to re-run individual and failed GitHub Action checks - #14310"
    ],
    "2.9.16-beta2": [
      "[Fixed] Use fast-forward flag as default for pulling divergent paths - #14431"
    ],
    "2.9.16-beta1": [
      "[Improved] Add ability to re-run individual and failed GitHub Action checks - #14310"
    ],
    "2.9.15": [
      "[Fixed] Support trusting repositories on network shares (Windows) - #14368",
      "[Improved] Redesigned dialog for re-running checks - #14322"
    ],
    "2.9.15-beta2": [
      "[Improved] Show progress indicator when trusting a repository directory - #14410",
      "[Improved] Reduced noise on the rerun dialog user interface - #14322",
      "[Improved] Upgrade embedded Git LFS to 3.1.4 - #14415"
    ],
    "2.9.15-beta1": [
      "[Improved] Add UNC path prefix before adding to safe directory list - #14368",
      "[Improved] Upgrade embedded Git to v2.35.3 on macOS, v2.35.3.windows.1 on Windows, and Git LFS to v3.1.2"
    ],
    "2.9.14": [
      "[Improved] Surface Git's warning about unsafe directories and provide a way to trust repositories not owned by the current user - #14336"
    ],
    "2.9.14-beta1": [
      "[Improved] Surface Git's warning about unsafe directories and provide a way to trust repositories not owned by the current user - #14336"
    ],
    "2.9.13": [
      "[Added] Add ability to include or exclude multiple selected files for a commit from the context menu - #7790. Thanks @tsvetilian-ty!",
      "[Added] Add \"View Branch on GitHub\" to the branches menu - #14224. Thanks @tsvetilian-ty!",
      "[Fixed] Fix CI check status popover not closing when clicking on PR badge - #14256",
      "[Fixed] Fix checks list overflow handling on re-run checks dialog - #14246",
      "[Fixed] Pull requests adhere to temporal laws again - #14238",
      "[Fixed] Fix repository group header overflow when text is too long - #14233. Thanks @tsvetilian-ty!",
      "[Fixed] Clone dialog \"Choose\" button uses an open dialog for directory selection on Windows - #12812",
      "[Improved] Add a link under \"Enable notifications\" settings to the user's OS system notification settings - #14288"
    ],
    "2.9.13-beta2": [
      "[Added] Add ability to include or exclude multiple selected files for a commit from the context menu - #7790. Thanks @tsvetilian-ty!",
      "[Added] Add \"View Branch on GitHub\" to the branches menu - #14224. Thanks @tsvetilian-ty!",
      "[Fixed] Fix relative time of pull request review notification dialogs - #14261",
      "[Fixed] Fix CI check status popover not closing when clicking on PR badge - #14256",
      "[Fixed] Fix checks list overflow handling on re-run checks dialog - #14246",
      "[Improved] Close keywords are now formatted and have informational tooltips in markdown - #14253",
      "[Improved] Commit mentions in markdown are now formatted and linked - #14282",
      "[Improved] Add a link under \"Enable notifications\" settings to the user's OS system notification settings - #14288"
    ],
    "2.9.13-beta1": [
      "[New] Add support for notifications of pull request reviews - #14175",
      "[Fixed] Pull requests adhere to temporal laws again - #14238",
      "[Fixed] Fix repository group header overflow when text is too long - #14233. Thanks @tsvetilian-ty!",
      "[Fixed] Clone dialog \"Choose\" button uses an open dialog for directory selection on Windows - #12812"
    ],
    "2.9.12": [
      "[Added] Add support for Brackets Editor on Windows - #14069. Thanks @tsvetilian-ty!",
      "[Added] Add support for JetBrains RubyMine on Windows - #14068. Thanks @tsvetilian-ty!",
      "[Added] Add support for JetBrains GoLand on Windows - #14085. Thanks @tsvetilian-ty!",
      "[Added] Add support for Android Studio on Windows - #14054. Thanks @detherminal!",
      "[Fixed] Escape special characters when adding a file to .gitignore - #10253. Thanks @uttiya10!",
      "[Fixed] Show warning when attempting to commit files exceeding 100 MiB - #14164",
      "[Fixed] Allow selecting emojis in commit text - #14111",
      "[Fixed] Merge dialog options dropdown does not cause dialog scrolling - #13944",
      "[Fixed] Usernames displayed in repository list respect username casing - #9890",
      "[Fixed] Coauthor doesn't steal input focus while inputting commit message in squashing dialog - #13850",
      "[Fixed] Repository path validation for adding a repository doesn't erase keystrokes - #13901",
      "[Fixed] Command Line Tool ignores command aliases set by user on macOS - #13935",
      "[Improved] Relative time formatting consistent with dotcom - #14149",
      "[Improved] Prompt to initialize Git LFS cannot be dismissed by clicking outside of it - #14131",
      "[Improved] Add link to open fork settings when creating new branch on a forked repository - #12534. Thanks @geophilusd!",
      "[Improved] Render native elements such as scrollbars and checkboxes as dark when using a dark theme - #11174. Thanks @rakleed!"
    ],
    "2.9.12-beta3": [
      "[Fixed] Escape special characters when adding a file to .gitignore - #10253. Thanks @uttiya10!",
      "[Fixed] Dismiss \"initialize LFS\" dialog when clicking `Not Now` button - #14187"
    ],
    "2.9.12-beta2": [
      "[Fixed] Show warning when attempting to commit files exceeding 100 MiB - #14164",
      "[Fixed] Allow selecting emojis in commit text - #14111",
      "[Fixed] Merge dialog options dropdown does not cause dialog scrolling - #13944",
      "[Improved] Relative time formatting consistent with dotcom - #14149",
      "[Improved] Prompt to initialize Git LFS cannot be dismissed by clicking outside of it - #14131",
      "[Improved] Add link to open fork settings when creating new branch on a forked repository - #12534. Thanks @geophilusd!",
      "[Improved] Render native elements such as scrollbars and checkboxes as dark when using a dark theme - #11174. Thanks @rakleed!"
    ],
    "2.9.12-beta1": [
      "[Added] Add support for Brackets Editor on Windows - #14069. Thanks @tsvetilian-ty!",
      "[Added] Add support for JetBrains RubyMine on Windows - #14068. Thanks @tsvetilian-ty!",
      "[Added] Add support for JetBrains GoLand on Windows - #14085. Thanks @tsvetilian-ty!",
      "[Added] Add support for Android Studio on Windows - #14054. Thanks @detherminal!",
      "[Fixed] Usernames displayed in repository list respect username casing - #9890",
      "[Fixed] Coauthor doesn't steal input focus while inputting commit message in squashing dialog - #13850",
      "[Fixed] Repository path validation for adding a repository doesn't erase keystrokes - #13901",
      "[Fixed] Command Line Tool ignores command aliases set by user on macOS - #13935",
      "[Improved] Improves added and deleted line borders for high contrast mode - #12922"
    ],
    "2.9.11": [
      "[Added] Add tooltip to show types of file changes in a commit - #13957. Thanks @uttiya10!",
      "[Fixed] Discarding submodules with spaces in their relative path now correctly updates the submodule instead of moving it to Trash - #14024",
      "[Fixed] Prevent crash report dialog from appearing when launching on macOS Catalina or earlier - #13974",
      "[Fixed] Pre-fill clone path with repository name - #13971",
      "[Fixed] Allow discarding changes in scenarios where they cannot be moved to Trash - #13888",
      "[Fixed] \"Create New Repository\" dialog preserves the path set from \"Add Local Repository\" dialog - #13909",
      "[Fixed] Treat the old and new format of private email addresses equally when showing commit attribution warning - #13879",
      "[Fixed] Repositories containing untracked submodules no longer display a duplicated first character on Windows - #12314"
    ],
    "2.9.11-beta1": [
      "[Added] Add tooltip to show types of file changes in a commit - #13957. Thanks @uttiya10!",
      "[Fixed] Discarding submodules with spaces in their relative path now correctly updates the submodule instead of moving it to Trash - #14024",
      "[Fixed] Prevent crash report dialog from appearing when launching on macOS Catalina or earlier - #13974",
      "[Fixed] Pre-fill clone path with repository name - #13971",
      "[Fixed] Allow discarding changes in scenarios where they cannot be moved to Trash - #13888",
      "[Fixed] \"Create New Repository\" dialog preserves the path set from \"Add Local Repository\" dialog - #13909",
      "[Fixed] Treat the old and new format of private email addresses equally when showing commit attribution warning - #13879",
      "[Fixed] Repositories containing untracked submodules no longer display a duplicated first character on Windows - #12314"
    ],
    "2.9.10": [
      "[New] Initial support for system notifications when checks fail - #13655",
      "[Fixed] Unicode emoji on Windows are rendered in the correct position - #13958",
      "[Fixed] Fix crash logging under some circumstances - #13962"
    ],
    "2.9.10-beta2": [
      "[Fixed] Unicode emoji on Windows are rendered in the correct position - #13958",
      "[Fixed] Fix crash logging under some circumstances - #13962"
    ],
    "2.9.10-beta1": [
      "[Fixed] \"Create New Repository\" dialog preserves the path set from \"Add Local Repository\" dialog - #13928",
      "[Fixed] User guides now opens the correct page - #13920",
      "[Fixed] Fix duplicated first character on Windows when dealing with submodules or repos-within-repos - #12314",
      "[Fixed] Treat the old and new format of private email address equally when showing commit attribution warning - #13887",
      "[Fixed] Fixes crash on some Windows machines - #13930"
    ],
    "2.9.9": [
      "[Fixed] \"Create New Repository\" dialog preserves the path set from \"Add Local Repository\" dialog - #13928",
      "[Fixed] User guides now opens the correct page - #13920",
      "[Fixed] Fixes crash on some Windows machines - #13930",
      "[Fixed] App no longer crashes intermittently when running remote Git operations - #13916"
    ],
    "2.9.9-beta1": [
      "[Fixed] App no longer crashes intermittently when running remote Git operations - #13916",
      "[Fixed] Unicode emoji on Windows no longer render as monochrome outlines - #13914",
      "[Fixed] App no longer hangs when discarding changes in some scenarios - #13899",
      "[Fixed] App no longer crashes intermittently when rebasing and cherry-picking - #13889",
      "[Fixed] Fix crash when attempting to move the app to the /Applications folder on macOS - #13886",
      "[Fixed] App no longer crashes when checking for updates while the closing the window - #13892",
      "[Fixed] Restore application icon in \"Apps & Features\" on Windows - #13890",
      "[Improved] Relative dates in branch menu and commit history match - #13867"
    ],
    "2.9.8": [
      "[Fixed] Unicode emoji on Windows no longer render as monochrome outlines - #13914",
      "[Fixed] App no longer hangs when discarding changes in some scenarios - #13899",
      "[Fixed] App no longer crashes intermittently when rebasing and cherry-picking - #13889",
      "[Fixed] Fix crash when attempting to move the app to the /Applications folder on macOS - #13886",
      "[Fixed] App no longer crashes when checking for updates while the closing the window - #13892",
      "[Fixed] Restore application icon in \"Apps & Features\" on Windows - #13890",
      "[Improved] Relative dates in branch menu and commit history match - #13867"
    ],
    "2.9.7": [
      "[Added] Support pushing workflow files for GitHub Actions to GitHub Enterprise Server - #13640",
      "[Added] Support CLion as an external editor - #13739. Thanks @Pinzauti!",
      "[Fixed] Don't show web flow committer on GitHub Enterprise Server - #13848",
      "[Fixed] Cherry-pick success message always correctly reflects target branch - #13849",
      "[Fixed] Fix error managing remotes under some circumstances - #13837",
      "[Fixed] Add \"Copy Relative File Path\" option to changed files' context menu - #12589. Thanks @uttiya10!",
      "[Fixed] Fix CLI tool on macOS Monterey - #13764. Thanks @spotlightishere!",
      "[Fixed] Fix close button in full screen mode on macOS - #12838",
      "[Fixed] Commit message dialog background styles match dialog - #13606",
      "[Fixed] Ensure job steps on pull request check run list are always present - #13531",
      "[Improved] Changes within lines are presented the same way in side-by-side and unified diffs - #13838",
      "[Improved] Select integration tab automatically when changing default editor  - #13856. Thanks @uttiya10!",
      "[Improved] The check runs list for pull requests with multiple branches displays all actions workflow steps and headers - #13868",
      "[Improved] Check run group headers and checks stay in view while scrolling the sub checks or job steps. - #13532",
      "[Improved] Take aliases into account when sorting repositories - #13429",
      "[Improved] Support avatars on GitHub Enterprise Server - #13719",
      "[Improved] Fetch before trying to follow a URL link to a specific branch - #13641. Thanks @Bestra!",
      "[Improved] Add \"View on GitHub\" context menu option to repository list items - #13227. Thanks @lhvy!",
      "[Improved] Signal when a commit summary is getting long - #2055. Thanks @Twixes!",
      "[Improved] Remove unnecessary punctuation in appearance settings - #13715. Thanks @Pinzauti!"
    ],
    "2.9.7-beta3": [
      "[Fixed] Don't show web flow committer on GitHub Enterprise Server - #13848",
      "[Fixed] Cherry-pick success message always correctly reflects target branch - #13849",
      "[Fixed] Fix error managing remotes under some circumstances - #13837",
      "[Fixed] Add \"Copy Relative File Path\" option to changed files' context menu - #12589. Thanks @uttiya10!",
      "[Improved] Changes within lines are presented the same way in side-by-side and unified modes - #13838",
      "[Improved] Select integration tab automatically when changing default editor  - #13856. Thanks @uttiya10!",
      "[Improved] The check runs list for pull requests with multiple branches displays all actions workflow steps and headers - #13868"
    ],
    "2.9.7-beta2": [
      "[New] Initial support for system notifications when checks fail in Windows - #13655",
      "[Fixed] Fix CLI tool on macOS Monterey - #13764. Thanks @spotlightishere!",
      "[Improved] Upgrade to Electron v16.0.8 - #13814"
    ],
    "2.9.7-beta1": [
      "[New] Initial support for system notifications when checks fail in macOS - #13655",
      "[Added] Support pushing workflow files for GitHub Actions to GitHub Enterprise Server - #13640",
      "[Added] Support CLion as an external editor - #13739. Thanks @Pinzauti!",
      "[Fixed] Fix close button in full screen mode on macOS - #12838",
      "[Fixed] Commit message dialog background styles match dialog - #13606",
      "[Fixed] Ensure job steps on pull request check run list are always present - #13531",
      "[Improved] Take alias into account when sorting repositories - #13429",
      "[Improved] Upgrade to Electron v14.2.3 - #13689",
      "[Improved] Support avatars on GitHub Enterprise Server - #13719",
      "[Improved] Fetch before trying to follow a URL link to a specific branch - #13641. Thanks @Bestra!",
      "[Improved] Add \"View on GitHub\" context menu option to repository list items - #13227. Thanks @lhvy!",
      "[Improved] Signal when a commit summary is getting long - #2055. Thanks @Twixes!",
      "[Improved] Check run group headers and checks stay in view while scrolling the sub checks or job steps. - #13532",
      "[Improved] Remove unnecessary punctuation in appearance settings- #13715. Thanks @Pinzauti!"
    ],
    "2.9.6": [
      "[Added] View and re-run the check runs for the checked out pull request.",
      "[Fixed] Tooltip improvements and polish - #13452 #13449",
      "[Fixed] Stashing dialog no longer hangs when initiating cherry-pick in some circumstances - #13419",
      "[Fixed] Rebase no longer hangs after conflicts resolved when initiated through pull conflict error - #13204"
    ],
    "2.9.6-beta3": [
      "[Fixed] Tooltip improvements and polish - #13452 #13449",
      "[Improved] Add dynamic constraints for resizable components - #2745",
      "[Improved] Remove re-run button for repositories that cannot re-run checks. - #13460"
    ],
    "2.9.6-beta2": [
      "[Fixed] Stashing dialog no longer hangs when intiating cherry-pick - #13419",
      "[Fixed] Rebase no longer hangs after conflicts resolved when intiated through pull conflict error - #13204",
      "[Fixed] Discarding files and repositories successfully moves items to trash - #13433",
      "[Improved] Added check runs overall completeness indicator in check run popover header - #13423"
    ],
    "2.9.6-beta1": [
      "[Improved] Upgrade to Electron 13.6.2 - #12978",
      "[Improved] Allow amending pushed commits - #13384"
    ],
    "2.9.5": [
      "[Added] Add custom tooltips for quicker and more helpful information - #6384",
      "[Added] Support PyCharm as an external editor - #13270. Thanks @stevetaggart!",
      "[Fixed] Prevent inactive selected state from disappearing on lists - #13115",
      "[Fixed] Fix click area to select hunk on both sides of diff - #13325. Thanks @jwbth!",
      "[Fixed] Replace dialog animations with fade when user prefers reduced motion - #12976 #2768",
      "[Improved] Warn users when files contain bidirectional Unicode text - #13343",
      "[Improved] Change wording for default branch name option - #13223. Thanks @Rexogamer!"
    ],
    "2.9.5-beta4": [
      "[Fixed] Enable scroll in unified diff - #13393",
      "[Improved] Adds a re-run dialog to inform user which check runs will be re-run - #13369"
    ],
    "2.9.5-beta3": [
      "[Improved] Warn users when files contain bidirectional Unicode text - #13343",
      "[Improved] Group CI check runs by runner app and event - #13348, #13349, #13344"
    ],
    "2.9.5-beta2": [
      "[Added] View the check runs for the checked out pull request.",
      "[Fixed] Fix click area to select hunk on both sides of diff - #13325. Thanks @jwbth!"
    ],
    "2.9.5-beta1": [
      "[Added] Support PyCharm as an external editor - #13270. Thanks @stevetaggart!",
      "[Added] Add custom tooltips for quicker and more helpful information - #6384",
      "[Fixed] Replace dialog animations with fade when user prefers reduced motion - #12976 #2768",
      "[Fixed] Prevent inactive selected state from disappearing on lists - #13115",
      "[Improved] Change wording for default branch name option - #13223. Thanks @Rexogamer!"
    ],
    "2.9.4": [
      "[Added] Add syntax mapping for HAML - #13009. Thanks @alexanderadam!",
      "[Added] Add support for WezTerm on macOS - #12957. Thanks @theodore-s-beers!",
      "[Added] Add a menu item to view a committed file change on GitHub - #12492. Thanks @haykam821!",
      "[Fixed] Diffs are scrolled to the top when switching between files - #12980",
      "[Fixed] Fix SSH prompt for unknown hosts in some scenarios - #13050",
      "[Fixed] Apply syntax highlighting when viewing a small change for the first time - #13004",
      "[Fixed] Wrap long email addresses in the misattributed commit warning popover - #13044",
      "[Fixed] Refresh diffs when application receives focus - #12962",
      "[Fixed] Only consider tokens invalid when 401 error comes from GitHub Enterprise - #12943",
      "[Fixed] Show \"add repo\" dialog when opening repo from CLI - #12935",
      "[Fixed] Continue merge flow after merge conflicts are resolved with external conflict tool - #12881",
      "[Fixed] Prevent crash on successful merge after conflicts resolved - #12888",
      "[Fixed] Use same width for hunk expansion handles as we do for line numbers - #12887",
      "[Fixed] Use the correct icon for diff expansion - #12882",
      "[Improved] Add offending file name to the file exceeds size limit error - #10242. Thanks @ADustyOldMuffin!",
      "[Improved] Show a message explaining why line selection is disabled when hiding whitespace - #12979",
      "[Improved] Upgrade embedded Git to v2.32.0 on macOS, and to v2.32.0.windows.2 on Windows - #13000",
      "[Improved] Remove gaps in the commit message container revealing a different background - #12900. Thanks @haykam821!",
      "[Improved] Add clearer verbiage in the \"remove repository\" dialog - #12497. Thanks @fonsp!",
      "[Improved] Update grammar for \"repo deletion\" and \"couldn't find pull request\" error messages - #12902. Thanks @patrykmichalik!",
      "[Improved] Show confirmation dialog for SSH host key verification - #12894. Thanks @thsmdt!"
    ],
    "2.9.4-beta4": [
      "[Added] Add syntax mapping for HAML - #13009. Thanks @alexanderadam!",
      "[Fixed] Diffs are scrolled to the top when switching between files - #12980",
      "[Fixed] Fix SSH prompt for unknown hosts in some scenarios - #13050",
      "[Fixed] Apply syntax highlighting when viewing a small change for the first time - #13004",
      "[Fixed] Wrap long email addresses in the misattributed commit warning popover - #13044",
      "[Improved] Add offending file name to the file exceeds size limit error - #10242. Thanks @ADustyOldMuffin!",
      "[Improved] Show a message explaining why line selection is disabled when hiding whitespace - #12979",
      "[Improved] Show previous similar tags in the tag creation dialog - #12509. Thanks @mahezsh!"
    ],
    "2.9.4-beta3": [
      "[Fixed] Refresh diffs when application receives focus - #12962",
      "[Fixed] Tokens are not considered invalid when accessing GitHub Enterprise from outside of the company's VPN - #12943",
      "[Improved] Upgrade embedded Git to v2.32.0 on macOS, and to v2.32.0.windows.2 on Windows - #13000"
    ],
    "2.9.4-beta2": [
      "[Added] Add support for WezTerm on macOS - #12957. Thanks @theodore-s-beers!",
      "[Fixed] Remove high-contrast specific hover effects from light and dark theme - #12952",
      "[Fixed] Show \"add repo\" dialog when opening repo from CLI - #12935",
      "[Fixed] Continue merge flow after merge conflicts are resolved with exterior conflict tool - #12881",
      "[Fixed] Remove glitches when diffs are shown for the first time - #12903",
      "[Improved] Remove gaps in the commit message container revealing a different background - #12900. Thanks @haykam821!",
      "[Improved] Add clearer verbiage in the \"remove repository\" dialog - #12497. Thanks @fonsp!",
      "[Improved] Update grammar for \"repo deletion\" and \"couldn't find pull request\" error messages - #12902. Thanks @patrykmichalik!",
      "[Improved] Show confirmation dialog for SSH host key verification - #12894. Thanks @thsmdt!"
    ],
    "2.9.4-beta1": [
      "[Added] Add a menu item to view a committed file change on GitHub - #12492. Thanks @haykam821!",
      "[Added] Customizable high contrast theme - #12833",
      "[Fixed] App no longer crashes on successful merge after conflicts resolved - #12888",
      "[Fixed] Use same width for hunk expansion handles as we do for line numbers - #12887",
      "[Fixed] Use the correct icon for diff expansion - #12882"
    ],
    "2.9.3": [
      "[Fixed] Fix Notepad++ and RStudio integration on Windows - #12841",
      "[Fixed] Add minor version support for JetBrains IDEs on Windows - #12847. Thanks @tsvetilian-ty!"
    ],
    "2.9.3-beta2": [
      "[Fixed] Fix Notepad++ and RStudio integration on Windows - #12841",
      "[Fixed] Add minor version support for JetBrains IDEs on Windows - #12847. Thanks @tsvetilian-ty!"
    ],
    "2.9.3-beta1": [
      "[Added] Add syntax highlighting for dart - #12827. Thanks @say25!",
      "[Fixed] Fix scrolling performance issue for large diffs."
    ],
    "2.9.2": ["[Fixed] Fix scrolling performance issue for large diffs."],
    "2.9.1": [
      "[Added] Add Fluent Terminal shell support - #12305. Thanks @Idered!",
      "[Added] Add support for IntelliJ CE for macOS - #12748. Thanks @T41US!",
      "[Added] Show number of lines changed in a commit - #11656",
      "[Fixed] Enable 'Open in External Editor' for bat/cmd/sh/exe files - #6361. Thanks @AndreiMaga!",
      "[Fixed] Green circle in progress dialog remains round when commits have long descriptions - #12594. Thanks @litetex!",
      "[Fixed] History tab shows all commits as the user scrolls down - #12506 #3704",
      "[Fixed] Remove border of Repository and Branch foldouts in dark theme - #12478. Thanks @meJevin!",
      "[Fixed] Render links in commit messages when they are at the beginning of a line - #12105. Thanks @tsvetilian-ty!",
      "[Fixed] Show co-authors from undone commits - #12537",
      "[Fixed] Show SSH prompts (key passphrase, adding host, etc.) to users via dialog - #3457 #8761",
      "[Improved] Add support for more versions of JetBrains IDEs on Windows - #12778",
      "[Improved] Change the diff gutter width based on number of lines in diff - #2102. Thanks @ADustyOldMuffin!",
      "[Improved] Check invalidated tokens and prompt the user to sign in again - #12554",
      "[Improved] Double-click an option when switching branches to confirm how changed files are handled - #12522. Thanks @j-f1!",
      "[Improved] Improve auth error and prompt to suggest the user use a PAT instead of password - #12323",
      "[Improved] Increase visibility of misattributed commit warning in dark mode - #12210",
      "[Improved] Reduce time needed to make a commit - #12529",
      "[Improved] Use \"Recycle Bin\" name only on Windows - #12544. Thanks @shiftkey!",
      "[Improved] Windows users can use the system OpenSSH for their Git repositories - #5641"
    ],
    "2.9.1-beta7": [
      "[Fixed] Wrong SSH key passphrases are not stored after multiple failed attempts and then one successful - #12804"
    ],
    "2.9.1-beta6": [
      "[Fixed] Wrong SSH key passphrases are not stored - #12800",
      "[Fixed] Show SSH prompts (key passphrase, adding host, etc.) to macOS users via dialog - #12782"
    ],
    "2.9.1-beta5": [
      "[Fixed] Fixed authentication errors in some Git operations - #12796"
    ],
    "2.9.1-beta4": [
      "[Fixed] Show SSH prompts (key passphrase, adding host, etc.) to Windows users via dialog - #3457 #8761"
    ],
    "2.9.1-beta3": [
      "[Added] Add support for IntelliJ CE for macOS - #12748. Thanks @T41US!",
      "[Fixed] Render links in commit messages when they are at the beginning of a line - #12105. Thanks @tsvetilian-ty!",
      "[Improved] Added support for more versions of JetBrains IDEs on Windows - #12778",
      "[Improved] Windows users can use the system OpenSSH for their Git repositories - #5641"
    ],
    "2.9.1-beta2": [
      "[Added] Show number of lines changed in a commit - #11656",
      "[Improved] Increase visibility of misattributed commit warning in dark mode - #12210",
      "[Improved] Check invalidated tokens and prompt the user to sign in again - #12554",
      "[Improved] Improve auth error and prompt to suggest the user use a PAT instead of password - #12323"
    ],
    "2.9.1-beta1": [
      "[Added] Add Fluent Terminal shell support - #12305. Thanks @Idered!",
      "[Fixed] History tab shows all commits as the user scrolls down - #12506 #3704",
      "[Fixed] Show co-authors from undone commits - #12537",
      "[Fixed] Change the diff gutter width based on number of lines in diff - #2102. Thanks @ADustyOldMuffin!",
      "[Fixed] Enable 'Open in External Editor' for bat/cmd/sh/exe files - #6361. Thanks @AndreiMaga!",
      "[Fixed] Green circle in progress dialog remains round when commits have long descriptions - #12594. Thanks @litetex!",
      "[Fixed] Removed border of Repository and Branch foldouts in dark theme - #12478. Thanks @meJevin!",
      "[Improved] Double-click an option when switching branches to quickly confirm how you want changed files to be handled - #12522. Thanks @j-f1!",
      "[Improved] Use \"Recycle Bin\" name only on Windows - #12544. Thanks @shiftkey!",
      "[Improved] Reduced time needed to make a commit - #12529"
    ],
    "2.9.0": [
      "[New] Reorder commits with drag and drop in your commit history - #2507",
      "[New] Create a branch from any commit in your history - #3474",
      "[New] Amend the most recent commit on your branch - #1644",
      "[New] Squash commits in the history tab with drag and drop and a context menu - #2507",
      "[New] Squash and merge option available when merging branches - #2507",
      "[Added] Add support for Sublime Text 4 on Windows - #12124",
      "[Improved] Show warning before undoing commit if it potentially conflicts with changes in working directory - #4596 #9286 #5874 #6043",
      "[Fixed] Remove extra space in drag & drop tooltips - #12327"
    ],
    "2.8.4-beta5": [
      "[Improved] Scroll history to top after creating a branch from a commit - #12432"
    ],
    "2.8.4-beta4": [
      "[Added] Add support for Sublime Text 4 on Windows - #12124",
      "[Fixed] Fix rebase after a successful merge - #12429",
      "[Fixed] Only attempt to reorder commits when it's necessary - #12422"
    ],
    "2.8.4-beta3": [
      "[Fixed] Update from default branch now merges as expected - #12412",
      "[Improved] Create intros for the new drag and drop features :tada: - #12419",
      "[Improved] Squash merge and rebase options are available in comparison view - #12416",
      "[Removed] Remove cherry-picking drag prompt - #12410",
      "[Removed] Remove reset to a commit"
    ],
    "2.8.4-beta2": [
      "[New] Reorder commits with drag and drop in the history tab - #2507",
      "[New] Reset your branch to a previous commit up to the most recent pushed commit in your history - #12393",
      "[New] Amend the most recent commit on your branch - #1644",
      "[Add] Allow rebase, squashing, or merging when choosing how to update your current branch - #12396, #12382, 12362",
      "[Add] Add \"Undo Commit\" action to the context menu - #12344",
      "[Fixed] Show warning before undoing commit if it potentially conflicts with changes in working directory - #4596 #9286 #5874 #6043",
      "[Fixed] Fix coauthor styling in commit message dialog for squashing - #12356",
      "[Fixed] Selecting a coauthor and committing adds coauthor trailer - #12355",
      "[Fixed] Lists of commits, repositories or changes don't disappear after switching between apps",
      "[Improved] Add force-push warning to squash and reorder operations - #12403"
    ],
    "2.8.4-beta1": [
      "[New] Squash commits in the history tab - #2507",
      "[Fixed] Remove extra space in drag & drop tooltips - #12327",
      "[Removed] Remove taskbar progress indicator - #9489"
    ],
    "2.8.3": [
      "[Fixed] Renamed repositories no longer clash with new repositories of the same name - #3855",
      "[Fixed] Expanding files no longer shows duplicated lines - #12237",
      "[Fixed] Long emails are truncated in the Git config - #12159",
      "[Improved] Allow copying branch and repository names to clipboard - #12141. Thanks @tsvetilian-ty!",
      "[Improved] Allow creating a new branch from filtering by just hitting Enter - #12154. Thanks @tsvetilian-ty!"
    ],
    "2.8.3-beta1": [
      "[New] Create a branch from any commit in your history - #3474",
      "[Added] Add VS Code, VS Code Insiders and VSCodium to supported Windows ARM64 editors - #12174. Thanks @dennisameling!",
      "[Fixed] Long emails are truncated in the Git config - #12159",
      "[Fixed] Expanding files no longer shows duplicated lines - #12237",
      "[Improved] Upgrade to Electron 11.3.0 - #12279",
      "[Improved] Allow copying branch and repository names to clipboard - #12141. Thanks @tsvetilian-ty!",
      "[Improved] Allow creating a new branch from filtering by just hitting Enter - #12154. Thanks @tsvetilian-ty!"
    ],
    "2.8.2": [
      "[New] Add support for macOS on Apple silicon devices - #9691. Thanks @dennisameling!",
      "[Added] Thank external contributors for their work - #12137",
      "[Fixed] Disable partial change selection in split view while whitespace changes are hidden - #12129"
    ],
    "2.8.2-beta3": [],
    "2.8.2-beta2": [
      "[Fixed] Lists of commits, repositories or changes don't disappear after switching between apps",
      "[Improved] Thank you note language improved and retrieves all past release notes to retroactively thank all contributors"
    ],
    "2.8.2-beta1": [
      "[Added] Thank external contributors for their work - #12137",
      "[Fixed] Disable partial change selection in split view while whitespace changes are hidden - #12129",
      "[Improved] Show the build architecture in the About dialog - #12140",
      "[Improved] Upgrade to Electron 11.4.4 - #12139"
    ],
    "2.8.1": [
      "[Fixed] Disable partial change selection in split view while whitespace changes are hidden - #12129"
    ],
    "2.8.1-beta2": [
      "[Improved] Add complete support for macOS on Apple silicon devices - #12091",
      "[Improved] From now on, macOS x64 builds running on Apple silicon devices will auto update to arm64 builds"
    ],
    "2.8.1-beta1": [
      "[New] Preliminary support for macOS on Apple silicon devices - #9691. Thanks @dennisameling!"
    ],
    "2.8.0": [
      "[New] Expand diffs to view more context around your changes - #7014",
      "[New] Create aliases for repositories you want to be displayed differently in the repository list - #7856",
      "[Added] Hide whitespace in diffs on Changes tab - #6818. Thanks @say25!",
      "[Fixed] Show correct state of remote branch when deleting local branches - #11923",
      "[Fixed] Display the full branch name in a tooltip when hovering over a branch in the branches list - #12008",
      "[Improved] Display full progress description when cloning a repository - #11375. Thanks @maifeeulasad!",
      "[Improved] Cherry-pick multiple non-sequential commits - #12030",
      "[Improved] Create a branch during cherry-picking via drag and drop - #12001",
      "[Improved] Show an alert when the app fails to move itself to the Applications folder on macOS - #11958",
      "[Improved] Use a save dialog when choosing where to clone a repo - #11949. Thanks @j-f1!"
    ],
    "2.7.3-beta4": [
      "[Fixed] On hover, show the full branch name in tooltip - #12008",
      "[Improved] During cloning progress and on hover, show full progress description - #11375. Thanks @maifeeulasad!",
      "[Improved] Cherry-pick multiple non sequential commits - #12030"
    ],
    "2.7.3-beta3": [
      "[New] Create aliases for repositories you want to be displayed differently in the repository list - #7856",
      "[Improved] Create a branch during cherry-picking via drag and drop - #12001"
    ],
    "2.7.3-beta2": [
      "[Fixed] Disable diff expansion for big files - #11988",
      "[Fixed] Expanding diffs now works as expected in unified view - #11972",
      "[Improved] Show an alert when the app fails to move itself to the Applications folder on macOS - #11958",
      "[Improved] Use a save dialog when choosing where to clone a repo - #11949. Thanks @j-f1!"
    ],
    "2.7.3-beta1": [
      "[New] Expand diffs to get more context about your changes - #11965",
      "[New] Preliminary support for Windows ARM64 - #9034. Thanks @dennisameling!",
      "[Added] Hide Whitespace in diffs on both Changes and History tabs - #6818. Thanks @say25!",
      "[Fixed] Show correct state of remote branch when deleting local branches - #11923"
    ],
    "2.7.2": [
      "[Added] Create branch during cherry-picking via the context menu - #11903",
      "[Added] Suggest macOS users move the app to `/Applications` to prevent issues - #11846",
      "[Fixed] Undo cherry-picking onto a remote branch now works as expected - #11921",
      "[Fixed] Dragging commits onto current branch no longer results in a broken state - #11915",
      "[Fixed] Get correct commit summary info in rebase - #11853",
      "[Improved] Cancel drag operation with escape key - #11925",
      "[Improved] Cherry-pick commits onto a pull request with drag and drop - #11922",
      "[Improved] Option to change the spellcheck language to English for Windows users whose system language is not English - #11589",
      "[Improved] Update how privacy and usage stats info is communicated - #11845",
      "[Improved] Remote Git operations are faster and less prone to errors on Windows - #11510"
    ],
    "2.7.2-beta2": [
      "[Fixed] Undo cherry-picking onto a remote branch now works as expected - #11921",
      "[Improved] Cancel drag operation with escape key - #11925",
      "[Improved] Cherry-pick commits onto a pull request with drag and drop - #11922",
      "[Improved] Option to change the spellcheck language to English for Windows users whose system language is not English - #11589"
    ],
    "2.7.2-beta1": [
      "[Improved] Update how privacy and usage stats info are provided to the user - #11845",
      "[Added] Create branch during cherry-picking via the context menu - #11903",
      "[Added] Suggest macOS users to move the app to `/Applications` to prevent issues - #11846",
      "[Fixed] Dragging commits onto current branch no longer results in a broken state - #11915",
      "[Fixed] Fix bug getting commit summary info in rebase - #11853"
    ],
    "2.7.1": [
      "[New] Cherry-picking is available! Copy commits from one branch to another using drag and drop or from a context menu - #1685"
    ],
    "2.7.0": [
      "[Added] Add support for RStudio Editor - #11690 #11386. Thanks @geophilusd!",
      "[Improved] Use system theme as default - #9959. Thanks @say25!"
    ],
    "2.7.0-beta6": [
      "[Added] Add ability to cherry-pick merge commits - #11877",
      "[Fixed] User can no longer get into a bad persistent cherry-picking drag state - #11875"
    ],
    "2.7.0-beta5": [
      "[Improved] Add ability for users to navigate branch menu tabs during cherry-pick - #11834",
      "[Improved] Add ability for scroll during a drag based on mouse position when over a scrollable element - #11849",
      "[Improved] Use conflict dialog to handle conflict for non-existent files during cherry-pick - #11866",
      "[Fixed] Theme settings correctly persist user selection - #11814. Thanks @say25!"
    ],
    "2.7.0-beta4": [
      "[Improved] Add support for RStudio for Windows - #11386",
      "[Improved] Give user more time to undo in the cherry-pick success banner - #11822",
      "[Improved] Improved cherry-picking drop target discoverability - #11827",
      "[Improved] Use Git language to describe cherry-pick - #11835",
      "[Fixed] After cherry-picking complete, show latest cherry-picked commit as selected in history - #11833",
      "[Fixed] Preserve and convert legacy theme setting - #11814. Thanks @say25!"
    ],
    "2.7.0-beta3": [
      "[Improved] Add support for RStudio Editor on MacOS - #11690. Thanks @geophilusd!",
      "[Improved] Use system theme as default - #9959. Thanks @say25!",
      "[Improved] Improve UX of cherry picking multiple commits with drag and drop - #11800"
    ],
    "2.7.0-beta2": [
      "[Fixed] Remote Git operations failed in some circumstances - #11696 #11701"
    ],
    "2.7.0-beta1": [
      "[New] Cherry picking! Copy commits from one branch to another - #1685"
    ],
    "2.6.7-beta1": [
      "[Improved] Upgrade embedded Git to v2.29.3 on macOS, and to v2.29.2.windows.4 on Windows - #11755"
    ],
    "2.6.6": [
      "[Fixed] Commit attribution warning is not shown for emails with different capitalization - #11711",
      "[Improved] Upgrade embedded Git to v2.29.3 on macOS, and to v2.29.2.windows.4 on Windows - #11755"
    ],
    "2.6.6-beta1": [
      "[Added] Add .avif image support - #11625. Thanks @brendonbarreto!",
      "[Fixed] Performing remote Git operations in rare cases displays an error message instead of crashing the app - #11694",
      "[Improved] Clicking on \"Add Co-Author\" moves the focus to the co-authors text field - #11621"
    ],
    "2.6.5": ["[Fixed] Performing remote Git operations could crash the app"],
    "2.6.4": [
      "[Added] Allow users to rename and delete branches via a new context menu on branches in the branches list - #5803 #10432",
      "[Fixed] Allow users to modify git config on a per repository basis - #9449. Thanks @say25!",
      "[Fixed] The app is not maximized on macOS every time the user clicks on the app's icon in the dock - #11590",
      "[Fixed] Always respect the default branch name chosen by the user - #11447",
      "[Fixed] Notepad++ does not close when GitHub Desktop closes - #11518",
      "[Improved] Update app icon for Windows - #11541",
      "[Improved] Suggest emails from GitHub accounts and warn about misattributed commits in the commit message area - #11591",
      "[Improved] Suggest emails from GitHub accounts and warn about misattributed commits in onboarding and preferences - #11561 #11566",
      "[Improved] Remote Git operations are faster and less prone to errors on Windows - #11510",
      "[Improved] Automatic branch fast-forwarding is now faster - #11463"
    ],
    "2.6.4-beta2": [
      "[Fixed] Allow users to modify git config on a per repository basis - #9449. Thanks @say25!",
      "[Fixed] The app is not maximized on macOS every time the user clicks on the app's icon in the Dock - #11590",
      "[Improved] Suggest emails from GitHub accounts and warn about misattributed commits in the commit message area - #11591",
      "[Improved] Remote Git operations are now faster and less prone to errors on Windows - #11510"
    ],
    "2.6.4-beta1": [
      "[Added] Add branch context menu with rename and delete to branch dropdown list - #5803 #10432",
      "[Fixed] Always respect the default branch name chosen by the user - #11447",
      "[Fixed] Notepad++ is not closed anymore when GitHub Desktop closes - #11518",
      "[Improved] Suggest emails from GitHub accounts and warn about misattributed commits in onboarding and Preferences - #11561 #11566",
      "[Improved] Update app icon for Windows - #11541",
      "[Improved] Automatic branch fast-forwarding is now faster - #11463"
    ],
    "2.6.3": [
      "[Improved] Upgrade embedded Git to v2.29.2 - #11369",
      "[Improved] Enable spellcheck on commit summary and description - #1597",
      "[Improved] Update app icon for macOS - #10855",
      "[Fixed] Remote Git operations (like cloning a repo) won't fail on old macOS versions - #11516",
      "[Fixed] Fast-forward all possible branches except the current branch when fetching - #11387"
    ],
    "2.6.3-beta3": [
      "[Fixed] Remote git operations (like cloning a repo) won't fail on old macOS versions - #11516",
      "[Fixed] Updated about modal dialog on macOS to match the new Big Sur icon - #11511"
    ],
    "2.6.3-beta2": ["[Improved] Update app icon for macOS Big Sur - #10855"],
    "2.6.3-beta1": [
      "[Fixed] Fast-forward all possible branches except the current branch when fetching - #11387",
      "[Improved] Enable spellcheck on commit summary and description - #1597",
      "[Improved] Upgrade embedded Git to v2.29.2 - #11369"
    ],
    "2.6.2": [
      "[Improved] Upgrade embedded Git LFS to 2.13.2 - #11394",
      "[Fixed] Pull requests no longer fail to update until the user switches repositories - #11241",
      "[Fixed] Fork behavior changes are now reflected in the app immediately - #11327",
      "[Fixed] Checking out a pull request from a fork for the first time now correctly identifies the remote branch to create the branch from - #11267",
      "[Fixed] Don't offer to stash changes when clicking on the currently checked out branch in the branch list - #11235",
      "[Fixed] Forked repository remotes are no longer removed when there are local branches tracking them - #11266",
      "[Fixed] Avoid bright flash for users of the dark theme when launching the app maximized - #5631. Thanks @AndreiMaga!",
      "[Fixed] VSCodium is now detected as an editor on Windows - #11252. Thanks @KallePM!"
    ],
    "2.6.2-beta4": [
      "[Improved] Show full output of Git hooks on errors - #6403",
      "[Improved] Keep focus in dropdown when pressing tab multiple times - #11278",
      "[Improved] Upgrade embedded Git LFS to 2.13.2 - #11394",
      "[Improved] Add detection of Sublime Text 4 and 2 as editor on macOS. - #11263. Thanks @yurikoles!",
      "[Fixed] Fork behavior changes are now reflected in the app immediately - #11327",
      "[Fixed] Commit message remains in text box until user chooses to commit - #7251"
    ],
    "2.6.2-beta3": ["[Removed] Release removed in favor of 2.6.2-beta4"],
    "2.6.2-beta2": [
      "[Fixed] Forked repository remotes are no longer removed when there's local branches tracking them - #11266",
      "[Fixed] Avoid bright flash for users of the dark theme when launching the app maximized - #5631. Thanks @AndreiMaga!",
      "[Fixed] Checking out a pull request from a fork for the first time now correctly identifies the remote branch to create the branch from - #11267",
      "[Fixed] VSCodium is now detected as an editor on Windows - #11252. Thanks @KallePM!"
    ],
    "2.6.2-beta1": [
      "[Fixed] Addressed an issue where pull requests could fail to update until the user switched repositories - #11241",
      "[Fixed] Don't offer to stash or move changes when clicking on the currently checked out branch in the branch list - #11235",
      "[Fixed] Checking out a pull request from a fork repeatedly now detects that there's already a branch that can be reused - #11238"
    ],
    "2.6.1": [
      "[Improved] Clearer menu label for reverting commits - #10515. Thanks @halitogunc!",
      "[Fixed] Refresh branches after creating a new branch - #11125",
      "[Fixed] Correct image diff swipe mode layout - #11120",
      "[Fixed] Very large text diffs could cause the app to crash when viewed in split diff mode - #11064",
      "[Fixed] Let the user know when a checkout fails due to use of assume-unchanged or skip-worktree - #9297",
      "[Fixed] Always show confirmation prompt before overwriting existing stash entry - #10956",
      "[Fixed] The fullscreen keyboard shortcut on macOS now works when using split diff mode - #11069"
    ],
    "2.6.1-beta3": [
      "[Fixed] Desktop would fail to launch for some users due to objects in the database using an old format - #11176",
      "[Fixed] Desktop would fail to launch for a small percentage of users that had several non-GitHub repositories in the app - #11192"
    ],
    "2.6.1-beta2": [
      "[Improved] Clearer menu label for reverting commits - #10515. Thanks @halitogunc!",
      "[Fixed] Refresh branches after creating a new branch - #11125",
      "[Fixed] Correct image diff swipe mode layout - #11120"
    ],
    "2.6.1-beta1": [
      "[Fixed] Very large text diffs could cause the app to crash when viewed in split diff mode - #11064",
      "[Fixed] Refactor checkout branch and stash logic - #9297 #10956 #8099 #7617",
      "[Fixed] Let the user know when a checkout fails due to use of assume-unchanged or skip-worktree - #9297",
      "[Fixed] Always show confirmation prompt before overwriting existing stash entry - #10956",
      "[Fixed] The fullscreen keyboard shortcut on macOS now works when using split diff mode - #11069"
    ],
    "2.6.0": [
      "[New] Split diffs! Toggle between viewing diffs in split or unified mode - #10617",
      "[Added] Use Page down, Page up, Home, and End keys to navigate and select items in lists - #10837",
      "[Added] Add `toml` syntax highlight - #10763. Thanks @samundra!",
      "[Added] Add support for Nova as external editor on macOS - #10645. Thanks @greystate!",
      "[Fixed] Restore Windows menu keyboard accessibility - #11007",
      "[Fixed] Actions in context menu of a non-selected file act on the chosen one instead of the previous one - #10743",
      "[Fixed] Correct title bar height on macOS Big Sur - #10980",
      "[Fixed] Fix broken issues links in release notes - #10977",
      "[Fixed] Fix overflow issues with long branch names - #5970. Thanks @juliarvalenti!",
      "[Fixed] Images fit correctly in the diff view when their sizes have changed - #2480 #9717",
      "[Fixed] Repository indicator refresh can no longer be manually triggered when disabled - #10905",
      "[Fixed] Resolving a conflicted file added in both the source and target branch no longer results in merge conflict markers appearing in the merge commit - #10820",
      "[Fixed] Small partial commit of very large text files no longer intermittently fails due to unexpected diff results - #10640",
      "[Fixed] Long commit message are scrollable again - #10815",
      "[Removed] Sign in to GitHub.com with username/password is no longer supported to improve account security"
    ],
    "2.6.0-beta1": [
      "[Fixed] Proper title bar height on macOS Big Sur - #10980",
      "[Fixed] Restore Windows menu keyboard accessibility - #11007",
      "[Fixed] Fix broken issues links in release notes - #10977",
      "[Fixed] Fixes overflow issues with long branch names - #5970. Thanks @juliarvalenti!",
      "[Removed] Sign in to GitHub.com with username/password is no longer supported"
    ],
    "2.5.8-beta1": ["[Improved] Upgrade embedded Git LFS - #10973"],
    "2.5.7": ["[Improved] Upgrade embedded Git LFS - #10973"],
    "2.5.7-beta2": [
      "[New] Search text within split diffs - #10755",
      "[Improved] Use Page down, Page up, Home, and End keys to navigate and select items in lists - #10837",
      "[Fixed] Comparison of different size image changes no longer overflow the bounds of the diff view - #2480 #9717",
      "[Fixed] Repository indicator refresh can no longer be manually triggered when disabled - #10905",
      "[Fixed] Choosing to resolve a conflicted file added in both the source and target branch no longer results in merge conflict markers appearing in the merge commit - #10820",
      "[Fixed] Small partial commit of very large text files no longer runs the risk of failing due to unexpected diff results - #10640",
      "[Fixed] Long commit message are scrollable once again - #10815"
    ],
    "2.5.7-beta1": [
      "[New] Split diffs! Toggle between viewing diffs in split or unified mode - #10617",
      "[Fixed] Actions in the context menu of a non-selected file in history no longer acts on the previously selected item - #10743",
      "[Added] Add `toml` syntax highlight - #10763. Thanks @samundra!",
      "[Added] Add support for Nova as external editor on macOS - #10645. Thanks @greystate!"
    ],
    "2.5.6": [
      "[New] Newly created repositories use 'main' as the default branch name - #10527",
      "[New] Users can configure the default branch name in Preferences/Options - #10527",
      "[New] Show status of GitHub Action runs for pull requests - #9819. Thanks @Raul6469!",
      "[New] Differentiate between draft and regular Pull Requests - #7170",
      "[Added] Periodic background fetch and status updates can now be disabled in the Advanced section of Preferences/Options - #10593",
      "[Added] Syntax highlighting for ASP.Net and unified diff / patch - #10410. Thanks @say25!",
      "[Improved] Allow renaming the default branch - #10415",
      "[Improved] Show which files are blocking a merge-like operation - #10441",
      "[Improved] Updated icons and border radiuses to align with GitHub.com - #10396, #10224",
      "[Improved] Show loading indicator when committing a merge - #10458",
      "[Improved] Show confirmation that branch is already up to date when merging from default branch - #9095",
      "[Improved] Enter key now initiates action in rebase and merge dialogs - #10511",
      "[Improved] After failing to move a repository to Trash, show error and keep the repository listed in Desktop - #8333",
      "[Improved] Email address validation in welcome flow and preferences dialog - #10214. Thanks @Pragya007!",
      "[Improved] Show helpful error when attempting to clone non-existent or inaccessible GitHub repositories - #5661. Thanks @kanishk98!",
      "[Fixed] Don't update submodules when discarding files - #10469",
      "[Fixed] Full screen notification is removed after a few seconds when starting the app in full screen",
      "[Fixed] Update rebase progress parser to parse output from the merge rebase backend - #10590",
      "[Fixed] Only show full screen toast notification when making the app window full-screen. Thanks @Sam-Spencer - #7916",
      "[Fixed] Ensure application window doesn't overlap second monitor - #10267",
      "[Fixed] Use UNIX line endings in WSL GitHub helper script - #10461",
      "[Removed] Remove setting to disable all certificate validation in favor of new best-effort approach - #10581"
    ],
    "2.5.6-beta3": [
      "[Improved] Email address validation in welcome flow and preferences dialog - #10214. Thanks @Pragya007!",
      "[Improved] Show helpful error when attempting to clone non-existent or inaccessible GitHub repositories - #5661. Thanks @kanishk98!",
      "[Fixed] Full screen notification is removed after a few seconds when starting the app in full screen",
      "[Fixed] Align resolve button text and size icon appropriately - #10646"
    ],
    "2.5.6-beta2": [
      "[New] Newly created repositories use 'main' as the default branch name - #10527",
      "[New] Users can configure the default branch name in Preferences/Options - #10527",
      "[Added] Periodic background fetch and status updates can now be disabled in the Advanced section of Preferences/Options - #10593",
      "[Fixed] Update rebase progress parser to parse output from the merge rebase backend - #10590",
      "[Fixed] Checking out a PR attempts to locate an existing branch tracking the PR base branch - #10598",
      "[Fixed] Only show full screen toast notification when making the app window full-screen. Thanks @Sam-Spencer - #7916",
      "[Fixed] Ensure application window doesn't overlap second monitor - #10267",
      "[Improved] Show which files are blocking a merge-like operation - #10441",
      "[Improved] After failing to move a repository to Trash, show error and keep the repository listed in Desktop - #8333",
      "[Improved] Allow using Enter key to confirm in rebase and merge dialogs - #10511",
      "[Removed] Remove setting to disable all certificate validation in favor of new best-effort approach - #10581"
    ],
    "2.5.6-beta1": [
      "[Fixed] Don't update submodules when discarding files - #10469",
      "[Fixed] Clicking on a branch in the compare branch list resets focus to the filter text box - #10485",
      "[Fixed] Use UNIX line endings in WSL GitHub helper script - #10461",
      "[Fixed] Differentiate between draft and regular PRs - #7170",
      "[Improved] Allow renaming the default branch - #10415",
      "[Improved] Show loading indicator when committing a merge - #10458",
      "[Improved] Show confirmation that branch is already up to date when merging from default branch - #9095"
    ],
    "2.5.5": [
      "[Fixed] Don't update submodules when discarding files - #10469",
      "[Fixed] Clicking on a branch in the compare branch list resets focus to the filter text box - #10485"
    ],
    "2.5.5-beta1": [
      "[Added] Show status of GitHub Action runs for pull requests - #9819. Thanks @Raul6469!",
      "[Added] Add AspNet and Diff/Patch Syntax Highlights - #10410. Thanks @say25!",
      "[Improved] Updated icons and border radiuses to align with GitHub.com - #10396, #10224"
    ],
    "2.5.4": [
      "[Added] Suggest to stash changes when trying to do an operation that requires a clean working directory - #10053",
      "[Added] Autocomplete users and issues from upstream repository when working in a fork - #10084",
      "[Added] Add Alacritty shell support - #10243. Thanks @halitogunc!",
      "[Fixed] Correct branch name in commit button when on an unborn branch - #10318",
      "[Fixed] Fix \"Show in Explorer\" in Windows when there are other files with the same name as the project folder - #10195",
      "[Fixed] Open the repository folder when clicking on \"Show in Finder\" in macOS - #9987",
      "[Fixed] Don't expand paths in the PATH environment variable during installation - #10100",
      "[Fixed] Prevent multiple search inputs from appearing in diffs - #9563",
      "[Fixed] Unable to toggle lines for partial commit of very large text files - #10154",
      "[Fixed] Fix BBEdit integration - #9050. Thanks @grumpybozo!",
      "[Fixed] Fix VoiceOver navigation to re-enter application content in macOS - #10303",
      "[Fixed] Repositories with historical commits containing filenames with backslashes can now be cloned on Windows - #9904",
      "[Fixed] Valid gitignore files are now created for new Clojure, Fortran and Kotlin repositories in Windows - #10417",
      "[Improved] Enable discarding submodule working directory changes - #8218",
      "[Improved] Surface progress estimation when cloning LFS repositories - #3171. Thanks @AndreiMaga!",
      "[Improved] Performance and accuracy improvement when autocompleting issues and users - #10168",
      "[Improved] Show only one error dialog when dragging multiple invalid folders to Desktop - #10211",
      "[Improved] Pull request list is now keyboard accessible - #10334",
      "[Improved] On Windows the Home and End keys can now be used to navigate lists - #6295. Thanks @AndreiMaga!",
      "[Improved] Show progress spinner while waiting for a removed repository to get moved to trash (Windows) - #10133",
      "[Improved] Dialogs now clear filter text boxes on Escape and closes on double Escape - #6369. Thanks @AndreiMaga!",
      "[Improved] Display the selected changes count in the changes list header tooltip - #9936. Thanks @haykam821!"
    ],
    "2.5.4-beta4": [
      "[Added] Support for specifying the default branch for new repositories - #10262",
      "[Improved] Enable discarding submodule working directory changes - #8218",
      "[Improved] Fix label alignment in radio-button component styles - #10397",
      "[Improved] Custom icon in list filter text boxes - #10394",
      "[Removed] Disable spellchecking for the time being - #10398"
    ],
    "2.5.4-beta3": [
      "[Added] Add Alacritty shell support - #10243. Thanks @halitogunc!"
    ],
    "2.5.4-beta2": [
      "[Added] Suggest to stash changes when trying to do an operation that requires a clean working directory - #10053",
      "[Fixed] Pull request list is now keyboard accessible - #10334",
      "[Fixed] Correct branch name in commit button when on an unborn branch - #10318",
      "[Fixed] Fix \"Show in Explorer\" in Windows when there are other files with the same name as the project folder - #10195",
      "[Fixed] Open the repository folder when clicking on \"Show in Finder\" in macOS - #9987",
      "[Fixed] Don't expand paths in the PATH environment variable during installation - #10100",
      "[Fixed] Prevent multiple search inputs from appearing in diffs - #9563",
      "[Fixed] Unable to toggle lines for partial commit of very large text files - #10154",
      "[Improved] Surface progress estimation when cloning LFS repositories - #3171. Thanks @AndreiMaga!",
      "[Improved] Performance and accuracy improvement when autocompleting issues and users - #10168",
      "[Improved] Show only one error dialog when dragging multiple invalid folders to Desktop - #10211",
      "[Improved] On Windows the Home and End keys can now be used to navigate lists - #6295. Thanks @AndreiMaga!",
      "[Improved] Show progress spinner while waiting for a removed repository to get moved to trash (Windows) - #10133"
    ],
    "2.5.4-beta1": [
      "[Fixed] Dialog now clears filters on esc and closes on double esc - #6369. Thanks @AndreiMaga!",
      "[Fixed] Fix BBEdit integration - #9050. Thanks @grumpybozo!",
      "[Fixed] Hide horizontal scroll when showing app errors - #10005",
      "[Improved] Display the selected changes count in the changes list header tooltip - #9936. Thanks @haykam821!",
      "[Improved] Autocompletion of users and issues from a fork - #10084"
    ],
    "2.5.3": [
      "[Added] Stash changes without switching branches - #10032",
      "[Added] Discard selection of lines from a file - #9728",
      "[Fixed] Display more readable messages for errors when cloning a repository - #9944",
      "[Fixed] Support launching Desktop from WSL on Windows - #4998. Thanks @shawnfunke!",
      "[Fixed] Select correct branch to compare when two branches have similar names - #9977",
      "[Fixed] Make Ctrl/Cmd+W shortcut work in all dialogs - #9826. Thanks @ruggi99!",
      "[Fixed] Fix links when text wrapping is required in commit summaries - #9185",
      "[Fixed] Prevent crash when an opened repository doesn't have an owner on GitHub - #9895",
      "[Fixed] Sign in correctly when pressing \"Enter\" on the username/password authentication form - #9899",
      "[Fixed] Maintain selected files when navigating back to the Changes tab - #7710. Thanks @TerryChan!",
      "[Fixed] Maintain selected files when deleting a stash - #9921",
      "[Improved] Remove redundant progress text from Git error messages - #9945",
      "[Improved] Remove flicker when switching between files in the changes tab - #9929",
      "[Improved] Remove space between the number and the percent sign when showing the progress of a clone operation - #9893",
      "[Improved] Automatically disable username and password authentication when the API no longer supports it - #9231"
    ],
    "2.5.3-beta2": [
      "[Added] Stash changes without switching branches - #10032",
      "[Fixed] Support launching Desktop from WSL on Windows - #4998. Thanks @shawnfunke!",
      "[Fixed] Set initial value of opt out checkbox in Discard line confirmation dialog to false - #9989",
      "[Fixed] Select correct branch to compare when two branches have similar names - #9977",
      "[Improved] Add detection to disable username and password authentication when the API is no longer available - #9231",
      "[Improved] Remove redundant progress text from Git error messages - #9945"
    ],
    "2.5.3-beta1": [
      "[Added] Discard selection of lines from a file - #9728",
      "[Fixed] Display more readable messages for errors when cloning a repository - #9944",
      "[Fixed] Make Ctrl/Cmd+W shortcut work in all dialogs - #9826. Thanks @ruggi99!",
      "[Fixed] Fix links when text wrapping is required in commit summaries - #9185",
      "[Fixed] Prevent crash when an opened repository doesn't have an owner on GitHub - #9895",
      "[Fixed] Sign in correctly when pressing \"Enter\" on the username/password authentication form - #9899",
      "[Fixed] Maintain selected files when navigating back to the Changes tab - #7710. Thanks @TerryChan!",
      "[Fixed] Maintain selected files when deleting a stash - #9921",
      "[Improved] Remove flicker when switching between files in the changes tab - #9929",
      "[Improved] Remove space between the number and the percent sign when showing the progress of a clone operation - #9893"
    ],
    "2.5.2": [
      "[Fixed] Enable setting to more easily work with maintained forks"
    ],
    "2.5.1": [
      "[Added] Provide a setting to more easily work with maintained forks - #9679",
      "[Added] Support deleting tags that have not been pushed - #9796",
      "[Fixed] Checkout correct PR branch when using \"Open in GitHub Desktop\" from github.com - #9873",
      "[Fixed] Support pressing \"Enter\" key to submit in Clone Repository dialog - #5234 #8804. Thanks @ruggi99!",
      "[Fixed] Avoid errors in restoring a stash when a branch is also named \"stash\" - #9844",
      "[Fixed] Avoid background network operations to calculate unpushed tags - #9793 #9828",
      "[Fixed] Rework Ctrl+Tab to switch between Changes and History anytime the app has focus - #5911. Thanks @JMcKiern!",
      "[Fixed] Center tags text vertically in History view - #9785",
      "[Fixed] Prevent Git authentication errors from prompting to retry clone instead of presenting authentication dialog - #9777",
      "[Improved] Make it safer to \"Open in Command Prompt\" on Windows - #9640. Thanks @dscho!",
      "[Improved] Prevent list scrollbars on Windows from overlapping with content - #9786"
    ],
    "2.5.1-beta2": [
      "[Added] Provide a setting to more easily work with maintained forks - #9679",
      "[Added] Offer ability to delete tags that haven't been pushed - #9796",
      "[Fixed] Checkout PR branch when using \"Open in GitHub Desktop\" from github.com - #9873",
      "[Fixed] Handle Enter key presses in Clone Repository Dialog - #5234 #8804. Thanks @ruggi99!",
      "[Fixed] Avoid errors in restoring a stash when a branch is also named \"stash\" - #9844",
      "[Fixed] Avoid performing background network operations to calculate unpushed tags - #9828",
      "[Fixed] Rework Ctrl+Tab to switch between Changes and History anytime the app has focus - #5911. Thanks @JMcKiern!",
      "[Improved] Make it safer to \"Open in Command Prompt\" on Windows - #9640. Thanks @dscho!",
      "[Improved] Update design of list scrollbars on Windows to prevent overlapping with content - #9786",
      "[Unshipped] Remove prompt for notifying when your branch has diverged from the default branch - #9804"
    ],
    "2.5.1-beta1": [
      "[Fixed] Center tags text vertically in History view - #9785",
      "[Fixed] Prevent Git authentication errors from prompting to retry clone instead of authentication dialog - #9777",
      "[Improved] Avoid executing unwanted Git hooks when fetching unpushed tags - #9793"
    ],
    "2.5.0": [
      "[New] Add, push, and view Git tags on commit history in Desktop - #9424",
      "[Added] Offer option to choose file from one branch or the other when resolving merge conflicts - #9702",
      "[Added] Add context menu for highlighted text in diff view - #5100. Thanks @HashimotoYT!",
      "[Fixed] Retain default branch option in \"Create Branch\" dialog when user focuses away from Desktop - #9611",
      "[Improved] Clean up copy for onboarding sign-in flow - #9715",
      "[Improved] Emphasize signing in to GitHub via browser due to username/password deprecation - #9663",
      "[Improved] Improve error message when publishing a private repository fails - #9646",
      "[Improved] Offer to retry if cloning a repository fails - #926. Thanks @Daniel-McCarthy!"
    ],
    "2.4.4-beta4": [
      "[Fixed] Add missing \"Cancel\" button in onboarding sign-in flow - #9715",
      "[Improved] Update copy for onboarding sign-in flow - #9715"
    ],
    "2.4.4-beta3": [
      "[Fixed] Restore welcome flow's 2FA confirmation screen - #9686",
      "[Improved] Add ability to always choose the file from one branch or the other when resolving merge conflicts - #9702"
    ],
    "2.4.4-beta2": [
      "[Fixed] Display tags in commit list and show tag creation option - #9682",
      "[Improved] Emphasize sign in via browser option in Welcome flow - #9663"
    ],
    "2.4.4-beta1": [
      "[Added] Show unpushed indicator on commits that have unpushed tags - #9667",
      "[Added] Add context menu for highlighted text in diff view - #5100. Thanks @HashimotoYT!",
      "[Fixed] Retain default branch option in \"Create Branch\" dialog when user focuses away from Desktop - #9611",
      "[Improved] Indicate in the Push/Pull/Fetch button when there are local unpushed tags - #9576",
      "[Improved] Offer to retry cloning if it fails - #926. Thanks @Daniel-McCarthy!",
      "[Improved] Update verbage in repository publish error - #9646"
    ],
    "2.4.4-beta0": [
      "[Added] Display tags in commit list - #9427",
      "[Fixed] Update embedded Git to avoid gitconfig errors on Windows - #9597"
    ],
    "2.4.3": [
      "[Fixed] Update embedded Git to avoid gitconfig errors on Windows - #9597"
    ],
    "2.4.3-beta0": [
      "[Fixed] Update embedded Git to address security vulnerability"
    ],
    "2.4.2": [
      "[Fixed] Prevent autocomplete suggestions from overlapping when loading many results - #9474",
      "[Fixed] Update embedded Git to address security vulnerability",
      "[Improved] Redesign metadata shown in commit history - #9428"
    ],
    "2.4.2-beta1": [
      "[Fixed] Allow user to cancel rebase flow when warned about force pushing - #9507",
      "[Fixed] Prevent autocomplete suggestions from overlapping in some cases - #9474",
      "[Fixed] Update embedded Git to address security vulnerability",
      "[Improved] Redesign metadata shown in commit history - #9428"
    ],
    "2.4.1": [
      "[Added] Indicate which commits have not yet been pushed to the remote in \"History\" tab - #5873",
      "[Added] Add support for JetBrains Rider as external editor - #9368 #9365. Thanks @wengfatt and @say25!",
      "[Added] Add support for PyCharm as external editor on macOS - #9401. Thanks @jakubroztocil!",
      "[Added] Add support for Android Studio as external editor on macOS - #9332. Thanks @guidezpl!",
      "[Added] Add support for Notepad++ as external editor on Windows - #9235. Thanks @say25!",
      "[Fixed] Update install location of Typora to fix detection issue - #9417. Thanks @TerryChan!",
      "[Fixed] Restore developer tools accelerator on Windows - #9430. Thanks @jfgordon2!",
      "[Fixed] Use upstream repository in commit message links to GitHub - #9334",
      "[Fixed] Reset scroll position to the top of the history tab after switching repositories - #9341",
      "[Fixed] Allow user to cancel rebase flow when warned about force pushing - #9507",
      "[Fixed] Update embedded Git to address security vulnerability",
      "[Improved] Lighten scrollbars in dark theme for higher contrast - #9114. Thanks @jfgordon2!",
      "[Improved] Display pull requests from upstream repository in pull request list - #6383"
    ],
    "2.4.1-beta1": [
      "[Added] Indicate which commits are un-pushed in \"History\" tab - #5873",
      "[Added] Show progress bar in taskbar during pushing and pulling changes - #8433. Thanks @ChamodyaDias!",
      "[Added] Add support for JetBrains Rider as external editor - #9368 #9365. Thanks @wengfatt and @say25!",
      "[Added] Add support for PyCharm as external editor on macOS - #9401. Thanks @jakubroztocil!",
      "[Added] Add support for Android Studio as external editor on macOS - #9332. Thanks @guidezpl!",
      "[Added] Add support for Notepad++ as external editor on Windows - #9235. Thanks @say25!",
      "[Fixed] Use correct install location of Typora to fix detection issue - #9417. Thanks @TerryChan!",
      "[Fixed] Display pull requests from upstream repository in pull request list - #6383",
      "[Fixed] Restore developer tools accelerator on Windows - #9430. Thanks @jfgordon2!",
      "[Fixed] Use upstream repository in commit message links to GitHub - #9334",
      "[Fixed] Reset scroll position to the top of the history tab after switching repositories - #9341",
      "[Improved] Lighten scrollbars in dark theme for higher contrast - #9114. Thanks @jfgordon2!",
      "[Improved] Notify consistently when default or upstream branch has new commits that are not present on your branch - #9320 #9328 #9319"
    ],
    "2.4.0": [
      "[New] Set Git proxy environment variables from system configuration automatically - #9154",
      "[Added] Enable creating a GitHub issue from app menu and keyboard shortcut - #8989",
      "[Added] Add editor support for IntelliJ Idea on macOS - #8398. Thanks @gssbzn!",
      "[Added] Add editor support for PhpStorm and update WebStorm - #7195. Thanks @dacoto97!",
      "[Added] Add shell support for Windows Terminal - #7854. Thanks @AndreiMaga!",
      "[Added] Support keyboard scrolling in diffs - #9074",
      "[Fixed] Ensure branch protection warning works when branch names contain special characters - #9086",
      "[Fixed] Ensure intro page is responsive when resizing the window - #9175",
      "[Fixed] Ensure local branch is also deleted when deleting a branch that no longer exists on the remote - #8831",
      "[Fixed] Restore negative space in \"Files selected\" graphic for Dark Theme - #8716. Thanks @say25!",
      "[Fixed] Support selecting text in error dialogs - #7606",
      "[Fixed] Prevent bringing changes to another branch from failing silently - #9038",
      "[Fixed] Save the user's position within \"History\" and \"Changes\" tabs when switching - #9061",
      "[Improved] Update the remote url when a repository's name changes on GitHub - #8590",
      "[Improved] Allow \"Open in Desktop\" button from pull requests on GitHub to open in a local fork in Desktop - #9012",
      "[Improved] Support automatically switching between Dark and Light Theme on Windows - #9015. Thanks @say25!",
      "[Improved] Format errors containing raw Git output with fixed-width font - #8964",
      "[Improved] Modify \"View on GitHub\" menu item to open upstream for local fork repositories - #9316",
      "[Improved] Create new branches in forks from the default branch of the upstream repo - #7762",
      "[Improved] Graduate Dark Theme out of beta - #9294"
    ],
    "2.3.2-beta8": [
      "[Fixed] Preserve the footer within a resizable list when shrinking or expanding - #9344",
      "[Fixed] Save the user's position within \"History\" and \"Changes\" tabs when switching - #9061"
    ],
    "2.3.2-beta7": [
      "[Improved] Modify \"View on GitHub\" menu item to open upstream for local fork repositories - #9316"
    ],
    "2.3.2-beta6": [
      "[Fixed] Ensure intro page is responsive when resizing the window - #9175",
      "[Improved] Dark Theme is out of beta - #9294",
      "[Improved] New branches in forks are created from the default branch of the upstream repo - #7762"
    ],
    "2.3.2-beta5": [
      "[Fixed] Update the remote url when a repository's name changes on GitHub - #8590",
      "[Improved] Direct new issues created from a local fork to its upstream on GitHub - #9232"
    ],
    "2.3.2-beta4": [
      "[New] Set Git proxy environment variables from system configuration automatically - #9154",
      "[Added] Enable creating a GitHub issue from app menu - #8989",
      "[Added] Add shell support for Windows Terminal - #7854. Thanks @AndreiMaga!",
      "[Added] Add editor support for IntelliJ Idea on macOS - #8398. Thanks @gssbzn!",
      "[Added] Add editor support for PhpStorm and update WebStorm - #7195. Thanks @dacoto97!",
      "[Added] Support disabling certificate revocation checks on Windows - #3326",
      "[Improved] Expand system dark mode detection to Windows - #9015. Thanks @say25!",
      "[Improved] Allow \"Open in Desktop\" button from pull requests on GitHub to open in a local fork in Desktop - #9012"
    ],
    "2.3.2-beta3": [
      "[Fixed] Checkout correct PR branch from “open this in GitHub Desktop” link on GitHub.com pull request page - #9108",
      "[Fixed] Ensure branch protection warning works when branch names contain special characters - #9086",
      "[Fixed] Fix graphic indicating files selected in Dark Mode - #8716. Thanks @say25!",
      "[Fixed] Support keyboard scrolling in diffs - #9074"
    ],
    "2.3.2-beta2": [
      "[Fixed] Make text in error dialogs selectable - #7606",
      "[Fixed] Prevent bringing changes to another branch from failing silently - #9038",
      "[Fixed] Ensure local branch is also deleted when deleting a branch that no longer exists on the remote - #8831",
      "[Improved] Format errors containing raw Git output with fixed-width font - #8964",
      "[Improved] Upgrade to Electron 7 - #8967"
    ],
    "2.3.0-test2": ["Testing upgrade from Electron v6 to v7"],
    "2.3.0-test1": ["Testing upgrade from Electron v5 to v6"],
    "2.3.2-beta1": [],
    "2.3.1": [
      "[Fixed] Don't display erroneous Git error when creating a fork - #9004",
      "[Fixed] Remove stray characters from Git progress indicators on Windows - #9003"
    ],
    "2.3.0": [
      "[New] Prompt users to create a fork if they fail to push to a GitHub repository due to permissions - #8548",
      "[Added] Show link to upstream pull requests in pull request list of a fork - #8965",
      "[Added] Show a warning if the user doesn't have write access to push to the repository and offer to make a fork - #8938",
      "[Added] Provide configuration in Preferences to always bring or leave changes when switching branches - #7746",
      "[Added] Prompt users to re-authorize if required by any of their GitHub organizations - #8910",
      "[Added] Support GoLand as external editor on Mac - #8802. Thanks @thinklinux!",
      "[Fixed] Show proper dialog when push fails due to missing workflow scope - #8958",
      "[Fixed] Take users to the correct page on GitHub.com when opening a pull request in browser from a fork - #8928",
      "[Fixed] Don't suggest creating a pull request if the current branch has an open pull request targeting an upstream repo - #8549",
      "[Fixed] Remove false branch protection warning when switching branches - #8743",
      "[Fixed] Show branch protection warning after checking out protected branches outside Desktop - #8790",
      "[Improved] Only show branch protection warning when changed files are present - #8795",
      "[Improved] Show an error when editing a Git configuration file fails due to existing lock file - #8956",
      "[Improved] Update design and layout for GitHub Desktop preferences - #8774"
    ],
    "2.3.0-beta2": [
      "[Fixed] Remove stray characters from Git progress indicators - #8962",
      "[Fixed] Show proper dialog when push fails due to missing workflow scope - #8958",
      "[Added] Show link to upstream pull requests in pull request list - #8965"
    ],
    "2.3.0-beta1": [
      "[New] Prompt users to make a fork if they fail to push to a GitHub repository due to permissions  - #8548",
      "[Added] Show a commit warning if the user can't push to the repository - #8938",
      "[Fixed] Route the user to the correct URL when opening a pull request from a fork in the browser - #8928",
      "[Improved] Only show branch protection warning when changed files are present - #8795",
      "[Improved] Show an error when editing a git configuration file fails due to existing lock file - #8956"
    ],
    "2.2.5-beta1": [
      "[Added] Users can configure Desktop to always bring or leave changes when switching branches - #7746",
      "[Added] Prompt users to re-authorize if required by any of their GitHub organizations - #8910",
      "[Fixed] Recognize if the current branch of a fork has a pull request to the upstream repo - #8549",
      "[Fixed] Remove false branch protection warning when switching branches - #8743",
      "[Added] Support GoLand as external editor on Mac - #8802. Thanks @thinklinux!",
      "[Fixed] Update branch protection state for checkout outside of Desktop - #8790",
      "[Improved] Re-designed preferences dialog - #8774"
    ],
    "2.2.5-test1": ["[Fixed] Sign Windows installers using SHA256 file digest"],
    "2.2.4": [
      "[New] Warn when committing to a protected branch - #7023",
      "[New] Warn when committing to a repository you don't have write access to - #8665",
      "[Added] Adding integration for Xcode as external editor - #8255. Thanks @msztech!",
      "[Fixed] Update embedded Git to address security vulnerabilities - #8780",
      "[Fixed] Changed wording to match git autocrlf behavior - #5741. Thanks @jmhammock!",
      "[Fixed] Don't dismiss dialogs when dragging from the dialog to the backdrop - #8544",
      "[Fixed] Fix arrow key navigation of Changes and History lists (#6845) - #6845. Thanks @JMcKiern!",
      "[Fixed] Handle multibyte characters in names - #8534",
      "[Fixed] Keep PR badge on top of progress bar - #8622",
      "[Fixed] Prevent application crash when background process spawn fails - #8614",
      "[Fixed] Show autocomplete suggestions on top of CodeMirror author input - #4084",
      "[Fixed] Standardize dialogs' button orders - #7186 #2463 #5883",
      "[Improved] Make no newline indicator in file diffs readable by screenreaders. - #6494. Thanks @jmhammock!"
    ],
    "2.2.4-beta4": [
      "[Fixed] Update embedded Git to address security vulnerabilities - #8780"
    ],
    "2.2.4-beta3": [
      "[Fixed] Make newly cloned repositories load pull requests correctly - #8745",
      "[Improved] Make no newline indicator in file diffs readable by screenreaders. - #6494. Thanks @jmhammock!"
    ],
    "2.2.4-beta2": [
      "[Added] Adding integration for Xcode as external editor - #8255. Thanks @msztech!",
      "[Fixed] Changed wording to match git autocrlf behavior - #5741. Thanks @jmhammock!",
      "[Fixed] Fix arrow key navigation of Changes and History lists (#6845) - #6845. Thanks @JMcKiern!",
      "[Fixed] Standardize dialogs' button orders - #7186 #2463 #5883",
      "[Fixed] Keep PR badge on top of progress bar - #8622",
      "[Fixed] Show autocomplete suggestions on top of CodeMirror author input - #4084",
      "[Improved] Warn user if they're committing to a repo they don't have write permission for - #8665",
      "[Improved] Don't prompt to stash changes when switching away from protected branch - #8664"
    ],
    "2.2.4-beta1": [
      "[New] Warn when committing to a protected branch - #7023",
      "[Fixed] Prevent application crash when background process spawn fails - #8614",
      "[Fixed] Handle multibyte characters in names - #8534",
      "[Fixed] Don't dismiss dialogs when dragging from the dialog to the backdrop - #8544"
    ],
    "2.2.3": [
      "[Fixed] Prevent text overflow in crash dialog - #8542",
      "[Fixed] Address warnings on macOS Catalina preventing app from opening after install - #8555",
      "[Improved] Update to most recent gitignore templates - #8527"
    ],
    "2.2.3-beta1": [
      "[Fixed] Prevent text overflow in crash dialog - #8542",
      "[Fixed] Address warnings on macOS Catalina preventing app from opening after install - #8555",
      "[Improved] Update to most recent gitignore templates - #8527"
    ],
    "2.2.3-test5": ["Testing entitlements + notarization for mac app"],
    "2.2.3-test4": ["Testing entitlements + notarization for mac app"],
    "2.2.3-test3": ["Testing entitlements + notarization for mac app"],
    "2.2.3-test2": ["Testing notarization for mac app"],
    "2.2.3-test1": ["Testing notarization for mac app"],
    "2.2.2": [
      "[Added] Onboarding tutorial animations help guide users to the next action - #8487",
      "[Added] Prompt users to re-authenticate if they are unable to push changes to a workflow file - #8357",
      "[Improved] Starting the tutorial is more prominent when getting started with GitHub Desktop - #8441",
      "[Improved] Use a different editor if previously selected editor cannot be found - #8386"
    ],
    "2.2.2-beta3": [
      "[Added] Helpful animations during the onboarding tutorial - #8487"
    ],
    "2.2.2-beta2": [
      "[Improved] Use a different editor if previously selected editor cannot be found - #8386",
      "[Improved] Starting the tutorial is more prominent when getting started with GitHub Desktop - #8441"
    ],
    "2.2.2-beta1": [
      "[Added] Prompt users to re-authenticate if they are unable to push changes to a workflow file - #8357"
    ],
    "2.2.1": [
      "[Fixed] Improperly formatted url pre-filled in \"Clone Repository\" dialog - #8394",
      "[Fixed] VSCodium integration on macOS - #8424. Thanks @akim8!",
      "[Fixed] Partially hidden icon in \"Open Pull Request\" button - #8410"
    ],
    "2.2.1-beta1": [
      "[Fixed] Improperly formatted url pre-filled in \"Clone Repository\" dialog - #8394",
      "[Fixed] VSCodium integration on macOS - #8424. Thanks @akim8!",
      "[Fixed] Partially hidden icon in \"Open Pull Request\" button - #8410"
    ],
    "2.2.1-beta0": [],
    "2.2.0": [
      "[New] Interactive tutorial for new users to become productive using Git and GitHub more quickly - #8148 #8149",
      "[Added] Support pushing workflow files for GitHub Actions to GitHub.com - #7079",
      "[Added] Enforce web flow authentication for users who are part of orgs using single sign-on - #8327",
      "[Added] Support CodeRunner as an external editor - #8091. Thanks @ns-ccollins!",
      "[Added] Support VSCodium as an external editor - #8000. Thanks @Rexogamer!",
      "[Fixed] Commit description shadow visibility updates when typing - #7994. Thanks @KarstenRa!",
      "[Fixed] Commit summaries with comma delimited issues are not parsed - #8162. Thanks @say25!",
      "[Fixed] File path truncation in merge conflicts dialog - #6666",
      "[Fixed] Git configuration fields in onboarding were not pre-filled from user's profile - #8323",
      "[Fixed] Keep conflicting untracked files when bringing changes to another branch - #8084 #8200",
      "[Fixed] Make app's version selectable in \"About\" dialog - #8334",
      "[Improved] Application menu bar is visible when no repositories have been added to the app - #8209",
      "[Improved] Support stashing lots of untracked files on Windows - #8345",
      "[Improved] Surface errors from branch creation to user - #8306 #5997 #8106"
    ],
    "2.2.0-beta3": [
      "[Fixed] File path truncation in merge conflicts dialog - #6666",
      "[Fixed] Support pushing workflow files for GitHub Actions to GitHub.com - #7079",
      "[Fixed] Resume tutorial if new repo has been added - #8341",
      "[Improved] Retain commit summary placeholder in tutorial repo - #8354",
      "[Improved] Tutorial welcome design revisions - #8344",
      "[Improved] Support stashing lots of untracked files on Windows - #8345",
      "[Improved] Specific error message when tutorial creation fails due to repository already existing - #8351",
      "[Improved] Tweak responsive styles for welcome pane - #8352",
      "[Improved] Tutorial step instructions are more clear - #8374"
    ],
    "2.2.0-beta2": [
      "[Added] Add \"Welcome\" and \"You're done!\" screens to onboarding tutorial - #8232",
      "[Added] Button to exit and resume onboarding tutorial - #8231",
      "[Added] Enforce web flow authentication for users who are part of orgs using single sign-on - #8327",
      "[Fixed] Git configuration fields in onboarding were not pre-filled from user's profile - #8323",
      "[Fixed] Make app's version selectable in \"About\" dialog - #8334",
      "[Fixed] Keep conflicting untracked files when bringing changes to another branch - #8084 #8200",
      "[Fixed] Mark pull request step in tutorial done more quickly - #8317",
      "[Fixed] Prevent triggering multiple tutorial creation flows in parallel - #8288",
      "[Fixed] Surface errors from branch creation to user - #8306 #5997 #8106",
      "[Fixed] Reliably show \"Open editor\" button in tutorial after editor has been installed - #8315"
    ],
    "2.2.0-beta1": [
      "[New] Interactive tutorial for new users to become productive using Git and GitHub more quickly - #8148 #8149",
      "[Added] Support CodeRunner as an external editor - #8091. Thanks @ns-ccollins!",
      "[Added] Support VSCodium as an external editor - #8000. Thanks @Rexogamer!",
      "[Fixed] Commit summaries with comma delimited issues are parsed - #8162. Thanks @say25!",
      "[Fixed] Commit description shadow visibility updates when typing - #7994. Thanks @KarstenRa!",
      "[Improved] Application menu bar is visible when no repositories have been added to the app - #8209"
    ],
    "2.1.3": [
      "[Fixed] Changes from remote branch erroneously displayed on corresponding branch on Desktop - #8155 #8167",
      "[Fixed] Sign-in flow for Windows users not possible via OAuth - #8154 #8142"
    ],
    "2.1.3-beta1": [
      "[Fixed] Changes from remote branch erroneously displayed on corresponding branch on Desktop - #8155 #8167",
      "[Fixed] Sign-in flow for Windows users not possible via OAuth - #8154 #8142"
    ],
    "2.1.2": [
      "[Added] Syntax highlighting support for 20 more programming languages - #7217. Thanks @KennethSweezy!",
      "[Added] Kitty shell support for macOS - #5162",
      "[Added] Atom editor support on Windows for beta and nightly channels - #8010. Thanks @Rexogamer!",
      "[Fixed] File checkboxes and line selection in diffs are not disabled when committing - #3814 #5934. Thanks @HashimotoYT!",
      "[Fixed] Small images are scaled down too much in two-up image rendering - #7520",
      "[Fixed] Manual conflict resolution for binary files always chooses same version - #8059",
      "[Fixed] Branch pruner errors on \"orphaned\" branches - #7983",
      "[Fixed] Prevent CodeMirror search plugin from stealing registered global keyboard shortcuts - #8068",
      "[Fixed] Update embedded Git on Windows to remove erroneous errors - #8133",
      "[Fixed] Menu state not updated for macOS after performing some actions - #8055",
      "[Fixed] Error message could appear outside the boundary of its container - #7988",
      "[Fixed] Improved error handling when trying to rebase a ref that doesn't exist - #7881",
      "[Improved] Expand hover area on repository list items - #7910. Thanks @say25!",
      "[Improved] Always fast forward recent branches after fetch - #7761",
      "[Improved] Ensure recent branches are updated during remote interactions - #8081"
    ],
    "2.1.2-beta2": ["[Fixed] Update embedded Git on Windows - #8133"],
    "2.1.2-beta1": [
      "[Added] Option to hide whitespace in historical commits - #8045. Thanks @say25!",
      "[Fixed] Small images are scaled down too much in two-up image rendering - #7520",
      "[Fixed] Manual conflict resolution for binary files always chooses same version - #8059",
      "[Fixed] Disable some unavailable actions while committing - #3814 #5934. Thanks @HashimotoYT!",
      "[Fixed] Branch pruner errors on \"orphaned\" branches - #7983",
      "[Fixed] Prevent CodeMirror search plugin from stealing registered global keyboard shortcuts - #8068",
      "[Improved] Re-word \"No local changes\" view summary - #8007. Thanks @rexogamer!",
      "[Improved] Expand hover area on repository list items - #7910. Thanks @say25!",
      "[Improved] Always fast forward recent branches after fetch - #7761"
    ],
    "2.1.1": [
      "[Fixed] Update embedded Git on Windows to address security vulnerability - #8101"
    ],
    "2.1.1-beta4": [
      "[Fixed] Update embedded Git on Windows to address security vulnerability - #8101"
    ],
    "2.1.1-beta3": [
      "[Added] Syntax highlighting support for 20 more programming languages - #7217. Thanks @KennethSweezy!",
      "[Added] Kitty shell support for macOS - #5162",
      "[Added] Atom editor support on Windows for beta and nightly channels - #8010. Thanks @Rexogamer!",
      "[Fixed] File checkboxes and line selection in diffs are not disabled when committing - #3814 #5934. Thanks @HashimotoYT!",
      "[Improved] \"No local changes\" message in repository view - #8007",
      "[Improved] Text overflow in error popup when an editor cannot be launched - #7988"
    ],
    "2.1.1-beta2": [
      "[Fixed] Incorrect proportions for \"stashed changes\" button - #7964",
      "[Fixed] Overflowing diffs push UI elements out of window - #7967"
    ],
    "2.1.1-beta1": [
      "[Added] WSL Support - #7821 #7891. Thanks @ADustyOldMuffin @say25!",
      "[Fixed] Tooltip does not display on the entire hit area for list items - #7910. Thanks @say25!",
      "[Improved] Error handling when trying to rebase onto an invalid ref - #7871",
      "[Improved] Trigger diff search even when CodeMirror doesn't have focus - #7899"
    ],
    "2.1.0": [
      "[New] Branches that have been merged and deleted on GitHub.com will now be pruned after two weeks - #750",
      "[Added] Search text within diffs using shortcut - #7538",
      "[Added] Keyboard shortcut for \"Discard All Changes\" menu item - #7588. Thanks @say25!",
      "[Fixed] Repository name moves cursor to end in \"Create Repository\" dialog - #7862",
      "[Fixed] Keyboard navigation inside \"Compare Branch\" list - #7802. Thanks @ADustyOldMuffin!",
      "[Fixed] New repository does not write description into README - #7571. Thanks @noelledusahel!",
      "[Fixed] Disable \"Discard\" and \"Restore\" buttons while restoring stash - #7289",
      "[Fixed] \"Unable to restore\" warning message appears momentarily when restoring stash - #7652",
      "[Fixed] Unresponsive app on macOS if user switches away from file dialog - #7636",
      "[Fixed] Launching app on Windows after being maximized does not restore correct window state - #7750",
      "[Improved] Update mentions of \"Enterprise\" to \"Enterprise Server\" in app - #7728 #7845 #7835. Thanks @nathos!",
      "[Improved] Update license and .gitignore templates for initializing a new repository - #7548 #7661. Thanks @VADS!",
      "[Improved] \"Authentication failed\" dialog provides more help to diagnose issue -  #7622"
    ],
    "2.1.0-beta3": [
      "[Added] Search text within diffs using shortcut - #7538",
      "[Fixed] Repository name moves cursor to end in \"Create Repository\" dialog - #7862",
      "[Fixed] Keyboard navigation inside \"Compare Branch\" list - #7802. Thanks @ADustyOldMuffin!"
    ],
    "2.1.0-beta2": [
      "[New] Commit form will warn user when working on a protected branch - #7826"
    ],
    "2.1.0-beta1": [
      "[Added] Keyboard shortcut for \"Discard All Changes\" menu item - #7588. Thanks @say25!",
      "[Fixed] New repository does not write description into README - #7571. Thanks @noelledusahel!",
      "[Fixed] Disable \"Discard\" and \"Restore\" buttons while restoring stash - #7289",
      "[Fixed] \"Unable to restore\" warning message appears when restoring stash - #7652",
      "[Fixed] Unresponsive app on macOS if user switches away from file dialog - #7636",
      "[Fixed] Launching app on Windows after being maximized does not restore correct window state - #7750",
      "[Improved] Update mentions of \"Enterprise\" to \"Enterprise Server\" in app - #7728 #7845 #7835. Thanks @nathos!",
      "[Improved] Update license and .gitignore templates for initializing a new repository - #7548 #7661. Thanks @VADS!",
      "[Improved] \"Authentication failed\" dialog provides more help to diagnose issue -  #7622"
    ],
    "2.0.4-test2": ["Upgrading infrastructure to Node 10"],
    "2.0.4": [
      "[Fixed] Refresh for Enterprise repositories did not handle API error querying branches - #7713",
      "[Fixed] Missing \"Discard all changes\" context menu in Changes header - #7696",
      "[Fixed] \"Select all\" keyboard shortcut not firing on Windows - #7759"
    ],
    "2.0.4-beta1": [
      "[Fixed] Refresh for Enterprise repositories did not handle API error querying branches - #7713",
      "[Fixed] Missing \"Discard all changes\" context menu in Changes header - #7696",
      "[Fixed] \"Select all\" keyboard shortcut not firing on Windows - #7759"
    ],
    "2.0.4-beta0": [
      "[Added] Extend crash reports with more information about application state for troubleshooting - #7693",
      "[Fixed] Crash when attempting to update pull requests with partially updated repository information - #7688",
      "[Fixed] Crash when loading repositories after signing in through the welcome flow - #7699"
    ],
    "2.0.3": [
      "[Fixed] Crash when loading repositories after signing in through the welcome flow - #7699"
    ],
    "2.0.2": [
      "[Added] Extend crash reports with more information about application state for troubleshooting - #7693"
    ],
    "2.0.1": [
      "[Fixed] Crash when attempting to update pull requests with partially updated repository information - #7688"
    ],
    "2.0.0": [
      "[New] You can now choose to bring your changes with you to a new branch or stash them on the current branch when switching branches - #6107",
      "[New] Rebase your current branch onto another branch using a guided flow - #5953",
      "[New] Repositories grouped by owner, and recent repositories listed at top - #6923 #7132",
      "[New] Suggested next steps now includes suggestion to create a pull request after publishing a branch - #7505",
      "[Added] .resx syntax highlighting - #7235. Thanks @say25!",
      "[Added] \"Exit\" menu item now has accelerator and access key - #6507. Thanks @AndreiMaga!",
      "[Added] Help menu entry to view documentation about keyboard shortcuts - #7184",
      "[Added] \"Discard all changes\" action under Branch menu - #7394. Thanks @ahuth!",
      "[Fixed] \"Esc\" key does not close Repository or Branch list - #7177. Thanks @roottool!",
      "[Fixed] Attempting to revert commits not on current branch results in an error - #6300. Thanks @msftrncs!",
      "[Fixed] Emoji rendering in app when account name has special characters - #6909",
      "[Fixed] Files staged outside Desktop for deletion are incorrectly marked as modified after committing - #4133",
      "[Fixed] Horizontal scroll bar appears unnecessarily when switching branches - #7212",
      "[Fixed] Icon accessibility labels fail when multiple icons are visible at the same time - #7174",
      "[Fixed] Incorrectly encoding URLs affects issue filtering - #7506",
      "[Fixed] License templates do not end with newline character - #6999",
      "[Fixed] Conflicts banners do not hide after aborting operation outside Desktop - #7046",
      "[Fixed] Missing tooltips for change indicators in the sidebar - #7174",
      "[Fixed] Mistaken classification of all crashes being related to launch - #7126",
      "[Fixed] Unable to switch keyboard layout and retain keyboard focus while using commit form - #6366. Thanks @AndreiMaga!",
      "[Fixed] Prevent console errors due to underlying component unmounts - #6970",
      "[Fixed] Menus disabled by activity in inactive repositories - #6313",
      "[Fixed] Race condition with Git remote lookup may cause push to incorrect remote - #6986",
      "[Fixed] Restore GitHub Desktop to main screen if external monitor removed - #7418 #2107. Thanks @say25!",
      "[Fixed] Tab Bar focus ring outlines clip into other elements - #5802. Thanks @Daniel-McCarthy!",
      "[Improved] \"Automatically Switch Theme\" on macOS checks theme on launch - #7116. Thanks @say25!",
      "[Improved] \"Add\" button in repository list should always be visible - #6646",
      "[Improved] Pull Requests list loads and updates pull requests from GitHub more quickly - #7501 #7163",
      "[Improved] Indicator hidden in Pull Requests list when there are no open pull requests - #7258",
      "[Improved] Manually refresh pull requests instead of having to wait for a fetch - #7027",
      "[Improved] Accessibility attributes for dialog - #6496. Thanks @HirdayGupta!",
      "[Improved] Alignment of icons in repository list - #7133",
      "[Improved] Command line interface warning when using \"github open\" with a remote URL - #7452. Thanks @msztech!",
      "[Improved] Error message when unable to publish private repository to an organization - #7472",
      "[Improved] Initiate cloning by pressing \"Enter\" when a repository is selected - #6570. Thanks @Daniel-McCarthy!",
      "[Improved] Lowercase pronoun in \"Revert this commit\" menu item - #7534",
      "[Improved] Styles for manual resolution button in \"Resolve Conflicts\" dialog - #7302",
      "[Improved] Onboarding language for blank slate components - #6638. Thanks @jamesgeorge007!",
      "[Improved] Explanation for manually conflicted text files in diff viewer - #7611",
      "[Improved] Visual progress on \"Remove Repository\" and \"Discard Changes\" dialogs - #7015. Thanks @HashimotoYT!",
      "[Improved] Menu items now aware of force push state and preference to confirm repository removal - #4976 #7138",
      "[Removed] Branch and pull request filter text persistence - #7437",
      "[Removed] \"Discard all changes\" context menu item from Changes list - #7394. Thanks @ahuth!"
    ],
    "1.7.1-beta1": [
      "[Fixed] Tab Bar focus ring outlines clip into other elements - #5802. Thanks @Daniel-McCarthy!",
      "[Improved] Show explanation for manually conflicted text files in diff viewer - #7611",
      "[Improved] Alignment of entries in repository list - #7133"
    ],
    "1.7.0-beta9": [
      "[Fixed] Add warning when renaming a branch with a stash - #7283",
      "[Fixed] Restore Desktop to main screen when external monitor removed - #7418 #2107. Thanks @say25!",
      "[Improved] Performance for bringing uncommitted changes to another branch - #7474"
    ],
    "1.7.0-beta8": [
      "[Added] Accelerator and access key to \"Exit\" menu item - #6507. Thanks @AndreiMaga!",
      "[Fixed] Pressing \"Shift\" + \"Alt\" in Commit summary moves input-focus to app menu - #6366. Thanks @AndreiMaga!",
      "[Fixed] Incorrectly encoding URLs affects issue filtering - #7506",
      "[Improved] Command line interface warns with helpful message when given a remote URL - #7452. Thanks @msztech!",
      "[Improved] Lowercase pronoun in \"Revert this commit\" menu item - #7534",
      "[Improved] \"Pull Requests\" list reflects pull requests from GitHub more quickly - #7501",
      "[Removed] Branch and pull request filter text persistence - #7437"
    ],
    "1.7.0-beta7": [
      "[Improved] Error message when unable to publish private repository to an organization - #7472",
      "[Improved] \"Stashed changes\" button accessibility improvements - #7274",
      "[Improved] Performance improvements for bringing changes to another branch - #7471",
      "[Improved] Performance improvements for detecting conflicts from a restored stash - #7476"
    ],
    "1.7.0-beta6": [
      "[Fixed] Stash viewer does not disable restore button when changes present - #7409",
      "[Fixed] Stash viewer does not center \"no content\" text - #7299",
      "[Fixed] Stash viewer pane width not remembered between sessions - #7416",
      "[Fixed] \"Esc\" key does not close Repository or Branch list - #7177. Thanks @roottool!",
      "[Fixed] Stash not cleaned up when it conflicts with working directory contents - #7383",
      "[Improved] Branch names remain accurate in dialog when stashing and switching branches - #7402",
      "[Improved] Moved \"Discard all changes\" to Branch menu to prevent unintentionally discarding all changes - #7394. Thanks @ahuth!",
      "[Improved] UI responsiveness when using keyboard to choose branch in rebase flow - #7407"
    ],
    "1.7.0-beta5": [
      "[Fixed] Handle warnings if stash creation encounters file permission issue - #7351",
      "[Fixed] Add \"View stash entry\" action to suggested next steps - #7353",
      "[Fixed] Handle and recover from failed rebase flow starts - #7223",
      "[Fixed] Reverse button order when viewing a stash on macOS - #7273",
      "[Fixed] Prevent console errors due to underlying component unmounts - #6970",
      "[Fixed] Rebase success banner always includes base branch name - #7220",
      "[Improved] Added explanatory text for \"Restore\" button for stashes - #7303",
      "[Improved] Ask for confirmation before discarding stash - #7348",
      "[Improved] Order stashed changes files alphabetically - #7327",
      "[Improved] Clarify \"Overwrite Stash Confirmation\" dialog text - #7361",
      "[Improved] Message shown in rebase setup when target branch is already rebased  - #7343",
      "[Improved] Update stashing prompt verbiage - #7393.",
      "[Improved] Update \"Start Rebase\" dialog verbiage - #7391",
      "[Improved] Changes list now reflects what will be committed when handling rebase conflicts - #7006"
    ],
    "1.7.0-beta4": [
      "[Fixed] Manual conflict resolution choice not updated when resolving rebase conflicts - #7255",
      "[Fixed] Menu items don't display the expected verbiage for force push and removing a repository - #4976 #7138"
    ],
    "1.7.0-beta3": [
      "[New] Users can choose to bring changes with them to a new branch or stash them on the current branch when switching branches - #6107",
      "[Added] GitHub Desktop keyboard shortcuts available in Help menu - #7184",
      "[Added] .resx file extension highlighting support - #7235. Thanks @say25!",
      "[Fixed] Attempting to revert commits not on current branch results in an error - #6300. Thanks @msftrncs!",
      "[Improved] Warn users before rebase if operation will require a force push after rebase complete - #6963",
      "[Improved] Do not show the number of pull requests when there are no open pull requests - #7258",
      "[Improved] Accessibility attributes for dialog - #6496. Thanks @HirdayGupta!",
      "[Improved] Initiate cloning by pressing \"Enter\" when a repository is selected - #6570. Thanks @Daniel-McCarthy!",
      "[Improved] Manual Conflicts button styling - #7302",
      "[Improved] \"Add\" button in repository list should always be visible - #6646"
    ],
    "1.7.0-beta2": [
      "[New] Rebase your current branch onto another branch using a guided flow - #5953",
      "[Fixed] Horizontal scroll bar appears unnecessarily when switching branches - #7212",
      "[Fixed] License templates do not end with newline character - #6999",
      "[Fixed] Merge/Rebase conflicts banners do not clear when aborting the operation outside Desktop - #7046",
      "[Fixed] Missing tooltips for change indicators in the sidebar - #7174",
      "[Fixed] Icon accessibility labels fail when multiple icons are visible at the same time - #7174",
      "[Improved] Pull requests load faster and PR build status updates automatically - #7163"
    ],
    "1.7.0-beta1": [
      "[New] Recently opened repositories appear at the top of the repository list - #7132",
      "[Fixed] Error when selecting diff text while diff is updating - #7131",
      "[Fixed] Crash when unable to create log file on disk - #7096",
      "[Fixed] Race condition with remote lookup could cause push to go to incorrect remote - #6986",
      "[Fixed] Mistaken classification of all crashes being related to launch - #7126",
      "[Fixed] Prevent menus from being disabled by activity in inactive repositories - #6313",
      "[Fixed] \"Automatically Switch Theme\" on macOS does not check theme on launch - #7116. Thanks @say25!",
      "[Fixed] Clicking \"Undo\" doesn't repopulate summary in commit form - #6390. Thanks @humphd!",
      "[Fixed] Emoji rendering in app broken when account name has special characters - #6909",
      "[Fixed] Files staged outside Desktop for deletion are incorrectly marked as modified after committing - #4133",
      "[Improved] Visual feedback on \"Remove Repository\" and \"Discard Changes\" dialogs to show progress - #7015. Thanks @HashimotoYT!",
      "[Improved] Onboarding language for blank slate components - #6638. Thanks @jamesgeorge007!",
      "[Improved] Manually refresh pull requests instead of having to wait for a fetch - #7027"
    ],
    "1.6.6": [
      "[Fixed] Clicking \"Undo\" doesn't repopulate summary in commit form - #6390. Thanks @humphd!",
      "[Fixed] Handle error when unable to create log file for app - #7096",
      "[Fixed] Crash when selecting text while the underlying diff changes - #7131"
    ],
    "1.6.6-test1": [
      "[Fixed] Clicking \"Undo\" doesn't repopulate summary in commit form - #6390. Thanks @humphd!",
      "[Fixed] Handle error when unable to create log file for app - #7096",
      "[Fixed] Crash when selecting text while the underlying diff changes - #7131"
    ],
    "1.6.5": [
      "[Fixed] Publish Repository does not let you publish to an organization on your Enterprise account - #7052"
    ],
    "1.6.5-beta2": [
      "[Fixed] Publish Repository does not let you choose an organization on your Enterprise account - #7052"
    ],
    "1.6.5-beta1": [
      "[Fixed] Publish Repository does not let you choose an organization on your Enterprise account - #7052"
    ],
    "1.6.4": [
      "[Fixed] Embedded Git not working for core.longpath usage in some environments - #7028",
      "[Fixed] \"Recover missing repository\" can get stuck in a loop - #7038"
    ],
    "1.6.4-beta1": [
      "[Fixed] Embedded Git not working for core.longpath usage in some environments - #7028",
      "[Fixed] \"Recover missing repository\" can get stuck in a loop - #7038"
    ],
    "1.6.4-beta0": [
      "[Removed] Option to discard when files would be overwritten by a checkout - #7016"
    ],
    "1.6.3": [
      "[New] Display \"pull with rebase\" if a user has set this option in their Git config - #6553 #3422",
      "[Fixed] Context menu does not open when right clicking on the edges of files in Changes list - #6296. Thanks @JQuinnie!",
      "[Fixed] Display question mark in image when no commit selected in dark theme - #6915. Thanks @say25!",
      "[Fixed] No left padding for :emoji:/@user/#issue autocomplete forms. - #6895. Thanks @murrelljenna!",
      "[Fixed] Reinstate missing image and update illustration in dark theme when no local changes exist - #6894",
      "[Fixed] Resizing the diff area preserves text selection range - #2677",
      "[Fixed] Text selection in wrapped diff lines now allows selection of individual lines - #1551",
      "[Improved] Add option to fetch when a user needs to pull changes from the remote before pushing - #2738 #5451",
      "[Improved] Enable Git protocol v2 for fetch/push/pull operations - #6142",
      "[Improved] Moving mouse pointer outside visible diff while selecting a range of lines in a partial commit now automatically scrolls the diff - #658",
      "[Improved] Sign in form validates both username and password - #6952. Thanks @say25!",
      "[Improved] Update GitHub logo in \"About\" dialog - #5619. Thanks @HashimotoYT!"
    ],
    "1.6.3-beta4": [
      "[Improved] Update GitHub logo in \"About\" dialog - #5619. Thanks @HashimotoYT!",
      "[Improved] Sign in form validates both username and password - #6952. Thanks @say25!"
    ],
    "1.6.3-beta3": [
      "[New] Display \"pull with rebase\" if a user has set this option in their Git config - #6553 #3422",
      "[Added] Provide option to discard when files would be overwritten by a checkout - #6755. Thanks @mathieudutour!",
      "[Fixed] No left padding for :emoji:/@user/#issue autocomplete forms. - #6895. Thanks @murrelljenna!",
      "[Fixed] Reinstate missing image and fix illustration to work in the dark theme when there are no local changes - #6894",
      "[Fixed] Display question mark image when there is no commit selected in dark theme - #6915. Thanks @say25!",
      "[Improved] Group and filter repositories by owner - #6923",
      "[Improved] Add option to fetch when a user needs to pull changes from the remote before pushing - #2738 #5451"
    ],
    "1.6.3-beta2": [
      "[Fixed] Text selection in wrapped diff lines now allows selection of individual lines - #1551",
      "[Fixed] Resizing the diff area preserves text selection range - #2677",
      "[Improved] Moving the mouse pointer outside of the visible diff while selecting a range of lines in a partial commit will now automatically scroll the diff - #658"
    ],
    "1.6.3-beta1": [
      "[New] Branches that have been merged and deleted on GitHub.com will now be pruned after two weeks - #750",
      "[Fixed] Context menu doesn't open when right clicking on the edges of files in Changes list - #6296. Thanks @JQuinnie!",
      "[Improved] Enable Git protocol v2 for fetch/push/pull operations - #6142",
      "[Improved] Upgrade to Electron v3 - #6391"
    ],
    "1.6.2": [
      "[Added] Allow users to also resolve manual conflicts when resolving merge conflicts - #6062",
      "[Added] Automatic switching between Dark and Light modes on macOS - #5037. Thanks @say25!",
      "[Added] Crystal and Julia syntax highlighting - #6710. Thanks @KennethSweezy!",
      "[Added] Lua and Fortran syntax highlighting - #6700. Thanks @SimpleBinary!",
      "[Fixed] Abbreviated commits are not long enough for large repositories - #6662. Thanks @say25!",
      "[Fixed] App menu bar visible on hover on Windows when in \"Let’s get started\" mode - #6669",
      "[Fixed] Fix pointy corners on commit message text area - #6635. Thanks @lisavogtsf!",
      "[Fixed] Inconsistent \"Reveal in …\" labels for context menus - #6466. Thanks @say25!",
      "[Fixed] Merge conflict conflict did not ask user to resolve some binary files - #6693",
      "[Fixed] Prevent concurrent fetches between user and status indicator checks - #6121 #5438 #5328",
      "[Fixed] Remember scroll positions in History and Changes lists - #5177 #5059. Thanks @Daniel-McCarthy!",
      "[Improved] Guided merge conflict resolution only commits changes relevant to the merge - #6349",
      "[Improved] Use higher contrast color for links in \"Merge Conflicts\" dialog - #6758",
      "[Improved] Add link to all release notes in Release Notes dialog - #6443. Thanks @koralcem!",
      "[Improved] Arrow for renamed/copied changes when viewing commit - #6519. Thanks @koralcem!",
      "[Improved] Updated verbiage for ignoring the files - #6689. Thanks @PaulViola!"
    ],
    "1.6.2-beta3": [
      "[Improved] Guided merge conflict resolution only commits changes relevant to the merge - #6349"
    ],
    "1.6.2-beta2": [
      "[Added] Allow users to also resolve manual conflicts when resolving merge conflicts - #6062",
      "[Added] Crystal and Julia syntax highlighting - #6710. Thanks @KennethSweezy!",
      "[Fixed] Fix pointy corners on commit message text area - #6635. Thanks @lisavogtsf!",
      "[Fixed] Use higher contrast color for links in \"Merge Conflicts\" dialog - #6758"
    ],
    "1.6.2-beta1": [
      "[Added] Automatic switching between Dark and Light modes on macOS - #5037. Thanks @say25!",
      "[Added] Lua and Fortran syntax highlighting - #6700. Thanks @SimpleBinary!",
      "[Fixed] Abbreviated commits are not long enough for large repositories - #6662. Thanks @say25!",
      "[Fixed] App menu bar visible on hover on Windows when in \"Let’s get started\" mode - #6669",
      "[Fixed] Remember scroll positions in History and Changes lists - #5177 #5059. Thanks @Daniel-McCarthy!",
      "[Fixed] Inconsistent \"Reveal in …\" labels for context menus - #6466. Thanks @say25!",
      "[Fixed] Prevent concurrent fetches between user and status indicator checks - #6121 #5438 #5328",
      "[Fixed] Merge conflict conflict did not ask user to resolve some binary files - #6693",
      "[Improved] Add link to all release notes in Release Notes dialog - #6443. Thanks @koralcem!",
      "[Improved] Arrow for renamed/copied changes when viewing commit - #6519. Thanks @koralcem!",
      "[Improved] Menu state updating to address race condition - #6643",
      "[Improved] Updated verbiage when clicking on changed files to make it more explicit what will occur when you ignore the file(s) - #6689. Thanks @PaulViola!"
    ],
    "1.6.2-beta0": [
      "[Fixed] Don't show \"No local changes\" view when switching between changed files"
    ],
    "1.6.1": [
      "[Fixed] Don't show \"No local changes\" view when switching between changed files"
    ],
    "1.6.0": [
      "[New] Help users add their first repo during onboarding - #6474",
      "[New] \"No local changes\" view helpfully suggests next actions for you to take - #6445",
      "[Added] Support JetBrains Webstorm as an external editor - #6077. Thanks @KennethSweezy!",
      "[Added] Add Visual Basic syntax highlighting - #6461. Thanks @SimpleBinary!",
      "[Fixed] Automatically locate a missing repository when it cannot be found - #6228. Thanks @msftrncs!",
      "[Fixed] Don't include untracked files in merge commit - #6411",
      "[Fixed] Don't show \"Still Conflicted Warning\" when all conflicts are resolved - #6451",
      "[Fixed] Only execute menu action a single time upon hitting Enter - #5344",
      "[Fixed] Show autocompletion of GitHub handles and issues properly in commit description field - #6459",
      "[Improved] Repository list when no repositories found - #5566 #6474",
      "[Improved] Image diff menu no longer covered by large images - #6520. Thanks @06b!",
      "[Improved] Enable additional actions during a merge conflict - #6385",
      "[Improved] Increase contrast on input placeholder color in dark mode - #6556",
      "[Improved] Don't show merge success banner when attempted merge doesn't complete - #6282",
      "[Improved] Capitalize menu items appropriately on macOS - #6469"
    ],
    "1.6.0-beta3": [
      "[Fixed] Autocomplete selection does not overflow text area - #6459",
      "[Fixed] No local changes views incorrectly rendering ampersands - #6596",
      "[Improved] Capitalization of menu items on macOS - #6469"
    ],
    "1.6.0-beta2": [
      "[New] \"No local changes\" view makes it easy to find and accomplish common actions - #6445",
      "[Fixed] Automatically locate a missing repository when it cannot be found - #6228. Thanks @msftrncs!",
      "[Improved] Enable additional actions during a merge conflict - #6385",
      "[Improved] Increase contrast on input placeholder color in dark mode - #6556",
      "[Improved] Merge success banner no longer shown when attempted merge doesn't complete - #6282"
    ],
    "1.6.0-beta1": [
      "[New] Help users add their first repo during onboarding - #6474",
      "[Added] Include ability for users to add new repositories when there are none available - #5566 #6474",
      "[Added] Support JetBrains Webstorm as an external editor - #6077. Thanks @KennethSweezy!",
      "[Added] Add Visual Basic syntax highlighting - #6461. Thanks @SimpleBinary!",
      "[Fixed] Don't include untracked files in merge commit - #6411",
      "[Fixed] Don't show \"Still Conflicted Warning\" when all conflicts are resolved - #6451",
      "[Fixed] Enter when using keyboard to navigate app menu executed menu action twice - #5344",
      "[Improved] Image diff menu no longer covered by large images - #6520. Thanks @06b!"
    ],
    "1.5.2-beta0": [],
    "1.5.1": [
      "[Added] Provide keyboard shortcut for getting to commit summary field - #1719. Thanks @bruncun!",
      "[Added] Add hover states on list items and tabs - #6310",
      "[Added] Add Dockerfile syntax highlighting - #4533. Thanks @say25!",
      "[Added] Support Visual SlickEdit as an external editor - #6029. Thanks @texasaggie97!",
      "[Fixed] Allow repositories to be cloned to empty folders - #5857. Thanks @Daniel-McCarthy!",
      "[Fixed] Prevent creating branch with detached HEAD from reverting to default branch - #6085",
      "[Fixed] Fix \"Open In External Editor\" for Atom/VS Code on Windows when paths contain spaces - #6181. Thanks @msftrncs!",
      "[Fixed] Persist Branch List and Pull Request List filter text - #6002. Thanks @Daniel-McCarthy!",
      "[Fixed] Retain renamed branches position in recent branches list - #6155. Thanks @gnehcc!",
      "[Fixed] Prevent avatar duplication when user is co-author and committer - #6135. Thanks @bblarney!",
      "[Fixed] Provide keyboard selection for the \"Clone a Repository\" dialog - #3596. Thanks @a-golovanov!",
      "[Fixed] Close License & Open Source Notices dialog upon pressing \"Enter\" in dialog - #6137. Thanks @bblarney!",
      "[Fixed] Dismiss \"Merge into Branch\" dialog with escape key - #6154. Thanks @altaf933!",
      "[Fixed] Focus branch selector when comparing to branch from menu - #5600",
      "[Fixed] Reverse fold/unfold icons for expand/collapse commit summary - #6196. Thanks @HazemAM!",
      "[Improved] Allow toggling between diff modes - #6231. Thanks @06b!",
      "[Improved] Show focus around full input field - #6234. Thanks @seokju-na!",
      "[Improved] Make lists scroll to bring selected items into view - #6279",
      "[Improved] Consistently order the options for adding a repository - #6396. Thanks @vilanz!",
      "[Improved] Clear merge conflicts banner after there are no more conflicted files - #6428"
    ],
    "1.5.1-beta6": [
      "[Improved] Consistently order the options for adding a repository - #6396. Thanks @vilanz!",
      "[Improved] Clear merge conflicts banner after there are no more conflicted files - #6428"
    ],
    "1.5.1-beta5": [
      "[Improved] Commit conflicted files warning - #6381",
      "[Improved] Dismissable merge conflict dialog and associated banner - #6379 #6380",
      "[Fixed] Fix feature flag for readme overwrite warning so that it shows on beta - #6412"
    ],
    "1.5.1-beta4": [
      "[Improved] Display warning if existing readme file will be overwritten - #6338. Thanks @Daniel-McCarthy!",
      "[Improved] Add check for attempts to commit >100 MB files without Git LFS - #997. Thanks @Daniel-McCarthy!",
      "[Improved] Merge conflicts dialog visual updates - #6377"
    ],
    "1.5.1-beta3": [
      "[Improved] Maintains state on tabs for different methods of cloning repositories - #5937"
    ],
    "1.5.1-beta2": [
      "[Improved] Clarified internal documentation - #6348. Thanks @bblarney!"
    ],
    "1.5.1-beta1": [
      "[Added] Provide keyboard shortcut for getting to commit summary field - #1719. Thanks @bruncun!",
      "[Added] Add hover states on list items and tabs - #6310",
      "[Added] Add Dockerfile syntax highlighting - #4533. Thanks @say25!",
      "[Added] Support Visual SlickEdit as an external editor - #6029. Thanks @texasaggie97!",
      "[Improved] Allow toggling between diff modes - #6231. Thanks @06b!",
      "[Improved] Show focus around full input field - #6234. Thanks @seokju-na!",
      "[Improved] Make lists scroll to bring selected items into view - #6279",
      "[Fixed] Allow repositories to be cloned to empty folders - #5857. Thanks @Daniel-McCarthy!",
      "[Fixed] Prevent creating branch with detached HEAD from reverting to default branch - #6085",
      "[Fixed] Fix 'Open In External Editor' for Atom/VS Code on Windows when paths contain spaces - #6181. Thanks @msftrncs!",
      "[Fixed] Persist Branch List and Pull Request List filter text - #6002. Thanks @Daniel-McCarthy!",
      "[Fixed] Retain renamed branches position in recent branches list - #6155. Thanks @gnehcc!",
      "[Fixed] Prevent avatar duplication when user is co-author and committer - #6135. Thanks @bblarney!",
      "[Fixed] Provide keyboard selection for the ‘Clone a Repository’ dialog - #3596. Thanks @a-golovanov!",
      "[Fixed] Close License & Open Source Notices dialog upon pressing \"Enter\" in dialog - #6137. Thanks @bblarney!",
      "[Fixed] Dismiss \"Merge into Branch\" dialog with escape key - #6154. Thanks @altaf933!",
      "[Fixed] Focus branch selector when comparing to branch from menu - #5600",
      "[Fixed] Reverse fold/unfold icons for expand/collapse commit summary - #6196. Thanks @HazemAM!"
    ],
    "1.5.1-beta0": [],
    "1.5.0": [
      "[New] Clone, create, or add repositories right from the repository dropdown - #5878",
      "[New] Drag-and-drop to add local repositories from macOS tray icon - #5048",
      "[Added] Resolve merge conflicts through a guided flow - #5400",
      "[Added] Allow merging branches directly from branch dropdown - #5929. Thanks @bruncun!",
      "[Added] Commit file list now has \"Copy File Path\" context menu action - #2944. Thanks @Amabel!",
      "[Added] Keyboard shortcut for \"Rename Branch\" menu item - #5964. Thanks @agisilaos!",
      "[Added] Notify users when a merge is successfully completed - #5851",
      "[Fixed] \"Compare on GitHub\" menu item enabled when no repository is selected - #6078",
      "[Fixed] Diff viewer blocks keyboard navigation using reverse tab order - #2794",
      "[Fixed] Launching Desktop from browser always asks to clone repository - #5913",
      "[Fixed] Publish dialog displayed on push when repository is already published - #5936",
      "[Improved] \"Publish Repository\" dialog handles emoji characters - #5980. Thanks @WaleedAshraf!",
      "[Improved] Avoid repository checks when no path is specified in \"Create Repository\" dialog - #5828. Thanks @JakeHL!",
      "[Improved] Clarify the direction of merging branches - #5930. Thanks @JQuinnie!",
      "[Improved] Default commit summary more explanatory and consistent with GitHub.com - #6017. Thanks @Daniel-McCarthy!",
      "[Improved] Display a more informative message on merge dialog when branch is up to date - #5890",
      "[Improved] Getting a repository's status only blocks other operations when absolutely necessary - #5952",
      "[Improved] Display current branch in header of merge dialog - #6027",
      "[Improved] Sanitize repository name before publishing to GitHub - #3090. Thanks @Daniel-McCarthy!",
      "[Improved] Show the branch name in \"Update From Default Branch\" menu item - #3018. Thanks @a-golovanov!",
      "[Improved] Update license and .gitignore templates for initializing a new repository - #6024. Thanks @say25!"
    ],
    "1.5.0-beta5": [],
    "1.5.0-beta4": [
      "[Fixed] \"Compare on GitHub\" menu item enabled when no repository is selected - #6078",
      "[Fixed] Diff viewer blocks keyboard navigation using reverse tab order - #2794",
      "[Improved] \"Publish Repository\" dialog handles emoji characters - #5980. Thanks @WaleedAshraf!"
    ],
    "1.5.0-beta3": [],
    "1.5.0-beta2": [
      "[Added] Resolve merge conflicts through a guided flow - #5400",
      "[Added] Notify users when a merge is successfully completed - #5851",
      "[Added] Allow merging branches directly from branch dropdown - #5929. Thanks @bruncun!",
      "[Improved] Merge dialog displays current branch in header - #6027",
      "[Improved] Clarify the direction of merging branches - #5930. Thanks @JQuinnie!",
      "[Improved] Show the branch name in \"Update From Default Branch\" menu item - #3018. Thanks @a-golovanov!",
      "[Improved] Default commit summary more explanatory and consistent with GitHub.com - #6017. Thanks @Daniel-McCarthy!",
      "[Improved] Updated license and .gitignore templates for initializing a new repository - #6024. Thanks @say25!"
    ],
    "1.5.0-beta1": [
      "[New] Repository switcher has a convenient \"Add\" button to add other repositories - #5878",
      "[New] macOS tray icon now supports drag-and-drop to add local repositories - #5048",
      "[Added] Keyboard shortcut for \"Rename Branch\" menu item - #5964. Thanks @agisilaos!",
      "[Added] Commit file list now has \"Copy File Path\" context menu action - #2944. Thanks @Amabel!",
      "[Fixed] Launching Desktop from browser always asks to clone repository - #5913",
      "[Fixed] Publish dialog displayed on push when repository is already published - #5936",
      "[Improved] Sanitize repository name before publishing to GitHub - #3090. Thanks @Daniel-McCarthy!",
      "[Improved] Getting a repository's status only blocks other operations when absolutely necessary - #5952",
      "[Improved] Avoid repository checks when no path is specified in \"Create Repository\" dialog - #5828. Thanks @JakeHL!",
      "[Improved] Display a more informative message on merge dialog when branch is up to date - #5890"
    ],
    "1.4.4-beta0": [],
    "1.4.3": [
      "[Added] Add \"Remove Repository\" keyboard shortcut - #5848. Thanks @say25!",
      "[Added] Add keyboard shortcut to delete a branch - #5018. Thanks @JakeHL!",
      "[Fixed] Emoji autocomplete not rendering in some situations - #5859",
      "[Fixed] Release notes text overflowing dialog box - #5854. Thanks @amarsiingh!",
      "[Improved] Support Python 3 in Desktop CLI on macOS - #5843. Thanks @munir131!",
      "[Improved] Avoid unnecessarily reloading commit history - #5470",
      "[Improved] Publish Branch dialog will publish commits when pressing Enter - #5777. Thanks @JKirkYuan!"
    ],
    "1.4.3-beta2": [
      "[Added] Added keyboard shortcut to delete a branch - #5018. Thanks @JakeHL!",
      "[Fixed] Fix release notes text overflowing dialog box - #5854. Thanks @amarsiingh!",
      "[Improved] Avoid unnecessarily reloading commit history - #5470"
    ],
    "1.4.3-beta1": [
      "[Added] Add \"Remove Repository\" keyboard shortcut - #5848. Thanks @say25!",
      "[Fixed] Fix emoji autocomplete not rendering in some situations - #5859",
      "[Fixed] Support Python 3 in Desktop CLI on macOS - #5843. Thanks @munir131!",
      "[Improved] Publish Branch dialog will publish commits when pressing Enter - #5777. Thanks @JKirkYuan!"
    ],
    "1.4.3-beta0": [],
    "1.4.2": [
      "[New] Show resolved conflicts as resolved in Changes pane - #5609",
      "[Added] Add Terminator, MATE Terminal, and Terminology shells - #5753. Thanks @joaomlneto!",
      "[Fixed] Update embedded Git to version 2.19.1 for security vulnerability fix",
      "[Fixed] Always show commit history list when History tab is clicked - #5783. Thanks @JKirkYuan!",
      "[Fixed] Stop overriding the protocol of a detected GitHub repository - #5721",
      "[Fixed] Update sign in error message - #5766. Thanks @tiagodenoronha!",
      "[Fixed] Correct overflowing T&C and License Notices dialogs - #5756. Thanks @amarsiingh!",
      "[Improved] Add default commit message for single-file commits - #5240. Thanks @lean257!",
      "[Improved] Refresh commit list faster after reverting commit via UI - #5752",
      "[Improved] Add repository path to Remove repository dialog - #5805. Thanks @NickCraver!",
      "[Improved] Display whether user entered incorrect username or email address - #5775. Thanks @tiagodenoronha!",
      "[Improved] Update Discard Changes dialog text when discarding all changes - #5744. Thanks @Daniel-McCarthy!"
    ],
    "1.4.2-beta0": [],
    "1.4.1-test2": [
      "Testing changes to how Desktop performs CI platform checks"
    ],
    "1.4.1-test1": [
      "Testing changes to how Desktop performs CI platform checks"
    ],
    "1.4.1": [
      "[Added] Support for opening repository in Cygwin terminal - #5654. Thanks @LordOfTheThunder!",
      "[Fixed] 'Compare to Branch' menu item not disabled when modal is open - #5673. Thanks @kanishk98!",
      "[Fixed] Co-author form does not show/hide for newly-added repository - #5490",
      "[Fixed] Desktop command line always suffixes `.git` to URL when starting a clone - #5529. Thanks @j-f1!",
      "[Fixed] Dialog styling issue for dark theme users on Windows - #5629. Thanks @cwongmath!",
      "[Fixed] No message shown when filter returns no results in Clone Repository view - #5637. Thanks @DanielHix!",
      "[Improved] Branch names cannot start with a '+' character - #5594. Thanks @Daniel-McCarthy!",
      "[Improved] Clone dialog re-runs filesystem check when re-focusing on Desktop - #5518. Thanks @Daniel-McCarthy!",
      "[Improved] Commit disabled when commit summary is only spaces - #5677. Thanks @Daniel-McCarthy!",
      "[Improved] Commit summary expander sometimes shown when not needed - #5700. Thanks @aryyya!",
      "[Improved] Error handling when looking for merge base of a missing ref - #5612",
      "[Improved] Warning if branch exists on remote when creating branch - #5141. Thanks @Daniel-McCarthy!"
    ],
    "1.4.1-beta1": [
      "[Added] Support for opening repository in Cygwin terminal - #5654. Thanks @LordOfTheThunder!",
      "[Fixed] 'Compare to Branch' menu item not disabled when modal is open - #5673. Thanks @kanishk98!",
      "[Fixed] No message shown when filter returns no results in Clone Repository view - #5637. Thanks @DanielHix!",
      "[Fixed] Co-author form does not show/hide for newly-added repository - #5490",
      "[Fixed] Dialog styling issue for dark theme users on Windows - #5629. Thanks @cwongmath!",
      "[Fixed] Desktop command line always suffixes `.git` to URL when starting a clone - #5529. Thanks @j-f1!",
      "[Improved] Commit summary expander sometimes shown when not needed - #5700. Thanks @aryyya!",
      "[Improved] Commit disabled when commit summary is only spaces - #5677. Thanks @Daniel-McCarthy!",
      "[Improved] Error handling when looking for merge base of a missing ref - #5612",
      "[Improved] Clone dialog re-runs filesystem check when re-focusing on Desktop - #5518. Thanks @Daniel-McCarthy!",
      "[Improved] Branch names cannot start with a '+' character - #5594. Thanks @Daniel-McCarthy!",
      "[Improved] Warning if branch exists on remote when creating branch - #5141. Thanks @Daniel-McCarthy!"
    ],
    "1.4.1-beta0": [],
    "1.4.0": [
      "[New] When an update is available for GitHub Desktop, release notes can be viewed in Desktop - #2774",
      "[New] Detect merge conflicts when comparing branches - #4588",
      "[Fixed] Avoid double checkout warning when opening a pull request in Desktop - #5375",
      "[Fixed] Error when publishing repository is now associated with the right tab - #5422. Thanks @Daniel-McCarthy!",
      "[Fixed] Disable affected menu items when on detached HEAD - #5500. Thanks @say25!",
      "[Fixed] Show border when commit description is expanded - #5506. Thanks @aryyya!",
      "[Fixed] GitLab URL which corresponds to GitHub repository of same name cloned GitHub repository - #4154",
      "[Fixed] Caret in co-author selector is hidden when dark theme enabled - #5589",
      "[Fixed] Authenticating to GitHub Enterprise fails when user has no emails defined - #5585",
      "[Improved] Avoid multiple lookups of default remote - #5399"
    ],
    "1.4.0-beta3": [
      "[New] When an update is available for GitHub Desktop, the release notes can be viewed in Desktop - #2774",
      "[New] Detect merge conflicts when comparing branches - #4588",
      "[Fixed] Avoid double checkout warning when opening a pull request in Desktop - #5375",
      "[Fixed] Error when publishing repository is now associated with the right tab - #5422. Thanks @Daniel-McCarthy!",
      "[Fixed] Disable affected menu items when on detached HEAD - #5500. Thanks @say25!",
      "[Fixed] Show border when commit description is expanded - #5506. Thanks @aryyya!",
      "[Fixed] GitLab URL which corresponds to GitHub repository of same name cloned GitHub repository - #4154",
      "[Improved] Avoid multiple lookups of default remote - #5399",
      "[Improved] Skip optional locks when checking status of repository - #5376"
    ],
    "1.4.0-beta2": [
      "[New] When an update is available for GitHub Desktop, the release notes can be viewed in Desktop - #2774",
      "[New] Detect merge conflicts when comparing branches - #4588",
      "[Fixed] Avoid double checkout warning when opening a pull request in Desktop - #5375",
      "[Fixed] Error when publishing repository is now associated with the right tab - #5422. Thanks @Daniel-McCarthy!",
      "[Fixed] Disable affected menu items when on detached HEAD - #5500. Thanks @say25!",
      "[Fixed] Show border when commit description is expanded - #5506. Thanks @aryyya!",
      "[Fixed] GitLab URL which corresponds to GitHub repository of same name cloned GitHub repository - #4154",
      "[Improved] Avoid multiple lookups of default remote - #5399",
      "[Improved] Skip optional locks when checking status of repository - #5376"
    ],
    "1.4.0-beta1": [
      "[New] When an update is available for GitHub Desktop, the release notes can be viewed in Desktop - #2774",
      "[New] Detect merge conflicts when comparing branches - #4588",
      "[Fixed] Avoid double checkout warning when opening a pull request in Desktop - #5375",
      "[Fixed] Error when publishing repository is now associated with the right tab - #5422. Thanks @Daniel-McCarthy!",
      "[Fixed] Disable affected menu items when on detached HEAD - #5500. Thanks @say25!",
      "[Fixed] Show border when commit description is expanded - #5506. Thanks @aryyya!",
      "[Fixed] GitLab URL which corresponds to GitHub repository of same name cloned GitHub repository - #4154",
      "[Improved] Avoid multiple lookups of default remote - #5399",
      "[Improved] Skip optional locks when checking status of repository - #5376"
    ],
    "1.4.0-beta0": [],
    "1.3.5": [
      "[Fixed] Disable delete button while deleting a branch - #5331",
      "[Fixed] History now avoids calling log.showSignature if set in config - #5466",
      "[Fixed] Start blocking the ability to add local bare repositories - #4293. Thanks @Daniel-McCarthy!",
      "[Fixed] Revert workaround for tooltip issue on Windows - #3362. Thanks @divayprakash!",
      "[Improved] Error message when publishing to missing organisation - #5380. Thanks @Daniel-McCarthy!",
      "[Improved] Don't hide commit details when commit description is expanded. - #5471. Thanks @aryyya!"
    ],
    "1.3.5-beta1": [
      "[Fixed] Disable delete button while deleting a branch - #5331",
      "[Fixed] History now avoids calling log.showSignature if set in config - #5466",
      "[Fixed] Start blocking the ability to add local bare repositories - #4293. Thanks @Daniel-McCarthy!",
      "[Fixed] Revert workaround for tooltip issue on Windows - #3362. Thanks @divayprakash!",
      "[Improved] Error message when publishing to missing organisation - #5380. Thanks @Daniel-McCarthy!",
      "[Improved] Don't hide commit details when commit summary description is expanded. - #5471. Thanks @aryyya!"
    ],
    "1.3.5-beta0": [],
    "1.3.4": [
      "[Improved] Cloning message uses remote repo name not file destination - #5413. Thanks @lisavogtsf!",
      "[Improved] Support VSCode user scope installation - #5281. Thanks @saschanaz!"
    ],
    "1.3.4-beta1": [
      "[Improved] Cloning message uses remote repo name not file destination - #5413. Thanks @lisavogtsf!",
      "[Improved] Support VSCode user scope installation - #5281. Thanks @saschanaz!"
    ],
    "1.3.4-beta0": [],
    "1.3.3": [
      "[Fixed] Maximize and restore app on Windows does not fill available space - #5033",
      "[Fixed] 'Clone repository' menu item label is obscured on Windows - #5348. Thanks @Daniel-McCarthy!",
      "[Fixed] User can toggle files when commit is in progress - #5341. Thanks @masungwon!",
      "[Improved] Repository indicator background work - #5317 #5326 #5363 #5241 #5320"
    ],
    "1.3.3-beta1": [
      "[Fixed] Maximize and restore app on Windows does not fill available space - #5033",
      "[Fixed] 'Clone repository' menu item label is obscured on Windows - #5348. Thanks @Daniel-McCarthy!",
      "[Fixed] User can toggle files when commit is in progress - #5341. Thanks @masungwon!",
      "[Improved] Repository indicator background work - #5317 #5326 #5363 #5241 #5320"
    ],
    "1.3.3-test6": ["Testing infrastructure changes"],
    "1.3.3-test5": ["Testing the new CircleCI config changes"],
    "1.3.3-test4": ["Testing the new CircleCI config changes"],
    "1.3.3-test3": ["Testing the new CircleCI config changes"],
    "1.3.3-test2": ["Testing the new CircleCI config changes"],
    "1.3.3-test1": ["Testing the new CircleCI config changes"],
    "1.3.2": [
      "[Fixed] Bugfix for background checks not being aware of missing repositories - #5282",
      "[Fixed] Check the local state of a repository before performing Git operations - #5289",
      "[Fixed] Switch to history view for default branch when deleting current branch during a compare - #5256",
      "[Fixed] Handle missing .git directory inside a tracked repository - #5291"
    ],
    "1.3.2-beta1": [
      "[Fixed] Bugfix for background checks not being aware of missing repositories - #5282",
      "[Fixed] Check the local state of a repository before performing Git operations - #5289",
      "[Fixed] Switch to history view for default branch when deleting current branch during a compare - #5256",
      "[Fixed] Handle missing .git directory inside a tracked repository - #5291"
    ],
    "1.3.1": [
      "[Fixed] Background Git operations on missing repositories are not handled as expected - #5282"
    ],
    "1.3.1-beta1": [
      "[Fixed] Background Git operations on missing repositories are not handled as expected - #5282"
    ],
    "1.3.1-beta0": [
      "[New] Notification displayed in History tab when the base branch moves ahead of the current branch - #4768",
      "[New] Repository list displays uncommitted changes indicator and ahead/behind information - #2259 #5095",
      "[Added] Option to move repository to trash when removing from app - #2108. Thanks @say25!",
      "[Added] Syntax highlighting for PowerShell files - #5081. Thanks @say25!",
      "[Fixed] \"Discard Changes\" context menu discards correct file when entry is not part of selected group - #4788",
      "[Fixed] Display local path of selected repository as tooltip - #4922. Thanks @yongdamsh!",
      "[Fixed] Display root directory name when repository is located at drive root - #4924",
      "[Fixed] Handle legacy macOS right click gesture - #4942",
      "[Fixed] History omits latest commit from list - #5243",
      "[Fixed] Markdown header elements hard to read in dark mode - #5133. Thanks @agisilaos!",
      "[Fixed] Only perform ahead/behind comparisons when branch selector is open - #5142",
      "[Fixed] Relax checks for merge commits for GitHub Enterprise repositories - #4329",
      "[Fixed] Render clickable link in \"squash and merge\" commit message - #5203. Thanks @1pete!",
      "[Fixed] Return key disabled when no matches found in Compare branch list - #4458",
      "[Fixed] Selected commit not remembered when switching between History and Changes tabs - #4985",
      "[Fixed] Selected commit when comparing is reset to latest when Desktop regains focus - #5069",
      "[Fixed] Support default branch detection for non-GitHub repositories - #4937",
      "[Improved] Change primary button color to blue for dark theme - #5074",
      "[Improved] Diff gutter elements should be considered button elements when interacting - #5158",
      "[Improved] Status parsing significantly more performant when handling thousands of changed files - #2449 #5186"
    ],
    "1.3.0": [
      "[New] Notification displayed in History tab when the base branch moves ahead of the current branch - #4768",
      "[New] Repository list displays uncommitted changes indicator and ahead/behind information - #2259 #5095",
      "[Added] Option to move repository to trash when removing from app - #2108. Thanks @say25!",
      "[Added] Syntax highlighting for PowerShell files - #5081. Thanks @say25!",
      "[Fixed] \"Discard Changes\" context menu discards correct file when entry is not part of selected group - #4788",
      "[Fixed] Display local path of selected repository as tooltip - #4922. Thanks @yongdamsh!",
      "[Fixed] Display root directory name when repository is located at drive root - #4924",
      "[Fixed] Handle legacy macOS right click gesture - #4942",
      "[Fixed] History omits latest commit from list - #5243",
      "[Fixed] Markdown header elements hard to read in dark mode - #5133. Thanks @agisilaos!",
      "[Fixed] Only perform ahead/behind comparisons when branch selector is open - #5142",
      "[Fixed] Relax checks for merge commits for GitHub Enterprise repositories - #4329",
      "[Fixed] Render clickable link in \"squash and merge\" commit message - #5203. Thanks @1pete!",
      "[Fixed] Return key disabled when no matches found in Compare branch list - #4458",
      "[Fixed] Selected commit not remembered when switching between History and Changes tabs - #4985",
      "[Fixed] Selected commit when comparing is reset to latest when Desktop regains focus - #5069",
      "[Fixed] Support default branch detection for non-GitHub repositories - #4937",
      "[Improved] Change primary button color to blue for dark theme - #5074",
      "[Improved] Diff gutter elements should be considered button elements when interacting - #5158",
      "[Improved] Status parsing significantly more performant when handling thousands of changed files - #2449 #5186"
    ],
    "1.3.0-beta7": [],
    "1.3.0-beta6": [],
    "1.3.0-beta5": [
      "[Fixed] Ensure commit message is cleared after successful commit - #4046",
      "[Fixed] History omits latest commit from list - #5243"
    ],
    "1.3.0-beta4": [
      "[Fixed] Only perform ahead/behind comparisons when branch selector is open - #5142",
      "[Fixed] Render clickable link in \"squash and merge\" commit message - #5203. Thanks @1pete!",
      "[Fixed] Selected commit not remembered when switching between History and Changes tabs - #4985",
      "[Fixed] Selected commit when comparing is reset to latest when Desktop regains focus - #5069"
    ],
    "1.3.0-beta3": [
      "[Fixed] \"Discard Changes\" context menu discards correct file when entry is not part of selected group - #4788",
      "[Fixed] Return key disabled when no matches found in Compare branch list - #4458",
      "[Improved] Status parsing significantly more performant when handling thousands of changed files - #2449 #5186"
    ],
    "1.3.0-beta2": [
      "[Added] Option to move repository to trash when removing from app - #2108. Thanks @say25!",
      "[Fixed] Markdown header elements hard to read in dark mode - #5133. Thanks @agisilaos!",
      "[Improved] Diff gutter elements should be considered button elements when interacting - #5158"
    ],
    "1.2.7-test3": ["Test deployment for electron version bump."],
    "1.3.0-beta1": [
      "[New] Notification displayed in History tab when the base branch moves ahead of the current branch - #4768",
      "[New] Repository list displays uncommitted changes count and ahead/behind information - #2259",
      "[Added] Syntax highlighting for PowerShell files- #5081. Thanks @say25!",
      "[Fixed] Display something when repository is located at drive root - #4924",
      "[Fixed] Relax checks for merge commits for GitHub Enterprise repositories - #4329",
      "[Fixed] Display local path of selected repository as tooltip - #4922. Thanks @yongdamsh!",
      "[Fixed] Support default branch detection for non-GitHub repositories - #4937",
      "[Fixed] Handle legacy macOS right click gesture - #4942",
      "[Improved] Repository list badge style tweaks and tweaks for dark theme - #5095",
      "[Improved] Change primary button color to blue for dark theme - #5074"
    ],
    "1.2.7-test2": ["Test deployment for electron version bump."],
    "1.2.7-test1": ["Sanity check deployment for refactored scripts"],
    "1.2.7-beta0": [
      "[Fixed] Visual indicator for upcoming feature should not be shown - #5026"
    ],
    "1.2.6": [
      "[Fixed] Visual indicator for upcoming feature should not be shown - #5026"
    ],
    "1.2.6-beta0": [
      "[Fixed] Feature flag for upcoming feature not applied correctly - #5024"
    ],
    "1.2.5": [
      "[Fixed] Feature flag for upcoming feature not applied correctly - #5024"
    ],
    "1.2.4": [
      "[New] Dark Theme preview - #4849",
      "[Added] Syntax highlighting for Cake files - #4935. Thanks @say25!",
      "[Added] WebStorm support for macOS - #4841. Thanks @mrsimonfletcher!",
      "[Fixed] Compare tab appends older commits when scrolling to bottom of list - #4964",
      "[Fixed] Remove temporary directory after Git LFS operation completes - #4414",
      "[Fixed] Unable to compare when two branches exist - #4947 #4730",
      "[Fixed] Unhandled errors when refreshing pull requests fails - #4844 #4866",
      "[Improved] Remove context menu needs to hint if a dialog will be shown - #4975",
      "[Improved] Upgrade embedded Git LFS - #4602 #4745",
      "[Improved] Update banner message clarifies that only Desktop needs to be restarted - #4891. Thanks @KennethSweezy!",
      "[Improved] Discard Changes context menu entry should contain ellipses when user needs to confirm - #4846. Thanks @yongdamsh!",
      "[Improved] Initializing syntax highlighting components - #4764",
      "[Improved] Only show overflow shadow when description overflows - #4898",
      "[Improved] Changes tab displays number of changed files instead of dot - #4772. Thanks @yongdamsh!"
    ],
    "1.2.4-beta5": [],
    "1.2.4-beta4": [
      "[Fixed] Compare tab appends older commits when scrolling to bottom of list - #4964",
      "[Fixed] Remove temporary directory after Git LFS operation completes - #4414",
      "[Improved] Remove context menu needs to hint if a dialog will be shown - #4975",
      "[Improved] Upgrade embedded Git LFS - #4602 #4745"
    ],
    "1.2.4-test1": [
      "Confirming latest Git LFS version addresses reported issues"
    ],
    "1.2.4-beta3": [
      "[Added] WebStorm support for macOS - #4841. Thanks @mrsimonfletcher!",
      "[Improved] Update banner message clarifies that only Desktop needs to be restarted - #4891. Thanks @KennethSweezy!"
    ],
    "1.2.4-beta2": [],
    "1.2.4-beta1": [
      "[New] Dark Theme preview - #4849",
      "[Added] Syntax highlighting for Cake files - #4935. Thanks @say25!",
      "[Fixed] Unable to compare when two branches exist - #4947 #4730",
      "[Fixed] Unhandled errors when refreshing pull requests fails - #4844 #4866",
      "[Improved] Discard Changes context menu entry should contain ellipses when user needs to confirm - #4846. Thanks @yongdamsh!",
      "[Improved] Initializing syntax highlighting components - #4764",
      "[Improved] Only show overflow shadow when description overflows - #4898",
      "[Improved] Changes tab displays number of changed files instead of dot - #4772. Thanks @yongdamsh!"
    ],
    "1.2.3": [
      "[Fixed] No autocomplete when searching for co-authors - #4847",
      "[Fixed] Error when checking out a PR from a fork - #4842"
    ],
    "1.2.3-beta1": [
      "[Fixed] No autocomplete when searching for co-authors - #4847",
      "[Fixed] Error when checking out a PR from a fork - #4842"
    ],
    "1.2.3-test1": [
      "Confirming switch from uglify-es to babel-minify addresses minification issue - #4871"
    ],
    "1.2.2": [
      "[Fixed] Make cURL/schannel default to using the Windows certificate store - #4817",
      "[Fixed] Restore text selection highlighting in diffs - #4818"
    ],
    "1.2.2-beta1": [
      "[Fixed] Make cURL/schannel default to using the Windows certificate store - #4817",
      "[Fixed] Text selection highlighting in diffs is back - #4818"
    ],
    "1.2.1": [
      "[Added] Brackets support for macOS - #4608. Thanks @3raxton!",
      "[Added] Pull request number and author are included in fuzzy-find filtering - #4653. Thanks @damaneice!",
      "[Fixed] Decreased the max line length limit - #3740. Thanks @sagaragarwal94!",
      "[Fixed] Updated embedded Git to 2.17.1 to address upstream security issue - #4791",
      "[Improved] Display the difference in file size of an image in the diff view - #4380. Thanks @ggajos!"
    ],
    "1.2.1-test1": ["Upgraded embedded Git to 2.17.0"],
    "1.2.1-beta1": [
      "[Added] Brackets support for macOS - #4608. Thanks @3raxton!",
      "[Added] Pull request number and author are included in fuzzy-find filtering - #4653. Thanks @damaneice!",
      "[Fixed] Decreased the max line length limit - #3740. Thanks @sagaragarwal94!",
      "[Fixed] Updated embedded Git to 2.17.1 to address upstream security issue - #4791",
      "[Improved] Display the difference in file size of an image in the diff view - #4380. Thanks @ggajos!"
    ],
    "1.2.1-beta0": [],
    "1.1.2-test6": ["Testing the Webpack v4 output from the project"],
    "1.2.0": [
      "[New] History now has ability to compare to another branch and merge outstanding commits",
      "[New] Support for selecting more than one file in the changes list - #1712. Thanks @icosamuel!",
      "[New] Render bitmap images in diffs - #4367. Thanks @MagicMarvMan!",
      "[Added] Add PowerShell Core support for Windows and macOS - #3791. Thanks @saschanaz!",
      "[Added] Add MacVim support for macOS - #4532. Thanks @johnelliott!",
      "[Added] Syntax highlighting for JavaServer Pages (JSP) - #4470. Thanks @damaneice!",
      "[Added] Syntax highlighting for Haxe files - #4445. Thanks @Gama11!",
      "[Added] Syntax highlighting for R files - #4455. Thanks @say25!",
      "[Fixed] 'Open in Shell' on Linux ensures Git is on PATH - #4619. Thanks @ziggy42!",
      "[Fixed] Pressing 'Enter' on filtered Pull Request does not checkout - #4673",
      "[Fixed] Alert icon shrinks in rename dialog when branch name is long - #4566",
      "[Fixed] 'Open in Desktop' performs fetch to ensure branch exists before checkout - #3006",
      "[Fixed] 'Open in Default Program' on Windows changes the window title - #4446",
      "[Fixed] Skip fast-forwarding when there are many eligible local branches - #4392",
      "[Fixed] Image diffs not working for files with upper-case file extension - #4466",
      "[Fixed] Syntax highlighting not working for files with upper-case file extension - #4462. Thanks @say25!",
      "[Fixed] Error when creating Git LFS progress causes clone to fail - #4307. Thanks @MagicMarvMan!",
      "[Fixed] 'Open File in External Editor' always opens a new instance - #4381",
      "[Fixed] 'Select All' shortcut now works for changes list - #3821",
      "[Improved] Automatically add valid repository when using command line interface - #4513. Thanks @ggajos!",
      "[Improved] Always fast-forward the default branch - #4506",
      "[Improved] Warn when trying to rename a published branch - #4035. Thanks @agisilaos!",
      "[Improved] Added context menu for files in commit history - #2845. Thanks @crea7or",
      "[Improved] Discarding all changes always prompts for confirmation - #4459",
      "[Improved] Getting list of changed files is now more efficient when dealing with thousands of files - #4443",
      "[Improved] Checking out a Pull Request may skip unnecessary fetch - #4068. Thanks @agisilaos!",
      "[Improved] Commit summary now has a hint to indicate why committing is disabled - #4429.",
      "[Improved] Pull request status text now matches format on GitHub - #3521",
      "[Improved] Add escape hatch to disable hardware acceleration when launching - #3921"
    ],
    "1.1.2-beta7": [],
    "1.1.2-beta6": [
      "[Added] Add MacVim support for macOS - #4532. Thanks @johnelliott!",
      "[Fixed] Open in Shell on Linux ensures Git is available on the user's PATH - #4619. Thanks @ziggy42!",
      "[Fixed] Keyboard focus issues when navigating Pull Request list - #4673",
      "[Improved] Automatically add valid repository when using command line interface - #4513. Thanks @ggajos!"
    ],
    "1.1.2-test5": ["Actually upgrading fs-extra to v6 in the app"],
    "1.1.2-test4": ["Upgrading fs-extra to v6"],
    "1.1.2-beta5": [
      "[Added] Syntax highlighting for JavaServer Pages (JSP) - #4470. Thanks @damaneice!",
      "[Fixed] Prevent icon from shrinking in rename dialog - #4566"
    ],
    "1.1.2-beta4": [
      "[New] New Compare tab allowing visualization of the relationship between branches",
      "[New] Support for selecting more than one file in the changes list - #1712. Thanks @icosamuel!",
      "[Fixed] 'Select All' shortcut now works for changes list - #3821",
      "[Improved] Always fast-forward the default branch - #4506",
      "[Improved] Warn when trying to rename a published branch - #4035. Thanks @agisilaos!",
      "[Improved] Added context menu for files in commit history - #2845. Thanks @crea7or",
      "[Improved] Discarding all changes always prompts for confirmation - #4459"
    ],
    "1.1.2-beta3": [
      "[Added] Syntax highlighting for Haxe files - #4445. Thanks @Gama11!",
      "[Added] Syntax highlighting for R files - #4455. Thanks @say25!",
      "[Fixed] Fetch to ensure \"Open in Desktop\" has a branch to checkout - #3006",
      "[Fixed] Handle the click event when opening a binary file - #4446",
      "[Fixed] Skip fast-forwarding when there are a lot of eligible local branches - #4392",
      "[Fixed] Image diffs not working for files with upper-case file extension - #4466",
      "[Fixed] Syntax highlighting not working for files with upper-case file extension - #4462. Thanks @say25!",
      "[Improved] Getting list of changed files is now more efficient when dealing with thousands of files - #4443",
      "[Improved] Checking out a Pull Request may skip unnecessary fetch - #4068. Thanks @agisilaos!",
      "[Improved] Commit summary now has a hint to indicate why committing is disabled - #4429."
    ],
    "1.1.2-test3": ["[New] Comparison Branch demo build"],
    "1.1.2-test2": [
      "Refactoring the diff internals to potentially land some SVG improvements"
    ],
    "1.1.2-test1": [
      "Refactoring the diff internals to potentially land some SVG improvements"
    ],
    "1.1.2-beta2": [
      "[New] Render bitmap images in diffs - #4367. Thanks @MagicMarvMan!",
      "[New] Add PowerShell Core support for Windows and macOS - #3791. Thanks @saschanaz!",
      "[Fixed] Error when creating Git LFS progress causes clone to fail - #4307. Thanks @MagicMarvMan!",
      "[Fixed] 'Open File in External Editor' does not use existing window - #4381",
      "[Fixed] Always ask for confirmation when discarding all changes - #4423",
      "[Improved] Pull request status text now matches format on GitHub - #3521",
      "[Improved] Add escape hatch to disable hardware acceleration when launching - #3921"
    ],
    "1.1.2-beta1": [],
    "1.1.1": [
      "[New] Render WebP images in diffs - #4164. Thanks @agisilaos!",
      "[Fixed] Edit context menus in commit form input elements - #3886",
      "[Fixed] Escape behavior for Pull Request list does not match Branch List - #3597",
      "[Fixed] Keep caret position after inserting completion for emoji/mention - #3835. Thanks @CarlRosell!",
      "[Fixed] Handle error events when watching files used to get Git LFS output - #4117",
      "[Fixed] Potential race condition when opening a fork pull request - #4149",
      "[Fixed] Show placeholder image when no pull requests found - #3973",
      "[Fixed] Disable commit summary and description inputs while commit in progress - #3893. Thanks @crea7or!",
      "[Fixed] Ensure pull request cache is cleared after last pull request merged - #4122",
      "[Fixed] Focus two-factor authentication dialog on input - #4220. Thanks @WaleedAshraf!",
      "[Fixed] Branches button no longer disabled while on an unborn branch - #4236. Thanks @agisilaos!",
      "[Fixed] Delete gitignore file when all entries cleared in Repository Settings - #1896",
      "[Fixed] Add visual indicator that a folder can be dropped on Desktop - #4004. Thanks @agisilaos!",
      "[Fixed] Attempt to focus the application window on macOS after signing in via the browser - #4126",
      "[Fixed] Refresh issues when user manually fetches - #4076",
      "[Improved] Add `Discard All Changes...` to context menu on changed file list - #4197. Thanks @xamm!",
      "[Improved] Improve contrast for button labels in app toolbar - #4219",
      "[Improved] Speed up check for submodules when discarding - #4186. Thanks @kmscode!",
      "[Improved] Make the keychain known issue more clear within Desktop - #4125",
      "[Improved] Continue past the 'diff too large' message and view the diff - #4050",
      "[Improved] Repository association might not have expected prefix - #4090. Thanks @mathieudutour!",
      "[Improved] Add message to gitignore dialog when not on default branch - #3720",
      "[Improved] Hide Desktop-specific forks in Branch List - #4127",
      "[Improved] Disregard accidental whitespace when cloning a repository by URL - #4216",
      "[Improved] Show alert icon in repository list when repository not found on disk - #4254. Thanks @gingerbeardman!",
      "[Improved] Repository list now closes after removing last repository - #4269. Thanks @agisilaos!",
      "[Improved] Move forget password link after the password dialog to match expected tab order - #4283. Thanks @iamnapo!",
      "[Improved] More descriptive text in repository toolbar button when no repositories are tracked - #4268. Thanks @agisilaos!",
      "[Improved] Context menu in Changes tab now supports opening file in your preferred editor - #4030"
    ],
    "1.1.1-beta4": [
      "[Improved] Context menu in Changes tab now supports opening file in your preferred editor - #4030"
    ],
    "1.1.1-beta3": [],
    "1.1.1-beta2": [
      "[New] Render WebP images in diffs - #4164. Thanks @agisilaos!",
      "[Fixed] Edit context menus in commit form input elements - #3886",
      "[Fixed] Escape behavior should match that of Branch List - #3972",
      "[Fixed] Keep caret position after inserting completion - #3835. Thanks @CarlRosell!",
      "[Fixed] Handle error events when watching files used to get Git LFS output - #4117",
      "[Fixed] Potential race condition when opening a fork pull request - #4149",
      "[Fixed] Show placeholder image when no pull requests found - #3973",
      "[Fixed] Disable input fields summary and description while commit in progress - #3893. Thanks @crea7or!",
      "[Fixed] Ensure pull request cache is cleared after last pull request merged - #4122",
      "[Fixed] Focus two-factor authentication dialog on input - #4220. Thanks @WaleedAshraf!",
      "[Fixed] Branches button no longer disabled while on an unborn branch - #4236. Thanks @agisilaos!",
      "[Fixed] Delete gitignore file when entries cleared in Repository Settings - #1896",
      "[Fixed] Add visual indicator that a folder can be dropped on Desktop - #4004. Thanks @agisilaos!",
      "[Improved] Add `Discard All Changes...` to context menu on changed file list - #4197. Thanks @xamm!",
      "[Improved] Improve contrast for button labels in app toolbar - #4219",
      "[Improved] Speed up check for submodules when discarding - #4186. Thanks @kmscode!",
      "[Improved] Make the keychain known issue more clear within Desktop - #4125",
      "[Improved] Continue past the 'diff too large' message and view the diff - #4050",
      "[Improved] Repository association might not have expected prefix - #4090. Thanks @mathieudutour!",
      "[Improved] Add message to gitignore dialog when not on default branch - #3720",
      "[Improved] Hide Desktop-specific forks in Branch List - #4127",
      "[Improved] Disregard accidental whitespace when cloning a repository by URL - #4216",
      "[Improved] Show alert icon in repository list when repository not found on disk - #4254. Thanks @gingerbeardman!",
      "[Improved] Repository list now closes after removing last repository - #4269. Thanks @agisilaos!",
      "[Improved] Move forget password link to after the password dialog to maintain expected tab order - #4283. Thanks @iamnapo!",
      "[Improved] More descriptive text in repository toolbar button when no repositories are tracked - #4268. Thanks @agisilaos!"
    ],
    "1.1.1-test2": ["[Improved] Electron 1.8.3 upgrade (again)"],
    "1.1.1-test1": [
      "[Improved] Forcing a focus on the window after the OAuth dance is done"
    ],
    "1.1.1-beta1": [],
    "1.1.0": [
      "[New] Check out pull requests from collaborators or forks from within Desktop",
      "[New] View the commit status of the branch when it has an open pull request",
      "[Added] Add RubyMine support for macOS - #3883. Thanks @gssbzn!",
      "[Added] Add TextMate support for macOS - #3910. Thanks @caiofbpa!",
      "[Added] Syntax highlighting for Elixir files - #3774. Thanks @joaovitoras!",
      "[Fixed] Update layout of branch blankslate image - #4011",
      "[Fixed] Expanded avatar stack in commit summary gets cut off - #3884",
      "[Fixed] Clear repository filter when switching tabs - #3787. Thanks @reyronald!",
      "[Fixed] Avoid crash when unable to launch shell - #3954",
      "[Fixed] Ensure renames are detected when viewing commit diffs - #3673",
      "[Fixed] Fetch default remote if it differs from the current - #4056",
      "[Fixed] Handle Git errors when .gitmodules are malformed - #3912",
      "[Fixed] Handle error when \"where\" is not on PATH - #3882 #3825",
      "[Fixed] Ignore action assumes CRLF when core.autocrlf is unset - #3514",
      "[Fixed] Prevent duplicate entries in co-author autocomplete list - #3887",
      "[Fixed] Renames not detected when viewing commit diffs - #3673",
      "[Fixed] Support legacy usernames as co-authors - #3897",
      "[Improved] Update branch button text from \"New\" to \"New Branch\" - #4032",
      "[Improved] Add fuzzy search in the repository, branch, PR, and clone FilterLists - #911. Thanks @j-f1!",
      "[Improved] Tidy up commit summary and description layout in commit list - #3922. Thanks @willnode!",
      "[Improved] Use smaller default size when rendering Gravatar avatars - #3911",
      "[Improved] Show fetch progress when initializing remote for fork - #3953",
      "[Improved] Remove references to Hubot from the user setup page - #4015. Thanks @j-f1!",
      "[Improved] Error handling around ENOENT - #3954",
      "[Improved] Clear repository filter text when switching tabs - #3787. Thanks @reyronald!",
      "[Improved] Allow window to accept single click on focus - #3843",
      "[Improved] Disable drag-and-drop interaction when a popup is in the foreground - #3996"
    ],
    "1.1.0-beta3": [
      "[Fixed] Fetch default remote if it differs from the current - #4056"
    ],
    "1.1.0-beta2": [
      "[Improved] Update embedded Git to improve error handling when using stdin - #4058"
    ],
    "1.1.0-beta1": [
      "[Improved] Add 'Branch' to 'New' branch button - #4032",
      "[Improved] Remove references to Hubot from the user setup page - #4015. Thanks @j-f1!"
    ],
    "1.0.14-beta5": [
      "[Fixed] Improve detection of pull requests associated with current branch - #3991",
      "[Fixed] Disable drag-and-drop interaction when a popup is in the foreground - #3996",
      "[Fixed] Branch blank slate image out of position - #4011"
    ],
    "1.0.14-beta4": [
      "[New] Syntax highlighting for Elixir files - #3774. Thanks @joaovitoras!",
      "[Fixed] Crash when unable to launch shell - #3954",
      "[Fixed] Support legacy usernames as co-authors - #3897",
      "[Improved] Enable fuzzy search in the repository, branch, PR, and clone FilterLists - #911. Thanks @j-f1!",
      "[Improved] Tidy up commit summary and description layout in commit list - #3922. Thanks @willnode!"
    ],
    "1.0.14-test1": ["[Improved] Electron 1.8.2 upgrade"],
    "1.0.14-beta3": [
      "[Added] Add TextMate support for macOS - #3910. Thanks @caiofbpa!",
      "[Fixed] Handle Git errors when .gitmodules are malformed - #3912",
      "[Fixed] Clear repository filter when switching tabs - #3787. Thanks @reyronald!",
      "[Fixed] Prevent duplicate entries in co-author autocomplete list - #3887",
      "[Improved] Show progress when initializing remote for fork - #3953"
    ],
    "1.0.14-beta2": [
      "[Added] Add RubyMine support for macOS - #3883. Thanks @gssbzn!",
      "[Fixed] Allow window to accept single click on focus - #3843",
      "[Fixed] Expanded avatar list hidden behind commit details - #3884",
      "[Fixed] Renames not detected when viewing commit diffs - #3673",
      "[Fixed] Ignore action assumes CRLF when core.autocrlf is unset - #3514",
      "[Improved] Use smaller default size when rendering Gravatar avatars - #3911"
    ],
    "1.0.14-beta1": ["[New] Commit together with co-authors - #3879"],
    "1.0.13": [
      "[New] Commit together with co-authors - #3879",
      "[New] PhpStorm is now a supported external editor on macOS - #3749. Thanks @hubgit!",
      "[Improved] Update embedded Git to 2.16.1 - #3617 #3828 #3871",
      "[Improved] Blank slate view is now more responsive when zoomed - #3777",
      "[Improved] Documentation fix for Open in Shell resource - #3799. Thanks @saschanaz!",
      "[Improved] Improved error handling for Linux - #3732",
      "[Improved] Allow links in unexpanded summary to be clickable - #3719. Thanks @koenpunt!",
      "[Fixed] Update Electron to 1.7.11 to address security issue - #3846",
      "[Fixed] Allow double dashes in branch name - #3599. Thanks @JQuinnie!",
      "[Fixed] Sort the organization list - #3657. Thanks @j-f1!",
      "[Fixed] Check out PRs from a fork - #3395",
      "[Fixed] Confirm deleting branch when it has an open PR - #3615",
      "[Fixed] Defer user/email validation in Preferences - #3722",
      "[Fixed] Checkout progress did not include branch name - #3780",
      "[Fixed] Don't block branch switching when in detached HEAD - #3807",
      "[Fixed] Handle discarding submodule changes properly - #3647",
      "[Fixed] Show tooltip with additional info about the build status - #3134",
      "[Fixed] Update placeholders to support Linux distributions - #3150",
      "[Fixed] Refresh local commit list when switching tabs - #3698"
    ],
    "1.0.13-test1": [
      "[Improved] Update embedded Git to 2.16.1 - #3617 #3828 #3871",
      "[Fixed] Update Electron to 1.7.11 to address security issue - #3846",
      "[Fixed] Allows double dashes in branch name - #3599. Thanks @JQuinnie!",
      "[Fixed] Pull Request store may not have status defined - #3869",
      "[Fixed] Render the Pull Request badge when no commit statuses found - #3608"
    ],
    "1.0.13-beta1": [
      "[New] PhpStorm is now a supported external editor on macOS - #3749. Thanks @hubgit!",
      "[Improved] Blank slate view is now more responsive when zoomed - #3777",
      "[Improved] Documentation fix for Open in Shell resource - #3799. Thanks @saschanaz!",
      "[Improved] Improved error handling for Linux - #3732",
      "[Improved] Allow links in unexpanded summary to be clickable - #3719. Thanks @koenpunt!",
      "[Fixed] Sort the organization list - #3657. Thanks @j-f1!",
      "[Fixed] Check out PRs from a fork - #3395",
      "[Fixed] Confirm deleting branch when it has an open PR - #3615",
      "[Fixed] Defer user/email validation in Preferences - #3722",
      "[Fixed] Checkout progress did not include branch name - #3780",
      "[Fixed] Don't block branch switching when in detached HEAD - #3807",
      "[Fixed] Handle discarding submodule changes properly - #3647",
      "[Fixed] Show tooltip with additional info about the build status - #3134",
      "[Fixed] Update placeholders to support Linux distributions - #3150",
      "[Fixed] Refresh local commit list when switching tabs - #3698"
    ],
    "1.0.12": [
      "[New] Syntax highlighting for Rust files - #3666. Thanks @subnomo!",
      "[New] Syntax highlighting for Clojure cljc, cljs, and edn files - #3610. Thanks @mtkp!",
      "[Improved] Prevent creating a branch in the middle of a merge - #3733",
      "[Improved] Truncate long repo names in panes and modals to fit into a single line - #3598. Thanks @http-request!",
      "[Improved] Keyboard navigation support in pull request list - #3607",
      "[Fixed] Inconsistent caret behavior in text boxes when using certain keyboard layouts - #3354",
      "[Fixed] Only render the organizations list when it has orgs - #1414",
      "[Fixed] Checkout now handles situations where a ref exists on multiple remotes - #3281",
      "[Fixed] Retain accounts on desktop when losing connectivity - #3641",
      "[Fixed] Missing argument in FullScreenInfo that could prevent app from launching - #3727. Thanks @OiYouYeahYou!"
    ],
    "1.0.12-beta1": [
      "[New] Syntax highlighting for Rust files - #3666. Thanks @subnomo!",
      "[New] Syntax highlighting for Clojure cljc, cljs, and edn files - #3610. Thanks @mtkp!",
      "[Improved] Prevent creating a branch in the middle of a merge - #3733",
      "[Improved] Truncate long repo names in panes and modals to fit into a single line - #3598. Thanks @http-request!",
      "[Improved] Keyboard navigation support in pull request list - #3607",
      "[Fixed] Inconsistent caret behavior in text boxes when using certain keyboard layouts - #3354",
      "[Fixed] Only render the organizations list when it has orgs - #1414",
      "[Fixed] Checkout now handles situations where a ref exists on multiple remotes - #3281",
      "[Fixed] Retain accounts on desktop when losing connectivity - #3641",
      "[Fixed] Missing argument in FullScreenInfo that could prevent app from launching - #3727. Thanks @OiYouYeahYou!"
    ],
    "1.0.12-beta0": [
      "[New] Highlight substring matches in the \"Branches\" and \"Repositories\" list when filtering - #910. Thanks @JordanMussi!",
      "[New] Add preview for ico files - #3531. Thanks @serhiivinichuk!",
      "[New] Fallback to Gravatar for loading avatars - #821",
      "[New] Provide syntax highlighting for Visual Studio project files - #3552. Thanks @saul!",
      "[New] Provide syntax highlighting for F# fsx and fsi files - #3544. Thanks @saul!",
      "[New] Provide syntax highlighting for Kotlin files - #3555. Thanks @ziggy42!",
      "[New] Provide syntax highlighting for Clojure - #3523. Thanks @mtkp!",
      "[Improved] Toggle the \"Repository List\" from the menu - #2638. Thanks @JordanMussi!",
      "[Improved] Prevent saving of disallowed character strings for your name and email  - #3204",
      "[Improved] Error messages now appear at the top of the \"Create a New Repository\" dialog - #3571. Thanks @http-request!",
      "[Improved] \"Repository List\" header is now \"Github.com\" for consistency - #3567. Thanks @iFun!",
      "[Improved] Rename the \"Install Update\" button to \"Quit and Install Update\" - #3494. Thanks @say25!",
      "[Fixed] Fix ordering of commit history when your branch and tracking branch have both changed  - #2737",
      "[Fixed] Prevent creating a branch that starts with a period - #3013. Thanks @JordanMussi!",
      "[Fixed] Branch names are properly encoded when creating a pull request - #3509",
      "[Fixed] Re-enable all the menu items after closing a popup - #3533",
      "[Fixed] Removes option to delete remote branch after it's been deleted - #2964. Thanks @JordanMussi!",
      "[Fixed] Windows: Detects available editors and shells now works even when the group policy blocks write registry access - #3105 #3405",
      "[Fixed] Windows: Menu items are no longer truncated - #3547",
      "[Fixed] Windows: Prevent disabled menu items from being accessed - #3391 #1521",
      "[Fixed] Preserve the selected pull request when a manual fetch is done - #3524",
      "[Fixed] Update pull request badge after switching branches or pull requests - #3454",
      "[Fixed] Restore keyboard arrow navigation for pull request list - #3499"
    ],
    "1.0.11": [
      "[New] Highlight substring matches in the \"Branches\" and \"Repositories\" list when filtering - #910. Thanks @JordanMussi!",
      "[New] Add preview for ico files - #3531. Thanks @serhiivinichuk!",
      "[New] Fallback to Gravatar for loading avatars - #821",
      "[New] Provide syntax highlighting for Visual Studio project files - #3552. Thanks @saul!",
      "[New] Provide syntax highlighting for F# fsx and fsi files - #3544. Thanks @saul!",
      "[New] Provide syntax highlighting for Kotlin files - #3555. Thanks @ziggy42!",
      "[New] Provide syntax highlighting for Clojure - #3523. Thanks @mtkp!",
      "[Improved] Toggle the \"Repository List\" from the menu - #2638. Thanks @JordanMussi!",
      "[Improved] Prevent saving of disallowed character strings for your name and email  - #3204",
      "[Improved] Error messages now appear at the top of the \"Create a New Repository\" dialog - #3571. Thanks @http-request!",
      "[Improved] \"Repository List\" header is now \"Github.com\" for consistency - #3567. Thanks @iFun!",
      "[Improved] Rename the \"Install Update\" button to \"Quit and Install Update\" - #3494. Thanks @say25!",
      "[Fixed] Fix ordering of commit history when your branch and tracking branch have both changed  - #2737",
      "[Fixed] Prevent creating a branch that starts with a period - #3013. Thanks @JordanMussi!",
      "[Fixed] Branch names are properly encoded when creating a pull request - #3509",
      "[Fixed] Re-enable all the menu items after closing a popup - #3533",
      "[Fixed] Removes option to delete remote branch after it's been deleted - #2964. Thanks @JordanMussi!",
      "[Fixed] Windows: Detects available editors and shells now works even when the group policy blocks write registry access - #3105 #3405",
      "[Fixed] Windows: Menu items are no longer truncated - #3547",
      "[Fixed] Windows: Prevent disabled menu items from being accessed - #3391 #1521"
    ],
    "1.0.11-test0": [
      "[Improved] now with a new major version of electron-packager"
    ],
    "1.0.11-beta0": [
      "[Improved] Refresh the pull requests list after fetching - #3503",
      "[Improved] Rename the \"Install Update\" button to \"Quit and Install Update\" - #3494. Thanks @say25!",
      "[Fixed] URL encode branch names when creating a pull request - #3509",
      "[Fixed] Windows: detecting available editors and shells now works even when the group policy blocks write registry access - #3105 #3405"
    ],
    "1.0.10": [
      "[New] ColdFusion Builder is now a supported external editor - #3336 #3321. Thanks @AtomicCons!",
      "[New] VSCode Insiders build is now a supported external editor - #3441. Thanks @say25!",
      "[New] BBEdit is now a supported external editor - #3467. Thanks @NiklasBr!",
      "[New] Hyper is now a supported shell on Windows too - #3455. Thanks @JordanMussi!",
      "[New] Swift is now syntax highlighted - #3305. Thanks @agisilaos!",
      "[New] Vue.js is now syntax highlighted - #3368. Thanks @wanecek!",
      "[New] CoffeeScript is now syntax highlighted - #3356. Thanks @agisilaos!",
      "[New] Cypher is now syntax highlighted - #3440. Thanks @say25!",
      "[New] .hpp is now syntax highlighted as C++ - #3420. Thanks @say25!",
      "[New] ML-like languages are now syntax highlighted - #3401. Thanks @say25!",
      "[New] Objective-C is now syntax highlighted - #3355. Thanks @koenpunt!",
      "[New] SQL is now syntax highlighted - #3389. Thanks @say25!",
      "[Improved] Better message on the 'Publish Branch' button when HEAD is unborn - #3344. Thanks @Venkat5694!",
      "[Improved] Better error message when trying to push to an archived repository - #3084. Thanks @agisilaos!",
      "[Improved] Avoid excessive background fetching when switching repositories - #3329",
      "[Improved] Ignore menu events sent when a modal is shown - #3308",
      "[Fixed] Parse changed files whose paths include a newline - #3271",
      "[Fixed] Parse file type changes - #3334",
      "[Fixed] Windows: 'Open without Git' would present the dialog again instead of actually opening a shell without git - #3290",
      "[Fixed] Avoid text selection when dragging resizable dividers - #3268",
      "[Fixed] Windows: Removed the title attribute on the Windows buttons so that they no longer leave their tooltips hanging around - #3348. Thanks @j-f1!",
      "[Fixed] Windows: Detect VS Code when installed to non-standard locations - #3304",
      "[Fixed] Hitting Return would select the first item in a filter list when the filter text was empty - #3447",
      "[Fixed] Add some missing keyboard shortcuts - #3327. Thanks @say25!",
      "[Fixed] Handle \"304 Not Modified\" responses - #3399",
      "[Fixed] Don't overwrite an existing .gitattributes when creating a new repository - #3419. Thanks @strafe!"
    ],
    "1.0.10-beta3": [
      "[New] Change \"Create Pull Request\" to \"Show Pull Request\" when there is already a pull request open for the branch - #2524",
      "[New] VSCode Insiders build is now a supported external editor - #3441. Thanks @say25!",
      "[New] BBEdit is now a supported external editor - #3467. Thanks @NiklasBr!",
      "[New] Hyper is now a supported shell - #3455. Thanks @JordanMussi!",
      "[New] Cypher is now syntax highlighted - #3440. Thanks @say25!",
      "[New] .hpp is now syntax highlighted as C++ - #3420. Thanks @say25!",
      "[New] ML-like languages are now syntax highlighted - #3401. Thanks @say25!",
      "[Improved] Use the same colors in pull request dropdown as we use on GitHub.com - #3451",
      "[Improved] Fancy pull request loading animations - #2868",
      "[Improved] Avoid excessive background fetching when switching repositories - #3329",
      "[Improved] Refresh the pull request list when the Push/Pull/Fetch button is clicked - #3448",
      "[Improved] Ignore menu events sent when a modal is shown - #3308",
      "[Fixed] Hitting Return would select the first item in a filter list when the filter text was empty - #3447",
      "[Fixed] Add some missing keyboard shortcuts - #3327. Thanks @say25!",
      "[Fixed] Handle \"304 Not Modified\" responses - #3399",
      "[Fixed] Don't overwrite an existing .gitattributes when creating a new repository - #3419. Thanks @strafe!"
    ],
    "1.0.10-beta2": [
      "[New] SQL is now syntax highlighted! - #3389. Thanks @say25!",
      "[Fixed] Windows: Detect VS Code when installed to non-standard locations - #3304"
    ],
    "1.0.10-beta1": [
      "[New] Vue.js code is now syntax highlighted! - #3368. Thanks @wanecek!",
      "[New] CoffeeScript is now syntax highlighted! - #3356. Thanks @agisilaos!",
      "[New] Highlight .m as Objective-C - #3355. Thanks @koenpunt!",
      "[Improved] Use smarter middle truncation for branch names - #3357",
      "[Fixed] Windows: Removed the title attribute on the Windows buttons so that they no longer leave their tooltips hanging around - #3348. Thanks @j-f1!"
    ],
    "1.0.10-beta0": [
      "[New] ColdFusion Builder is now available as an option for External Editor - #3336 #3321. Thanks @AtomicCons!",
      "[New] Swift code is now syntax highlighted - #3305. Thanks @agisilaos!",
      "[Improved] Better message on the 'Publish Branch' button when HEAD is unborn - #3344. Thanks @Venkat5694!",
      "[Improved] Better error message when trying to push to an archived repository - #3084. Thanks @agisilaos!",
      "[Fixed] Parse changed files whose paths include a newline - #3271",
      "[Fixed] Parse file type changes - #3334",
      "[Fixed] Windows: 'Open without Git' would present the dialog again instead of actually opening a shell without git - #3290",
      "[Fixed] Avoid text selection when dragging resizable dividers - #3268"
    ],
    "1.0.9": [
      "[New] ColdFusion Builder is now available as an option for External Editor - #3336 #3321. Thanks @AtomicCons!",
      "[New] Swift code is now syntax highlighted - #3305. Thanks @agisilaos!",
      "[Improved] Better message on the 'Publish Branch' button when HEAD is unborn - #3344. Thanks @Venkat5694!",
      "[Improved] Better error message when trying to push to an archived repository - #3084. Thanks @agisilaos!",
      "[Fixed] Parse changed files whose paths include a newline - #3271",
      "[Fixed] Parse file type changes - #3334",
      "[Fixed] Windows: 'Open without Git' would present the dialog again instead of actually opening a shell without git - #3290",
      "[Fixed] Avoid text selection when dragging resizable dividers - #3268"
    ],
    "1.0.9-beta1": [
      "[New] ColdFusion Builder is now available as an option for External Editor - #3336 #3321. Thanks @AtomicCons!",
      "[New] Swift code is now syntax highlighted - #3305. Thanks @agisilaos!",
      "[Improved] Better message on the 'Publish Branch' button when HEAD is unborn - #3344. Thanks @Venkat5694!",
      "[Improved] Better error message when trying to push to an archived repository - #3084. Thanks @agisilaos!",
      "[Fixed] Parse changed files whose paths include a newline - #3271",
      "[Fixed] Parse file type changes - #3334",
      "[Fixed] Windows: 'Open without Git' would present the dialog again instead of actually opening a shell without git - #3290",
      "[Fixed] Avoid text selection when dragging resizable dividers - #3268"
    ],
    "1.0.9-beta0": [
      "[Fixed] Crash when rendering diffs for certain types of files - #3249",
      "[Fixed] Continually being prompted to add the upstream remote, even when it already exists - #3252"
    ],
    "1.0.8": [
      "[Fixed] Crash when rendering diffs for certain types of files - #3249",
      "[Fixed] Continually being prompted to add the upstream remote, even when it already exists - #3252"
    ],
    "1.0.8-beta0": [
      "[New] Syntax highlighted diffs - #3101",
      "[New] Add upstream to forked repositories - #2364",
      "[Fixed] Only reset scale of title bar on macOS - #3193",
      "[Fixed] Filter symbolic refs in the branch list - #3196",
      "[Fixed] Address path issue with invoking Git Bash - #3186",
      "[Fixed] Update embedded Git to support repository hooks and better error messages - #3067 #3079",
      "[Fixed] Provide credentials to LFS repositories when performing checkout - #3167",
      "[Fixed] Assorted changelog typos - #3174 #3184 #3207. Thanks @strafe, @alanaasmaa and @jt2k!"
    ],
    "1.0.7": [
      "[New] Syntax highlighted diffs - #3101",
      "[New] Add upstream to forked repositories - #2364",
      "[Fixed] Only reset scale of title bar on macOS - #3193",
      "[Fixed] Filter symbolic refs in the branch list - #3196",
      "[Fixed] Address path issue with invoking Git Bash - #3186",
      "[Fixed] Update embedded Git to support repository hooks and better error messages - #3067 #3079",
      "[Fixed] Provide credentials to LFS repositories when performing checkout - #3167",
      "[Fixed] Assorted changelog typos - #3174 #3184 #3207. Thanks @strafe, @alanaasmaa and @jt2k!"
    ],
    "1.0.7-beta0": [
      "[Fixed] The Branches list wouldn't display the branches for non-GitHub repositories - #3169",
      "[Fixed] Pushing or pulling could error when the temp directory was unavailable - #3046"
    ],
    "1.0.6": [
      "[Fixed] The Branches list wouldn't display the branches for non-GitHub repositories - #3169",
      "[Fixed] Pushing or pulling could error when the temp directory was unavailable - #3046"
    ],
    "1.0.5": [
      "[New] The command line interface now provides some helpful help! - #2372. Thanks @j-f1!",
      "[New] Create new branches from the Branches foldout - #2784",
      "[New] Add support for VSCode Insiders - #3012 #3062. Thanks @MSathieu!",
      "[New] Linux: Add Atom and Sublime Text support - #3133. Thanks @ziggy42!",
      "[New] Linux: Tilix support - #3117. Thanks @ziggy42!",
      "[New] Linux: Add Visual Studio Code support - #3122. Thanks @ziggy42!",
      "[Improved] Report errors when a problem occurs storing tokens - #3159",
      "[Improved] Bump to Git 2.14.3 - #3146",
      "[Improved] Don't try to display diffs that could cause the app to hang - #2596",
      "[Fixed] Handle local user accounts with URL-hostile characters - #3107",
      "[Fixed] Cloning a repository which uses Git LFS would leave all the files appearing modified - #3146",
      "[Fixed] Signing in in the Welcome flow could hang - #2769",
      "[Fixed] Properly replace old Git LFS configuration values - #2984"
    ],
    "1.0.5-beta1": [
      "[New] Create new branches from the Branches foldout - #2784",
      "[New] Add support for VSCode Insiders - #3012 #3062. Thanks @MSathieu!",
      "[New] Linux: Add Atom and Sublime Text support - #3133. Thanks @ziggy42!",
      "[New] Linux: Tilix support - #3117. Thanks @ziggy42!",
      "[New] Linux: Add Visual Studio Code support - #3122. Thanks @ziggy42!",
      "[Improved] Report errors when a problem occurs storing tokens - #3159",
      "[Improved] Bump to Git 2.14.3 - #3146",
      "[Improved] Don't try to display diffs that could cause the app to hang - #2596",
      "[Fixed] Handle local user accounts with URL-hostile characters - #3107",
      "[Fixed] Cloning a repository which uses Git LFS would leave all the files appearing modified - #3146",
      "[Fixed] Signing in in the Welcome flow could hang - #2769",
      "[Fixed] Properly replace old Git LFS configuration values - #2984"
    ],
    "1.0.5-test1": [],
    "1.0.5-test0": [],
    "1.0.5-beta0": [
      "[New] The command line interface now provides some helpful help! - #2372. Thanks @j-f1!"
    ],
    "1.0.4": [
      "[New] Report Git LFS progress when cloning, pushing, pulling, or reverting - #2226",
      "[Improved] Increased diff contrast and and line gutter selection - #2586 #2181",
      "[Improved] Clarify why publishing a branch is disabled in various scenarios - #2773",
      "[Improved] Improved error message when installing the command Line tool fails - #2979. Thanks @agisilaos!",
      "[Improved] Format the branch name in \"Create Branch\" like we format branch names elsewhere - #2977. Thanks @j-f1!",
      "[Fixed] Avatars not updating after signing in - #2911",
      "[Fixed] Lots of bugs if there was a file named \"HEAD\" in the repository - #3009 #2721 #2938",
      "[Fixed] Handle duplicate config values when saving user.name and user.email - #2945",
      "[Fixed] The \"Create without pushing\" button when creating a new pull request wouldn't actually do anything - #2917"
    ],
    "1.0.4-beta1": [
      "[New] Report Git LFS progress when cloning, pushing, pulling, or reverting - #2226",
      "[Improved] Increased diff contrast and and line gutter selection - #2586 #2181",
      "[Improved] Clarify why publishing a branch is disabled in various scenarios - #2773",
      "[Improved] Improved error message when installing the command Line tool fails - #2979. Thanks @agisilaos!",
      "[Improved] Format the branch name in \"Create Branch\" like we format branch names elsewhere - #2977. Thanks @j-f1!",
      "[Fixed] Avatars not updating after signing in - #2911",
      "[Fixed] Lots of bugs if there was a file named \"HEAD\" in the repository - #3009 #2721 #2938",
      "[Fixed] Handle duplicate config values when saving user.name and user.email - #2945",
      "[Fixed] The \"Create without pushing\" button when creating a new pull request wouldn't actually do anything - #2917 #2917"
    ],
    "1.0.4-beta0": [
      "[Improved] Increase the contrast of the modified file status octicons - #2914",
      "[Fixed] Showing changed files in Finder/Explorer would open the file - #2909",
      "[Fixed] macOS: Fix app icon on High Sierra - #2915",
      "[Fixed] Cloning an empty repository would fail - #2897 #2906",
      "[Fixed] Catch logging exceptions - #2910"
    ],
    "1.0.3": [
      "[Improved] Increase the contrast of the modified file status octicons - #2914",
      "[Fixed] Showing changed files in Finder/Explorer would open the file - #2909",
      "[Fixed] macOS: Fix app icon on High Sierra - #2915",
      "[Fixed] Cloning an empty repository would fail - #2897 #2906",
      "[Fixed] Catch logging exceptions - #2910"
    ],
    "1.0.2": [
      "[Improved] Better message for GitHub Enterprise users when there is a network error - #2574. Thanks @agisilaos!",
      "[Improved] Clone error message now suggests networking might be involved - #2872. Thanks @agisilaos!",
      "[Improved] Include push/pull progress information in the push/pull button tooltip - #2879",
      "[Improved] Allow publishing a brand new, empty repository - #2773",
      "[Improved] Make file paths in lists selectable - #2801. Thanks @artivilla!",
      "[Fixed] Disable LFS hook creation when cloning - #2809",
      "[Fixed] Use the new URL for the \"Show User Guides\" menu item - #2792. Thanks @db6edr!",
      "[Fixed] Make the SHA selectable when viewing commit details - #1154",
      "[Fixed] Windows: Make `github` CLI work in Git Bash - #2712",
      "[Fixed] Use the initial path provided when creating a new repository - #2883",
      "[Fixed] Windows: Avoid long path limits when discarding changes - #2833",
      "[Fixed] Files would get deleted when undoing the first commit - #2764",
      "[Fixed] Find the repository root before adding it - #2832",
      "[Fixed] Display warning about an existing folder before cloning - #2777 #2830",
      "[Fixed] Show contents of directory when showing a repository from Show in Explorer/Finder instead of showing the parent - #2798"
    ],
    "1.0.2-beta1": [
      "[Improved] Clone error message now suggests networking might be involved - #2872. Thanks @agisilaos!",
      "[Improved] Include push/pull progress information in the push/pull button tooltip - #2879",
      "[Improved] Allow publishing a brand new, empty repository - #2773",
      "[Improved] Make file paths in lists selectable - #2801. Thanks @artivilla!",
      "[Fixed] Use the initial path provided when creating a new repository - #2883",
      "[Fixed] Windows: Avoid long path limits when discarding changes - #2833",
      "[Fixed] Files would get deleted when undoing the first commit - #2764",
      "[Fixed] Find the repository root before adding it - #2832",
      "[Fixed] Display warning about an existing folder before cloning - #2777 #2830",
      "[Fixed] Show contents of directory when showing a repository from Show in Explorer/Finder instead of showing the parent - #2798"
    ],
    "1.0.2-beta0": [
      "[Improved] Message for GitHub Enterprise users when there is a network error - #2574. Thanks @agisilaos!",
      "[Fixed] Disable LFS hook creation when cloning - #2809",
      "[Fixed] Use the new URL for the \"Show User Guides\" menu item - #2792. Thanks @db6edr!",
      "[Fixed] Make the SHA selectable when viewing commit details - #1154",
      "[Fixed] Windows: Make `github` CLI work in Git Bash - #2712"
    ],
    "1.0.1": [
      "[Improved] Message for GitHub Enterprise users when there is a network error - #2574. Thanks @agisilaos!",
      "[Fixed] Disable LFS hook creation when cloning - #2809",
      "[Fixed] Use the new URL for the \"Show User Guides\" menu item - #2792. Thanks @db6edr!",
      "[Fixed] Make the SHA selectable when viewing commit details - #1154",
      "[Fixed] Windows: Make `github` CLI work in Git Bash - #2712"
    ],
    "1.0.1-beta0": [
      "[Fixed] Use the loading/disabled state while publishing - #1995",
      "[Fixed] Lock down menu item states for unborn repositories - #2744 #2573",
      "[Fixed] Windows: Detecting the available shells and editors when using a language other than English - #2735"
    ],
    "1.0.0": [
      "[Fixed] Use the loading/disabled state while publishing - #1995",
      "[Fixed] Lock down menu item states for unborn repositories - #2744 #2573",
      "[Fixed] Windows: Detecting the available shells and editors when using a language other than English - #2735"
    ],
    "1.0.0-beta3": [
      "[New] Allow users to create repositories with descriptions - #2719. Thanks @davidcelis!",
      "[New] Use `lfs clone` for faster cloning of LFS repositories - #2679",
      "[Improved] Prompt to override existing LFS filters - #2693",
      "[Fixed] Don't install LFS hooks when checking if a repo uses LFS - #2732",
      "[Fixed] Ensure nothing is staged as part of undoing the first commit - #2656",
      "[Fixed] \"Clone with Desktop\" wouldn't include the repository name in the path - #2704"
    ],
    "0.9.1": [
      "[New] Allow users to create repositories with descriptions - #2719. Thanks @davidcelis!",
      "[New] Use `lfs clone` for faster cloning of LFS repositories - #2679",
      "[Improved] Prompt to override existing LFS filters - #2693",
      "[Fixed] Don't install LFS hooks when checking if a repo uses LFS - #2732",
      "[Fixed] Ensure nothing is staged as part of undoing the first commit - #2656",
      "[Fixed] \"Clone with Desktop\" wouldn't include the repository name in the path - #2704"
    ],
    "1.0.0-beta2": [
      "[New] Allow users to create repositories with descriptions - #2719. Thanks @davidcelis!",
      "[New] Use `lfs clone` for faster cloning of LFS repositories - #2679",
      "[Improved] Prompt to override existing LFS filters - #2693",
      "[Fixed] Don't install LFS hooks when checking if a repo uses LFS - #2732",
      "[Fixed] Ensure nothing is staged as part of undoing the first commit - #2656",
      "[Fixed] \"Clone with Desktop\" wouldn't include the repository name in the path - #2704"
    ],
    "0.9.0": [
      "[New] Allow users to create repositories with descriptions - #2719. Thanks @davidcelis!",
      "[New] Use `lfs clone` for faster cloning of LFS repositories - #2679",
      "[Improved] Prompt to override existing LFS filters - #2693",
      "[Fixed] Don't install LFS hooks when checking if a repo uses LFS - #2732",
      "[Fixed] Ensure nothing is staged as part of undoing the first commit - #2656",
      "[Fixed] \"Clone with Desktop\" wouldn't include the repository name in the path - #2704"
    ],
    "0.8.2": [
      "[New] Ask to install LFS filters when an LFS repository is added - #2227",
      "[New] Clone GitHub repositories tab - #57",
      "[New] Option to opt-out of confirming discarding changes - #2681",
      "[Fixed] Long commit summary truncation - #1742",
      "[Fixed] Ensure the repository list is always enabled - #2648",
      "[Fixed] Windows: Detecting the available shells and editors when using a non-ASCII user encoding - #2624",
      "[Fixed] Clicking the \"Cancel\" button on the Publish Branch dialog - #2646",
      "[Fixed] Windows: Don't rely on PATH for knowing where to find chcp - #2678",
      "[Fixed] Relocating a repository now actually does that - #2685",
      "[Fixed] Clicking autocompletes inserts them - #2674",
      "[Fixed] Use shift for shortcut chord instead of alt - #2607",
      "[Fixed] macOS: \"Open in Terminal\" works with repositories with spaces in their path - #2682"
    ],
    "1.0.0-beta1": [
      "[New] Option to to opt-out of confirming discarding changes - #2681",
      "[Fixed] Windows: Don't rely on PATH for knowing where to find chcp - #2678",
      "[Fixed] Relocating a repository now actually does that - #2685",
      "[Fixed] Clicking autocompletes inserts them - #2674",
      "[Fixed] Use shift for shortcut chord instead of alt - #2607",
      "[Fixed] macOS: \"Open in Terminal\" works with repositories with spaces in their path - #2682"
    ],
    "1.0.0-beta0": [
      "[New] Ask to install LFS filters when an LFS repository is added - #2227",
      "[New] Clone GitHub repositories tab - #57",
      "[Fixed] Long commit summary truncation - #1742",
      "[Fixed] Ensure the repository list is always enabled - #2648",
      "[Fixed] Windows: Detecting the available shells and editors when using a non-ASCII user encoding - #2624",
      "[Fixed] Clicking the \"Cancel\" button on the Publish Branch dialog - #2646"
    ],
    "0.8.1": [
      "[New] 'Open in Shell' now supports multiple shells - #2473",
      "[New] Windows: Enable adding self-signed certificates - #2581",
      "[Improved] Enhanced image diffs - #2383",
      "[Improved] Line diffs - #2461",
      "[Improved] Octicons updated - #2495",
      "[Improved] Adds ability to close repository list using shortcut - #2532",
      "[Improved] Switch default buttons in the Publish Branch dialog - #2515",
      "[Improved] Bring back \"Contact Support\" - #1472",
      "[Improved] Persist repository filter text after closing repository list - #2571",
      "[Improved] Redesigned example commit in the Welcome flow - #2141",
      "[Improved] Tidy up initial \"external editor\" experience - #2551",
      "[Fixed] 'Include All' checkbox not in sync with partial selection - #2493",
      "[Fixed] Copied text from diff removed valid characters - #2499",
      "[Fixed] Click-focus on Windows would dismiss dialog - #2488",
      "[Fixed] Branch list not rendered in app - #2531",
      "[Fixed] Git operations checking certificate store - #2520",
      "[Fixed] Properly identify repositories whose remotes have a trailing slash - #2584",
      "[Fixed] Windows: Fix launching the `github` command line tool - #2563",
      "[Fixed] Use the primary email address if it's public - #2244",
      "[Fixed] Local branch not checked out after clone - #2561",
      "[Fixed] Only the most recent 30 issues would autocomplete for GitHub Enterprise repositories - #2541",
      "[Fixed] Missing \"View on GitHub\" menu item for non-Gitub repositories - #2615",
      "[Fixed] New tab opened when pressing \"]\" for certain keyboard layouts - #2607",
      "[Fixed] Windows: Crash when exiting full screen - #1502",
      "[Fixed] Windows: Detecting the available shells and editors when using a non-ASCII user encoding - #2624",
      "[Fixed] Ensure the repository list is always accessible - #2648"
    ],
    "0.8.1-beta4": [
      "[Improved] Persist repository filter text after closing repository list - #2571",
      "[Improved] Redesigned example commit in the Welcome flow - #2141",
      "[Improved] Tidy up initial \"external editor\" experience - #2551",
      "[Fixed] Missing \"View on GitHub\" menu item for non-Gitub repositories - #2615",
      "[Fixed] New tab opened when pressing \"]\" for certain keyboard layouts - #2607",
      "[Fixed] Windows: Crash when exiting full screen - #1502"
    ],
    "0.8.1-beta3": [
      "[New] Windows: Enable adding self-signed certificates - #2581",
      "[Improved] Adds ability to close repository list using shortcut - #2532",
      "[Improved] Switch default buttons in the Publish Branch dialog - #2515",
      "[Improved] Bring back \"Contact Support\" - #1472",
      "[Fixed] Properly identify repositories whose remotes have a trailing slash - #2584",
      "[Fixed] Windows: Fix launching the `github` command line tool - #2563",
      "[Fixed] Use the primary email address if it's public - #2244",
      "[Fixed] Local branch not checked out after clone - #2561",
      "[Fixed] Only the most recent 30 issues would autocomplete for GitHub Enterprise repositories - #2541"
    ],
    "0.8.1-beta2": [
      "[Fixed] Branch list not rendered in app - #2531",
      "[Fixed] Git operations checking certificate store - #2520"
    ],
    "0.8.1-beta1": [
      "[New] 'Open in Shell' now supports multiple shells - #2473",
      "[Improved] Enhanced image diffs - #2383",
      "[Improved] Line diffs - #2461",
      "[Improved] Octicons updated - #2495",
      "[Fixed] 'Include All' checkbox not in sync with partial selection - #2493",
      "[Fixed] Copied text from diff removed valid characters - #2499",
      "[Fixed] Click-focus on Windows would dismiss dialog - #2488"
    ],
    "0.8.1-beta0": [],
    "0.8.0": [
      "[New] Added commit context menu - #2434",
      "[New] Added 'Open in External Editor' - #2009",
      "[New] Can choose whether a branch should be deleted on the remote as well as locally - #2136",
      "[New] Support authenticating with non-GitHub servers - #852",
      "[New] Added the ability to revert a commit - #752",
      "[New] Added a keyboard shortcut for opening the repository in the shell - #2138",
      "[Improved] Copied diff text no longer includes the line changetype markers - #1499",
      "[Improved] Fetch if a push fails because they need to pull first - #2431",
      "[Improved] Discard changes performance - #1889",
      "[Fixed] Show 'Add Repository' dialog when repository is dragged onto the app - #2442",
      "[Fixed] Dialog component did not remove event handler - #2469",
      "[Fixed] Open in External Editor context menu - #2475",
      "[Fixed] Update to Git 2.14.1 to fix security vulnerability - #2432",
      "[Fixed] Recent branches disappearing after renaming a branch - #2426",
      "[Fixed] Changing the default branch on GitHub.com is now reflected in the app - #1489",
      "[Fixed] Swap around some callouts for no repositories - #2447",
      "[Fixed] Darker unfocused selection color - #1669",
      "[Fixed] Increase the max sidebar width - #1588",
      "[Fixed] Don't say \"Publish this branch to GitHub\" for non-GitHub repositories - #1498",
      "[Fixed] macOS: Protocol schemes not getting registered - #2429",
      "[Fixed] Patches which contain the \"no newline\" marker would fail to apply - #2123",
      "[Fixed] Close the autocompletion popover when it loses focus - #2358",
      "[Fixed] Clear the selected org when switching Publish Repository tabs - #2386",
      "[Fixed] 'Create Without Pushing' button throwing an exception while opening a pull request - #2368",
      "[Fixed] Windows: Don't removing the running app out from under itself when there are updates pending - #2373",
      "[Fixed] Windows: Respect `core.autocrlf` and `core.safeclrf` when modifying the .gitignore - #1535",
      "[Fixed] Windows: Fix opening the app from the command line - #2396"
    ],
    "0.7.3-beta5": [],
    "0.7.3-beta4": [],
    "0.7.3-beta3": [],
    "0.7.3-beta2": [],
    "0.7.3-beta1": [],
    "0.7.3-beta0": [],
    "0.7.2": ["[Fixed] Issues with auto-updating to 0.7.1."],
    "0.7.2-beta0": [],
    "0.7.1": [
      "[Improved] Redesigned error and warning dialogs to be clearer - #2277",
      "[Improved] Create Pull Request dialog shows more feedback while it's working - #2265",
      "[Improved] Version text is now copiable - #1935",
      "[Fixed] Preserve existing GitHub API information when API requests fail - #2282",
      "[Fixed] Pass through error messages as received from the API - #2279",
      "[Fixed] The Pull and Create Pull Request menu items had the same shortcut - #2274",
      "[Fixed] Launching the `github` command line tool from a Fish shell - #2299",
      "[Fixed] Help menu items now work - #2314",
      "[Fixed] Windows: `github` command line tool not installing after updating - #2312",
      "[Fixed] Caret position jumping around while changing the path for adding a local repository - #2222",
      "[Fixed] Error dialogs being closed too easily - #2211",
      "[Fixed] Windows: Non-ASCII credentials were mangled - #189"
    ],
    "0.7.1-beta5": [
      "[Improved] Redesigned error and warning dialogs to be clearer - #2277",
      "[Improved] Create Pull Request dialog shows more feedback while it's working - #2265",
      "[Fixed] Preserve existing GitHub API information when API requests fail - #2282",
      "[Fixed] Pass through error messages as received from the API - #2279",
      "[Fixed] The Pull and Create Pull Request menu items had the same shortcut - #2274",
      "[Fixed] Launching the `github` command line tool from a Fish shell - #2299",
      "[Fixed] Help menu items now work - #2314",
      "[Fixed] Windows: `github` command line tool not installing after updating - #2312",
      "[Fixed] Caret position jumping around while changing the path for adding a local repository - #2222",
      "[Fixed] Error dialogs being closed too easily - #2211",
      "[Fixed] Windows: Non-ASCII credentials were mangled - #189"
    ],
    "0.7.1-beta4": [],
    "0.7.1-beta3": [],
    "0.7.1-beta2": [],
    "0.7.1-beta1": [],
    "0.7.1-beta0": [
      "[Improved] Redesigned error and warning dialogs to be clearer - #2277",
      "[Fixed] Preserve existing GitHub API information when API requests fail - #2282",
      "[Fixed] Pass through error messages as received from the API - #2279",
      "[Fixed] The Pull and Create Pull Request menu items had the same shortcut - #2274",
      "[Fixed] Launching the `github` command line tool from a Fish shell - #2299"
    ],
    "0.7.0": [
      "[New] Added the Branch > Create Pull Request menu item - #2135",
      "[New] Added the `github` command line tool - #696",
      "[Improved] Better error message when publishing a repository fails - #2089",
      "[Improved] Windows: Don't recreate the desktop shortcut if it's been deleted - #1759",
      "[Fixed] Cloning a repository's wiki - #1624",
      "[Fixed] Don't call GitHub Enterprise GitHub.com - #2094",
      "[Fixed] Don't push after publishing a new repository if the branch is unborn - #2086",
      "[Fixed] Don't close dialogs when clicking the title bar - #2056",
      "[Fixed] Windows: Clicking 'Show in Explorer' doesn't bring Explorer to the front - #2127",
      "[Fixed] Windows: Opening links doesn't bring the browser to the front - #1945",
      "[Fixed] macOS: Closing the window wouldn't exit fullscreen -  #1901",
      "[Fixed] Scale blankslate images so they look nicer on high resolution displays - #1946",
      "[Fixed] Windows: Installer not completing or getting stuck in a loop - #1875 #1863",
      "[Fixed] Move the 'Forgot Password' link to fix the tab order of the sign in view - #2200"
    ],
    "0.6.3-beta7": [],
    "0.6.3-beta6": [],
    "0.6.3-beta5": [],
    "0.6.3-beta4": [],
    "0.6.3-beta3": [],
    "0.6.3-beta2": [],
    "0.6.3-beta1": [],
    "0.6.3-beta0": [],
    "0.6.2": [
      "[New] Link to User Guides from the Help menu - #1963",
      "[New] Added the 'Open in External Editor' contextual menu item to changed files - #2023",
      "[New] Added the 'Show' and 'Open Command Prompt' contextual menu items to repositories - #1554",
      "[New] Windows: Support self-signed or untrusted certificates - #671",
      "[New] Copy the SHA to the clipboard when clicked - #1501",
      "[Improved] Provide the option of initializing a new repository when adding a directory that isn't already one - #969",
      "[Improved] Link to the working directory when there are no changes - #1871",
      "[Improved] Hitting Enter when selecting a base branch creates the new branch - #1780",
      "[Improved] Prefix repository names with their owner if they are ambiguous - #1848",
      "[Fixed] Sort and filter licenses like GitHub.com - #1987",
      "[Fixed] Long branch names not getting truncated in the Rename Branch dialog - #1891",
      "[Fixed] Prune old log files - #1540",
      "[Fixed] Ensure the local path is valid before trying to create a new repository - #1487",
      "[Fixed] Support cloning repository wikis - #1624",
      "[Fixed] Disable the Select All checkbox when there are no changes - #1389",
      "[Fixed] Changed docx files wouldn't show anything in the diff panel - #1990",
      "[Fixed] Disable the Merge button when there are no commits to merge - #1359",
      "[Fixed] Username/password authentication not working for GitHub Enterprise - #2064",
      "[Fixed] Better error messages when an API call fails - #2017",
      "[Fixed] Create the 'logs' directory if it doesn't exist - #1550",
      "[Fixed] Enable the 'Remove' menu item for missing repositories - #1776"
    ],
    "0.6.1": [
      "[Fixed] Properly log stats opt in/out - #1949",
      "[Fixed] Source maps for exceptions in the main process - #1957",
      "[Fixed] Styling of the exception dialog - #1956",
      "[Fixed] Handle ambiguous references - #1947",
      "[Fixed] Handle non-ASCII text in diffs - #1970",
      "[Fixed] Uncaught exception when hitting the arrow keys after showing autocompletions - #1971",
      "[Fixed] Clear the organizations list when publishing a new repository and switching between tabs - #1969",
      "[Fixed] Push properly when a tracking branch has a different name from the local branch - #1967",
      "[Improved] Warn when line endings will change - #1906"
    ],
    "0.6.0": [
      "[Fixed] Issue autocompletion not working for older issues - #1814",
      "[Fixed] GitHub repository association not working for repositories with some remote URL formats - #1826 #1679",
      "[Fixed] Don't try to delete a remote branch that no longer exists - #1829",
      "[Fixed] Tokens created by development builds would be used in production builds but wouldn't work - #1727",
      "[Fixed] Submodules can now be added - #708",
      "[Fixed] Properly handle the case where a file is added to the index but removed from the working tree - #1310",
      "[Fixed] Use a local image for the default avatar - #1621",
      "[Fixed] Make the file path in diffs selectable - #1768",
      "[Improved] More logging! - #1823",
      "[Improved] Better error message when trying to add something that's not a repository - #1747",
      "[Improved] Copy the shell environment into the app's environment - #1796",
      "[Improved] Updated to Git 2.13.0 - #1897",
      "[Improved] Add 'Reveal' to the contextual menu for changed files - #1566",
      "[Improved] Better handling of large diffs - #1818 #1524",
      "[Improved] App launch time - #1900"
    ],
    "0.5.9": [
      "[New] Added Zoom In and Zoom Out - #1217",
      "[Fixed] Various errors when on an unborn branch - #1450",
      "[Fixed] Disable push/pull menu items when there is no remote - #1448",
      "[Fixed] Better error message when the GitHub Enterprise version is too old - #1628",
      "[Fixed] Error parsing non-JSON responses - #1505 #1522",
      "[Fixed] Updated the 'Install Git' help documentation link - #1797",
      "[Fixed] Disable menu items while in the Welcome flow - #1529",
      "[Fixed] Windows: Fall back to HOME if Document cannot be found - #1825",
      "[Improved] Close the window when an exception occurs - #1562",
      "[Improved] Always use merge when pulling - #1627",
      "[Improved] Move the 'New Branch' menu item into the Branch menu - #1757",
      "[Improved] Remove Repository's default button is now Cancel - #1751",
      "[Improved] Only fetch the default remote - #1435",
      "[Improved] Faster commits with many files - #1405",
      "[Improved] Measure startup time more reliably - #1798",
      "[Improved] Prefer the GitHub repository name instead of the name on disk - #664"
    ],
    "0.5.8": [
      "[Fixed] Switching tabs in Preferences/Settings or Repository Settings would close the dialog - #1724",
      "[Improved] Standardized colors which improves contrast and readability - #1713"
    ],
    "0.5.7": [
      "[Fixed] Windows: Handle protocol events which launch the app - #1582",
      "[Fixed] Opting out of stats reporting in the Welcome flow - #1698",
      "[Fixed] Commit description text being too light - #1695",
      "[Fixed] Exception on startup if the app was activated too quickly - #1564",
      "[Improved] Default directory for cloning now - #1663",
      "[Improved] Accessibility support - #1289",
      "[Improved] Lovely blank slate illustrations - #1708"
    ],
    "0.5.6": [
      "[Fixed] macOS: The buttons in the Untrusted Server dialog not doing anything - #1622",
      "[Fixed] Better warning in Rename Branch when the branch will be created with a different name than was entered - #1480",
      "[Fixed] Provide a tooltip for commit summaries in the History list - #1483",
      "[Fixed] Prevent the Update Available banner from getting squished - #1632",
      "[Fixed] Title bar not responding to double-clicks - #1590 #1655",
      "[Improved] Discard All Changes is now accessible by right-clicking the file column header - #1635"
    ],
    "0.5.5": [
      "[Fixed] Save the default path after creating a new repository - #1486",
      "[Fixed] Only let the user launch the browser once for the OAuth flow - #1427",
      "[Fixed] Don't linkify invalid URLs - #1456",
      "[Fixed] Excessive padding in the Merge Branch dialog - #1577",
      "[Fixed] Octicon pixel alignment issues - #1584",
      "[Fixed] Windows: Invoking some menu items would break the window's snapped state - #1603",
      "[Fixed] macOS: Errors authenticating while pushing - #1514",
      "[Fixed] Don't linkify links in the History list or in Undo - #1548 #1608 #1474",
      "[Fixed] Diffs not working when certain git config values were set - #1559"
    ],
    "0.5.4": [
      "[Fixed] The release notes URL pointed to the wrong page - #1503",
      "[Fixed] Only create the `logs` directory if it doesn't already exist - #1510",
      "[Fixed] Uncaught exception creating a new repository if you aren't a member of any orgs - #1507",
      "[Fixed] Only report the first uncaught exception - #1517",
      "[Fixed] Include the name of the default branch in the New Branch dialog - #1449",
      "[Fixed] Uncaught exception if a network error occurred while loading user email addresses - #1522 #1508",
      "[Fixed] Uncaught exception while performing a contextual menu action - #1532",
      "[Improved] Move all error logging to the main process - #1473",
      "[Improved] Stats reporting reliability - #1561"
    ],
    "0.5.3": [
      "[Fixed] Display of large image diffs - #1494",
      "[Fixed] Discard Changes spacing - #1495"
    ],
    "0.5.2": [
      "[Fixed] Display errors that happen while publishing a repository - #1396",
      "[Fixed] Menu items not updating - #1462",
      "[Fixed] Always select the first changed file - #1306",
      "[Fixed] macOS: Use Title Case consistently - #1477 #1481",
      "[Fixed] Create Branch padding - #1479",
      "[Fixed] Bottom padding in commit descriptions - #1345",
      "[Improved] Dialog polish - #1451",
      "[Improved] Store logs in a logs directory - #1370",
      "[Improved] New Welcome illustrations - #1471",
      "[Improved] Request confirmation before removing a repository - #1233",
      "[Improved] Windows icon polish - #1457"
    ],
    "0.5.1": [
      "[New] Windows: A nice little gif while installing the app - #1440",
      "[Fixed] Disable pinch zoom - #1431",
      "[Fixed] Don't show carriage return indicators in diffs - #1444",
      "[Fixed] History wouldn't update after switching branches - #1446",
      "[Improved] Include more information in exception reports - #1429",
      "[Improved] Updated Terms and Conditions - #1438",
      "[Improved] Sub-pixel anti-aliasing in some lists - #1452",
      "[Improved] Windows: A new application identifier, less likely to collide with other apps - #1441"
    ],
    "0.5.0": [
      "[Added] Menu item for showing the app logs - #1349",
      "[Fixed] Don't let the two-factor authentication dialog be submitted while it's empty - #1386",
      "[Fixed] Undo Commit showing the wrong commit - #1373",
      "[Fixed] Windows: Update the icon used for the installer - #1410",
      "[Fixed] Undoing the first commit - #1401",
      "[Fixed] A second window would be opened during the OAuth dance - #1382",
      "[Fixed] Don't include the comment from the default merge commit message - #1367",
      "[Fixed] Show progress while committing - #923",
      "[Fixed] Windows: Merge Branch sizing would be wrong on high DPI monitors - #1210",
      "[Fixed] Windows: Resize the app from the top left corner - #1424",
      "[Fixed] Changing the destination path for cloning a repository now appends the repository's name - #1408",
      "[Fixed] The blank slate view could be visible briefly when the app launched - #1398",
      "[Improved] Performance updating menu items - #1321",
      "[Improved] Windows: Dim the title bar when the app loses focus - #1189"
    ],
    "0.0.39": ["[Fixed] An uncaught exception when adding a user - #1394"],
    "0.0.38": [
      "[New] Shiny new icon! - #1221",
      "[New] More helpful blank slate view - #871",
      "[Fixed] Don't allow Undo while pushing/pulling/fetching - #1047",
      "[Fixed] Updating the default branch on GitHub wouldn't be reflected in the app - #1028 #1314",
      "[Fixed] Long repository names would overflow their container - #1331",
      "[Fixed] Removed development menu items in production builds - #1031 #1251 #1323 #1340",
      "[Fixed] Create Branch no longer changes as it's animating closed - #1304",
      "[Fixed] Windows: Cut / Copy / Paste menu items not working - #1379",
      "[Improved] Show a better error message when the user tries to authenticate with a personal access token - #1313",
      "[Improved] Link to the repository New Issue page from the Help menu - #1349",
      "[Improved] Clone in Desktop opens the Clone dialog - #918"
    ],
    "0.0.37": [
      "[Fixed] Better display of the 'no newline at end of file' indicator - #1253",
      "[Fixed] macOS: Destructive dialogs now use the expected button order - #1315",
      "[Fixed] Display of submodule paths - #785",
      "[Fixed] Incomplete stats submission - #1337",
      "[Improved] Redesigned welcome flow - #1254",
      "[Improved] App launch time - #1225",
      "[Improved] Handle uncaught exceptions - #1106"
    ],
    "0.0.36": [
      "[Fixed] Bugs around associating an email address with a GitHub user - #975",
      "[Fixed] Use the correct reference name for an unborn branch - #1283",
      "[Fixed] Better diffs for renamed files - #980",
      "[Fixed] Typo in Create Branch - #1303",
      "[Fixed] Don't allow whitespace-only branch names - #1288",
      "[Improved] Focus ring polish - #1287",
      "[Improved] Less intrusive update notifications - #1136",
      "[Improved] Faster launch time on Windows - #1309",
      "[Improved] Faster git information refreshing - #1305",
      "[Improved] More consistent use of sentence case on Windows - #1316",
      "[Improved] Autocomplete polish - #1241"
    ],
    "0.0.35": [
      "[New] Show push/pull/fetch progress - #1238",
      "[Fixed] macOS: Add the Zoom menu item - #1260",
      "[Fixed] macOS: Don't show the titlebar while full screened - #1247",
      "[Fixed] Windows: Updates would make the app unresponsive - #1269",
      "[Fixed] Windows: Keyboard navigation in menus - #1293",
      "[Fixed] Windows: Repositories list item not working - #1293",
      "[Fixed] Auto updater errors not being propagated properly - #1266",
      "[Fixed] Only show the current branch tooltip on the branches button - #1275",
      "[Fixed] Double path truncation - #1270",
      "[Fixed] Sometimes toggling a file's checkbox would get undone - #1248",
      "[Fixed] Uncaught exception when internet connectivity was lost - #1048",
      "[Fixed] Cloned repositories wouldn't be associated with their GitHub repository - #1285",
      "[Improved] Better performance on large repositories - #1281",
      "[Improved] Commit summary is now expandable when the summary is long - #519",
      "[Improved] The SHA in historical commits is now selectable - #1154",
      "[Improved] The Create Branch dialog was polished and refined - #1137"
    ],
    "0.0.34": [
      "[New] macOS: Users can choose whether to accept untrusted certificates - #671",
      "[New] Windows: Users are prompted to install git when opening a shell if it is not installed - #813",
      "[New] Checkout progress is shown if branch switching takes a while - #1208",
      "[New] Commit summary and description are automatically populated for merge conflicts - #1228",
      "[Fixed] Cloning repositories while not signed in - #1163",
      "[Fixed] Merge commits are now created as merge commits - #1216",
      "[Fixed] Display of diffs with /r newline - #1234",
      "[Fixed] Windows: Maximized windows are no longer positioned slightly off screen - #1202",
      "[Fixed] JSON parse errors - #1243",
      "[Fixed] GitHub Enterprise repositories were not associated with the proper Enterprise repository - #1242",
      "[Fixed] Timestamps in the Branches list would wrap - #1255",
      "[Fixed] Merges created from pulling wouldn't use the right git author - #1262",
      "[Improved] Check for update errors are suppressed if they happen in the background - #1104, #1195",
      "[Improved] The shortcut to show the repositories list is now command or control-T - #1220",
      "[Improved] Command or control-W now closes open dialogs - #949",
      "[Improved] Less memory usage while parsing large diffs - #1235"
    ],
    "0.0.33": ["[Fixed] Update Now wouldn't update now - #1209"],
    "0.0.32": [
      "[New] You can now disable stats reporting from Preferences > Advanced - #1120",
      "[New] Acknowledgements are now available from About - #810",
      "[New] Open pull requests from dot com in the app - #808",
      "[Fixed] Don't show background fetch errors - #875",
      "[Fixed] No more surprise and delight - #620",
      "[Fixed] Can't discard renamed files - #1177",
      "[Fixed] Logging out of one account would log out of all accounts - #1192",
      "[Fixed] Renamed files truncation - #695",
      "[Fixed] Git on Windows now integrates with the system certificate store - #706",
      "[Fixed] Cloning with an account/repoository shortcut would always fail - #1150",
      "[Fixed] OS version reporting - #1130",
      "[Fixed] Publish a new repository would always fail - #1046",
      "[Fixed] Authentication would fail for the first repository after logging in - #1118",
      "[Fixed] Don't flood the user with errors if a repository disappears on disk - #1132",
      "[Improved] The Merge dialog uses the Branches list instead of a drop down menu - #749",
      "[Improved] Lots of design polish - #1188, #1183, #1170, #1184, #1181, #1179, #1142, #1125"
    ],
    "0.0.31": [
      "[New] Prompt user to login when authentication error occurs - #903",
      "[New] Windows application has a new app menu, replaces previous hamburger menu - #991",
      "[New] Refreshed colours to align with GitHub website scheme -  #1077",
      "[New] Custom about dialog on all platforms - #1102",
      "[Fixed] Improved error handling when probing for a GitHub Enterprise server - #1026",
      "[Fixed] User can cancel 2FA flow - #1057",
      "[Fixed] Tidy up current set of menu items - #1063",
      "[Fixed] Manually focus the window when a URL action has been received - #1072",
      "[Fixed] Disable middle-click event to prevent new windows being launched - #1074",
      "[Fixed] Pre-fill the account name in the Welcome wizard, not login - #1078",
      "[Fixed] Diffs wouldn't work if an external diff program was configured - #1123",
      "[Improved] Lots of design polish work - #1113, #1099, #1094, #1077"
    ],
    "0.0.30": [
      "[Fixed] Crash when invoking menu item due to incorrect method signature - #1041"
    ],
    "0.0.29": [
      "[New] Commit summary and description fields now display issues and mentions as links for GitHub repositories - #941",
      "[New] Show placeholder when the repository cannot be found on disk - #946",
      "[New] New Repository actions moved out of popover and into new menu - #1018",
      "[Fixed] Display a helpful error message when an unverified user signs into GitHub Desktop - #1010",
      "[Fixed] Fix kerning issue when access keys displayed - #1033",
      "[Fixed] Protected branches show a descriptive error when the push is rejected - #1036",
      "[Fixed] 'Open in shell' on Windows opens to repository location - #1037"
    ],
    "0.0.28": ["[Fixed] Bumping release notes to test deployments again"],
    "0.0.27": [
      "[Fixed] 2FA dialog when authenticating has information for SMS authentication - #1009",
      "[Fixed] Autocomplete for users handles accounts containing `-` - #1008"
    ],
    "0.0.26": [
      "[Fixed] Address deployment issue by properly documenting release notes"
    ],
    "0.0.25": [
      "[Added] Autocomplete displays user matches - #942",
      "[Fixed] Handle Enter key in repository and branch list when no matches exist - #995",
      "[Fixed] 'Add Repository' button displays in dropdown when repository list empty - #984",
      "[Fixed] Correct icon displayed for non-GitHub repository - #964 #955",
      "[Fixed] Enter key when inside dialog submits form - #956",
      "[Fixed] Updated URL handler entry on macOS - #945",
      "[Fixed] Commit button is disabled while commit in progress - #940",
      "[Fixed] Handle index state change when gitginore change is discarded - #935",
      "[Fixed] 'Create New Branch' view squashes branch list when expanded - #927",
      "[Fixed] Application creates repository path if it doesn't exist on disk - #925",
      "[Improved] Preferences sign-in flow updated to standalone dialogs - #961"
    ],
    "0.0.24": ["Changed a thing", "Added another thing"]
  }
}<|MERGE_RESOLUTION|>--- conflicted
+++ resolved
@@ -1,12 +1,12 @@
 {
   "releases": {
-<<<<<<< HEAD
     "3.4.2": [
       "[New] Option to use Git Credential Manager for repositories hosted outside of GitHub.com - #18700",
       "[New] Allow customizing tab character width in spaces - #15561",
-=======
+      "[Fixed] Remote urls containing spaces are now displayed in their entirety in the remote settings screen - #18876",
+      "[Fixed] Newly uploaded images are rendered in Pull Request comments and reviews - #18830"
+    ],
     "3.4.2-beta4": [
->>>>>>> f921b428
       "[Fixed] Remote urls containing spaces are now displayed in their entirety in the remote settings screen - #18876",
       "[Fixed] Newly uploaded images are rendered in Pull Request comments and reviews - #18830"
     ],
