--- conflicted
+++ resolved
@@ -1,12 +1,10 @@
 {
   "releases": {
-<<<<<<< HEAD
-    "3.4.5": [
+    "3.4.5-beta2": [
       "[Fixed] Quotes are preserved in custom integration arguments - #19218",
       "[Fixed] Symbolic links on Windows can be used as custom editor and shell - #19217"
     ],
-=======
-    "3.4.5-beta2": [
+    "3.4.5": [
       "[Fixed] Quotes are preserved in custom integration arguments - #19218",
       "[Fixed] Symbolic links on Windows can be used as custom editor and shell - #19217"
     ],
@@ -17,7 +15,6 @@
       "[Improved] When publishing a new repository, publish the default branch first as opposed to the currently checked out branch - #19151",
       "[Improved] The \"Create a New Repository\" dialog informs the user of the path to be created - #19147"
     ],
->>>>>>> c0632f34
     "3.4.4": [
       "[New] Add support for custom editors and shells - #18954",
       "[Added] Add Cursor support on macOS - #17462. Thanks @bjorntechCarl!",
