{
  "releases": {
<<<<<<< HEAD
    "3.4.13": [
      "[Fixed] Mitigates several vulnerabilities related to Git's credential helper protocol - CVE-2024-50349, CVE-2024-52006, CVE-2024-50338, CVE-2024-53263"
=======
    "3.4.13-beta2": [
      "[Added] Add Ghostty shell integration - #19777. Thanks @aelew!",
      "[Fixed] Mitigates several vulnerabilities related to Git's credential helper protocol - CVE-2024-50349, CVE-2024-52006, CVE-2024-50338, CVE-2024-53263",
      "[Fixed] No extra new line is prepended to `.gitignore` when adding to a non-existent `.gitignore` file - #19279. Thanks @GWDx!"
    ],
    "3.4.13-beta1": [
      "[Fixed] Fix Branch List context menu showing pull request option when none exists - #19711. Thanks @DylanDevelops!",
      "[Fixed] The Thank You banner is announced by VoiceOver - #19734",
      "[Improved] Have CLI invoke the app directly - #19733",
      "[Improved] Don't execute rev-parse unless we have to - #19694",
      "[Removed] Remove the tooltip on the CI status indicator - #19735",
      "[Removed] Drop support for Atom, invoke editors directly - #19744"
>>>>>>> c534a506
    ],
    "3.4.12": [
      "[Fixed] Merge branch dialog updates whether a branch can be merged when changing selection - #19730"
    ],
    "3.4.12-beta1": [
      "[Fixed] Merge branch dialog updates whether a branch can be merged when changing selection - #19730",
      "[Fixed] Close diff options on mouse down outside of popover - #19644",
      "[Fixed] Cap output from git at string max length - #19724",
      "[Improved] Add aria label and aria description to ignore files text area in repository settings - #19684",
      "[Improved] The link target height of the \"Terms and Conditions\" and \"License and Open Source Notices\" in the about dialog are 24px - #19685",
      "[Improved] The contrast of the pending checks header text and progress pie chart meets 3:1 contrast requirements - #19687"
    ],
    "3.4.11": [
      "[Fixed] Prevent crash due to excessively long Git output - #19724"
    ],
    "3.4.10": [
      "[Added] Add a banner for communicating when prioritized updates exist - #19655",
      "[Added] Add \"View Pull Request on GitHub\" Option to the Checked-Out Branch Button and Pull Requests List - #19453. Thanks @DylanDevelops!",
      "[Fixed] Accurately calculate number of conflicted files in a merge - #8049",
      "[Fixed] Inform user when a staged renamed file has changes - #17467. Thanks @ssigwart!",
      "[Fixed] The visual label for the remote url in the repository settings is announced by screen readers - #19647",
      "[Fixed] Remove duplicate avatar users - #19597",
      "[Fixed] Fix for indents of clear button in text box - #19613. Thanks @artbutko!",
      "[Fixed] Screen readers announce the position of the list items in selectable lists such as the history commit list - #19603",
      "[Fixed] Limit the commit message length we accept - #15355",
      "[Fixed] Prevent repository not found message for large git status operations - #19583",
      "[Fixed] Add aria-labelledby and aria-describedby attributes to \"Show whitespace changes?\" popover - #19518",
      "[Fixed] Fix logical tab order from co-authors text box - #19517",
      "[Fixed] Allow using Escape to dismiss the commit message warning popover - #19514",
      "[Improved] Improved appearance of the list of files in 'File size limit exceeded' dialog - #19581",
      "[Improved] Resize events of resizable elements are announced by screen readers - #19649",
      "[Improved] Update the names of some JetBrains editors on Linux - #19637. Thanks @ankddev!",
      "[Improved] Swipe image diffs now handle images with transparency better - #16657 #17735. Thanks @Psychpsyo!",
      "[Improved] Commit messages now show correct indentation - #17691. Thanks @SuperLlama88888!"
    ],
    "3.4.10-beta3": [
      "[Added] Add a banner for communicating when prioritized updates exist - #19655",
      "[Fixed] Accurately calculate number of conflicted files in a merge - #8049",
      "[Fixed] Inform user when a staged renamed file renamed has changes - #17467. Thanks @ssigwart!",
      "[Fixed] The visual label for the remote url in the repository settings is announced by screen readers - #19647",
      "[Fixed] Remove duplicate avatar users - #19597",
      "[Fixed] Fix for indents of clear button in text box - #19613. Thanks @artbutko!",
      "[Improved] Resize events of resizable elements are announced by screen readers - #19649",
      "[Improved] Update the names of some JetBrains editors on Linux - #19637. Thanks @ankddev!",
      "[Improved] Swipe image diffs now handle images with transparency better - #16657 #17735. Thanks @Psychpsyo!",
      "[Improved] Commit messages now show correct indentation - #17691. Thanks @SuperLlama88888!"
    ],
    "3.4.10-beta2": [
      "[Fixed] Screen readers announce the position of the list items in selectable lists such as the history commit list - #19603",
      "[Fixed] Limit the commit message length we accept - #15355",
      "[Fixed] Prevent repository not found message for large git status operations - #19583",
      "[Improved] Improved appearance of the list of files in 'File size limit exceeded' dialog - #19581"
    ],
    "3.4.10-beta1": [
      "[Added] Add \"View Pull Request on GitHub\" Option to the Checked-Out Branch Button and Pull Requests List - #19453. Thanks @DylanDevelops!",
      "[Fixed] Add aria-labelledby and aria-describedby attributes to \"Show whitespace changes?\" popover - #19518",
      "[Fixed] Fix logical tab order from co-authors text box - #19517",
      "[Fixed] Allow using Escape to dismiss the commit message warning popover - #19514"
    ],
    "3.4.9": [
      "[Fixed] App no longer crash for first time users going through the welcome flow and attempting to sign in more than once - #19442",
      "[Fixed] Files configured to use the binary merge driver are now treated as binary files when resolving conflicts - #9846",
      "[Fixed] Fix UI glitch rendering tooltips - #19342",
      "[Improved] Replace hint text of toggle Co-Authors button with a regular tooltip - #19383",
      "[Improved] Use OS emojis - #19102",
      "[Improved] Insert unicode emoji - #19376",
      "[Improved] Allow resizing Branch and Push/Pull toolbar buttons - #4569 #17388. Thanks @jpedroso!",
      "[Improved] Upgrade Electron to v32.1.2 - #19334",
      "[Improved] The commit lists in the \"Commit Reachability\" dialogs are traversable in browse mode of screen readers - #19341",
      "[Removed] Remove ruleset bypass confirmation modal - #19281. Thanks @lofcz!"
    ],
    "3.4.9-beta1": [
      "[Added] Add support for DDS image files - #5337. Thanks @mkafrin!",
      "[Fixed] Fix drag and drop by addressing breaking Electron change - #19473",
      "[Fixed] App no longer crash for first time users going through the welcome flow and attempting to sign in more than once - #19442",
      "[Improved] Insert unicode emoji - #19376"
    ],
    "3.4.8": [
      "[Fixed] App no longer crash for first time users going through the welcome flow and attempting to sign in more than once"
    ],
    "3.4.7": [
      "[Improved] Support entering GitHub.com as a GitHub Enterprise endpoint - #19342"
    ],
    "3.4.7-beta2": [
      "[Fixed] Fix misaligned resizable toolbar buttons - #19330. Thanks @jpedroso!",
      "[Fixed] Files configured to use the binary merge driver are now treated as binary files when resolving conflicts - #9846",
      "[Fixed] Fix UI glitch rendering tooltips - #19342",
      "[Improved] Support entering GitHub.com as a GitHub Enterprise endpoint - #19342",
      "[Improved] Replace hint text of toggle Co-Authors button with a regular tooltip - #19383",
      "[Improved] Use OS emojis - #19102",
      "[Improved] Upgrade Electron to v32.1.2 - #19334"
    ],
    "3.4.7-beta1": [
      "[Improved] The commit lists in the \"Commit Reachability\" dialogs are traversable in browse mode of screen readers - #19341",
      "[Removed] Remove ruleset bypass confirmation modal - #19281. Thanks @lofcz!"
    ],
    "3.4.6": [
      "[Fixed] Don't show certificate error dialog when probing for endpoint kind - #18991",
      "[Fixed] Colorize multi-line strings in toml - #14333",
      "[Fixed] Unset GIT_SEQUENCE_EDITOR when rebasing - #15413",
      "[Fixed] Use `api.` subdomain for requests to GHE.com hosts - #19312",
      "[Fixed] Migrate existing GHE account endpoints to the new `api.` subdomain - #19319",
      "[Fixed] Right-clicking on diff checkmarks displays the context menu - #19302",
      "[Fixed] Arguments with spaces are passed correctly to custom editors or shells on Windows - #19218",
      "[Removed] Remove staggered updates block in about dialog - #19274"
    ],
    "3.4.6-beta3": [
      "[Fixed] Don't show certificate error dialog when probing for endpoint kind - #18991"
    ],
    "3.4.6-beta2": [
      "[Fixed] Colorize multi-line strings in toml - #14333",
      "[Fixed] Workaround for issues with empty environment variable in third-party tools - #19273",
      "[Fixed] Unset GIT_SEQUENCE_EDITOR when rebasing - #15413",
      "[Fixed] Use `api.` subdomain for requests to GHE.com hosts - #19312",
      "[Fixed] Migrate existing GHE account endpoints to the new `api.` subdomain - #19319",
      "[Fixed] Right-clicking on diff checkmarks displays the context menu - #19302",
      "[Removed] Remove staggered updates block in about dialog - #19274"
    ],
    "3.4.6-beta1": [
      "[Fixed] Arguments with spaces are passed correctly to custom editors or shells on Windows - #19218",
      "[Improved] Allow resizing Branch and Push/Pull toolbar buttons - #4569 #17388. Thanks @jpedroso!"
    ],
    "3.4.5-beta2": [
      "[Fixed] Quotes are preserved in custom integration arguments - #19218",
      "[Fixed] Symbolic links on Windows can be used as custom editor and shell - #19217"
    ],
    "3.4.5": [
      "[Fixed] Quotes are preserved in custom integration arguments - #19218",
      "[Fixed] Symbolic links on Windows can be used as custom editor and shell - #19217"
    ],
    "3.4.5-beta1": [
      "[Added] Add Cursor integration for Windows - #19158. Thanks @colinabear!",
      "[Fixed] Users can clone wiki's - #19152",
      "[Improved] Inform users when attempting to create a repository out of an existing subdirectory of another repository - #19148",
      "[Improved] When publishing a new repository, publish the default branch first as opposed to the currently checked out branch - #19151",
      "[Improved] The \"Create a New Repository\" dialog informs the user of the path to be created - #19147"
    ],
    "3.4.4": [
      "[New] Add support for custom editors and shells - #18954",
      "[Added] Add Cursor support on macOS - #17462. Thanks @bjorntechCarl!",
      "[Added] Add JetBrains RustRover support - #18802. Thanks @Radd-Sma!",
      "[Fixed] The \"Create a New Repository\" dialog allows creation of repositories in repository subfolders - #19137",
      "[Fixed] Stop improper announcement of \"dialog\" role on the autocompletion suggestions popover - #19114",
      "[Fixed] The \"Open a Pull Request\" and \"About\" dialog's headings are announced via NVDA - #19107",
      "[Fixed] The branch selection popover in the \"Open a Pull Request\" dialog does not close on filter clearing - #19106",
      "[Fixed] The contrast ratio of icon in the diff file warnings is at least 3:1 - #19097",
      "[Fixed] The \"Push Local Changes\" confirmation dialog users \"alertdialog\" role such that screen readers announce entire dialog contents - #19098",
      "[Fixed] Emoji's provide descriptions for screen readers - #19101",
      "[Fixed] Only ask for SSH credentials for the selected repository and only delete them after an authentication error - #19019",
      "[Improved] Screen readers will announce when users expand context in a diff - #19128",
      "[Improved] The squash dialog provides visual input labels - #19100",
      "[Improved] The search inputs across the app provide visual labeling in the form of a search icon - #19103",
      "[Improved] Use CmdOrCtrl+Q for Exit shortcut on Linux - #19093. Thanks @shiftkey!",
      "[Improved] Add support for Gnome Console, LXTerminal and Warp shells on Linux - #19092. Thanks @shiftkey!"
    ],
    "3.4.4-beta3": [
      "[Fixed] The custom editor and shell integrations handles when there are no predefined editors or shells - #19160",
      "[Fixed] The \"Create a New Repository\" dialog allows creation of repositories in repository subfolders - #19137",
      "[Fixed] Stop improper announcement of \"dialog\" role on the autocompletion suggestions popover - #19114",
      "[Improved] Screen readers will announce when users expand context in a diff - #19128"
    ],
    "3.4.4-beta2": [
      "[Fixed] The \"Open a Pull Request\" and \"About\" dialog's headings are announced via NVDA - #19107",
      "[Fixed] The branch selection popover in the \"Open a Pull Request\" dialog does not close on filter clearing - #19106",
      "[Fixed] Increased contrast ratio of icon in the diff file warnings - #19097",
      "[Fixed] Use \"alertdialog\" role for \"Push Local Changes\" dialog - #19098",
      "[Fixed] Add emoji descriptions for screen readers - #19101",
      "[Improved] The squash dialog provides input labels - #19100",
      "[Improved] Added search input visual labeling in the form of a search icon - #19103",
      "[Improved] Use CmdOrCtrl+Q for Exit shortcut on Linux - #19093. Thanks @shiftkey!",
      "[Improved] Add support for Gnome Console, LXTerminal and Warp shells on Linux - #19092. Thanks @shiftkey!"
    ],
    "3.4.4-beta1": [
      "[New] Add support for custom editors and shells - #18954",
      "[Added] Add Cursor support on macOS - #17462. Thanks @bjorntechCarl!",
      "[Added] Add JetBrains RustRover support - #18802. Thanks @Radd-Sma!",
      "[Fixed] Only ask for SSH credentials for the selected repository and only delete them after an authentication error - #19019"
    ],
    "3.4.3": [
      "[Added] Add Zed as an external editor option for Linux - #18962. Thanks @adil192!",
      "[Added] Shift + F10 opens context menu's on macOS",
      "[Fixed] Allow pushing to gists - #19009",
      "[Fixed] The copy button announces when clicked in VoiceOver.",
      "[Fixed] Context menu actions in the diff are accessible via keyboard - #18946",
      "[Fixed] Add/Remove Co-authors hint text is positioned correctly when scrolling through the changes list - #18929",
      "[Fixed] VoiceOver can now use browser mode on the diff. - #18935",
      "[Fixed] Increased contrast of several texts and icons in the app - #18922",
      "[Fixed] Add aria-expanded and aria-controls attributes to Stashed Changes button - #18924",
      "[Fixed] Hunk header text color contrast ratio is greater than 4.5:1 - #18916"
    ],
    "3.4.3-beta3": [
      "[Added] Add Zed as an external editor option for Linux - #18962. Thanks @adil192!",
      "[Fixed] Allow pushing to gists - #19009"
    ],
    "3.4.3-beta2": [
      "[Added] Shift + F10 opens context menu's on macOS",
      "[Fixed] The copy button announces when clicked in VoiceOver."
    ],
    "3.4.3-beta1": [
      "[Fixed] Context menu actions in the diff are accessible via keyboard - #18946",
      "[Fixed] Add/Remove Co-authors hint text is positioned correctly when scrolling through the changes list - #18929",
      "[Fixed] VoiceOver can now use browser mode on the diff. - #18935",
      "[Fixed] Increased contrast of several texts and icons in the app - #18922",
      "[Fixed] Add aria-expanded and aria-controls attributes to Stashed Changes button - #18924",
      "[Fixed] Hunk header text color contrast ratio is greater than 4.5:1 - #18916"
    ],
    "3.4.2": [
      "[New] Option to use Git Credential Manager for repositories hosted outside of GitHub.com - #18700",
      "[New] Allow customizing tab character width in spaces - #15561. Thanks @Repiteo",
      "[Fixed] Remote urls containing spaces are now displayed in their entirety in the remote settings screen - #18876",
      "[Fixed] Newly uploaded images are rendered in Pull Request comments and reviews - #18830"
    ],
    "3.4.2-beta4": [
      "[Fixed] Remote urls containing spaces are now displayed in their entirety in the remote settings screen - #18876",
      "[Fixed] Newly uploaded images are rendered in Pull Request comments and reviews - #18830"
    ],
    "3.4.2-beta3": [
      "[Fixed] Users running Windows on arm64 processors are able to authenticate - #18825"
    ],
    "3.4.2-beta2": [
      "[New] Option to use Git Credential Manager for repositories hosted outside of GitHub.com - #18700"
    ],
    "3.4.2-beta1": [
      "[New] Allow customizing tab character width in spaces - #15561. Thanks @Repiteo",
      "[Fixed] Using hooks on Windows no longer results in a \"command not found\" error - #18739"
    ],
    "3.4.1": [
      "[Fixed] Using hooks on Windows no longer results in an \"command not found\" error - #18739"
    ],
    "3.4.1-beta1": [
      "[Fixed] Prevent crashes when external editors fail to launch - #17717. Thanks @tsvetilian-ty!",
      "[Fixed] Fix 'delete branch' message - #18706. Thanks @zetaloop!",
      "[Improved] Use system feedback to draw user attention when a dialog is shown in background - #17220. Thanks @yuzawa-san!",
      "[Improved] Upgrade embedded Git to v2.45.1 - #18704",
      "[Improved] Upgrade Electron to v30.0.8 - #18697"
    ],
    "3.4.0": [
      "[New] Reset to a previous commit - #12393",
      "[Added] Add accessibility settings to toggle link underlines and diff check marks - #18227, #18035",
      "[Fixed] Support multiple accounts for remote urls that differ in path - #18676, #18651",
      "[Fixed] Refreshing repository indicators will not invalidate credentials - #18622",
      "[Fixed] Clear stored credentials when authentication fails on insecure http hosts - #18588",
      "[Improved] The generic git auth dialog contents are announced to users of screen readers - #18670",
      "[Improved] The diff line numbers and line group controls show check marks so color is not the sole medium to determine inclusion into a commit - #18077",
      "[Improved] Links are underlined by default - #18035"
    ],
    "3.3.19-beta2": [
      "[Fixed] Support multiple accounts for remote urls that differ in path - #18676, #18651",
      "[Fixed] Refreshing repository indicators will not invalidate credentials - #18622",
      "[Improved] The generic git auth dialog contents are announced to users of screen readers - #18670"
    ],
    "3.3.19-beta1": [
      "[Fixed] Clear stored credentials when authentication fails on insecure http hosts - #18588"
    ],
    "3.3.18": [
      "[Fixed] Prevent Pull Request comment or review dialog from moving constantly under some circumstances - #18596",
      "[Fixed] Prevent Pull Request notification dialogs from truncating long Pull Request titles - #18596",
      "[Fixed] The welcome start flow content does not overlap or clip when zoomed - #18565",
      "[Fixed] Clear stored credentials when authentication fails on insecure http hosts - #18588",
      "[Improved] Improved accessibility of checks failed notification dialog by moving \"Re-run checks\" button out of the heading element - #18596",
      "[Improved] Upgrade embedded Git to v2.43.4 on macOS, and to v2.43.4.windows.1 on Windows"
    ],
    "3.3.18-beta3": [
      "[Improved] Upgrade embedded Git to v2.43.4 on macOS, and to v2.43.4.windows.1 on Windows",
      "[Removed] Clear stored credentials when authentication fails on insecure http hosts - #18588"
    ],
    "3.3.18-beta2": [
      "[Fixed] Prevent Pull Request comment or review dialog from moving constantly under some circumstances - #18596",
      "[Fixed] Prevent Pull Request notification dialogs from truncating long Pull Request titles - #18596",
      "[Fixed] The welcome start flow content does not overlap or clip when zoomed - #18565",
      "[Improved] Improved accessibility of checks failed notification dialog by moving \"Re-run checks\" button out of the heading element - #18596"
    ],
    "3.3.18-beta1": [
      "[Fixed] Clear stored credentials when authentication fails on insecure http hosts - #18588"
    ],
    "3.3.17": [
      "[Fixed] Pushing and pulling repositories using Git LFS no longer causes an indefinite loop - #18582",
      "[Improved] Improve the accessibility of the tabs in the preferences dialog for users of screen readers - #18567",
      "[Improved] Always focus the first focusable element in the preferences dialog on open - #18567"
    ],
    "3.3.17-beta1": [
      "[Fixed] Pushing and pulling repositories using Git LFS no longer causes an indefinite loop - #18582",
      "[Improved] Improve the accessibility of the tabs in the preferences dialog for users of screen readers - #18567",
      "[Improved] Always focus the first focusable element in the preferences dialog on open - #18567"
    ],
    "3.3.16": [
      "[Fixed] Resolved auth failures when interacting with repositories hosted on non-GitHub hosts - #18568 #18570 #18569"
    ],
    "3.3.16-beta1": [
      "[Fixed] Resolved auth failures when interacting with repositories hosted on non-GitHub hosts - #18568 #18570 #18569"
    ],
    "3.3.15": [
      "[Added] The diff view now highlights Zig syntax - #17957. Thanks @imkylecat!",
      "[Fixed] Bring back color to links in PR timeline - #18561",
      "[Fixed] Remove unnecessary br elements to make the app easier to navigate with screen readers - #18444, #18436",
      "[Fixed] Prevent clipping of dialog controls and content when app is zoomed - #18412",
      "[Improved] Make sure the arrow path in a dropdown button can't receive focus - #18562",
      "[Improved] Increase contrast on modified and conflicted octicons - #18560"
    ],
    "3.3.15-beta2": [
      "[Fixed] Bring back color to links in PR timeline - #18561",
      "[Improved] Make sure the arrow path in a dropdown button can't receive focus - #18562",
      "[Improved] Increase contrast on modified and conflicted octicons - #18560",
      "[Improved] Add banner to announce the accessibility settings - #18460"
    ],
    "3.3.15-beta1": [
      "[New] Reset to a previous commit - #12393",
      "[Added] The diff view now highlights Zig syntax - #17957. Thanks @imkylecat!",
      "[Fixed] Remove unnecessary br elements to make the app easier to navigate with screen readers - #18444, #18436",
      "[Fixed] Prevent clipping of dialog controls and content when app is zoomed - #18412"
    ],
    "3.3.14": [
      "[Fixed] The tab panel semantics in the \"Publish Repository\" and \"Clone a Repository\" are announced by screen readers - #18408",
      "[Fixed] The check all button in the diff always only represents one selectable group - #18422",
      "[Fixed] Images diffs of less than 200px in width do not render with a zero width for diff views other than `2-up` - #18405",
      "[Fixed] Fix list accessibility semantics of the Pull Request list - #18397",
      "[Fixed] Fix screen reader support of warning dialogs - #18371",
      "[Fixed] Selecting the \"Configure manually\" radio option does not cause unexpected focus shift to the name input in the Git Configuration page of the welcome flow - #18341",
      "[Fixed] All dialogs can be closed by pressing Esc - #18335",
      "[Improved] The force push warning in the push dropdown now has a contrast of 4.5:1 - #18415",
      "[Improved] Hyphen replacement and invalid sanitized name warnings and errors in the create branch and create repository dialogs are associated to the input by the aria-describedby attribute - #18404",
      "[Improved] Add VapourSynth script files (.vpy) to test/x-python - #18364. Thanks @couleurm!",
      "[Improved] The text contrast of tutorial steps when closed is 4.5:1 - #18342",
      "[Improved] Upgrade to Electron v28.2.3 - #18185",
      "[Removed] Remove support for macOS 10.13 and 10.14 - #18316"
    ],
    "3.3.14-beta2": [
      "[Fixed] The tab panel semantics in the \"Publish Repository\" and \"Clone a Repository\" are announced by screen readers - #18408",
      "[Fixed] The check all button in the diff always only represents one selectable group - #18422",
      "[Improved] The force push warning in the push dropdown now has a contrast of 4.5:1 - #18415"
    ],
    "3.3.14-beta1": [
      "[Fixed] Images diffs of less than 200px in width do not render with a zero width for diff views other than `2-up` - #18405",
      "[Fixed] Fix list accessibility semantics of the Pull Request list - #18397",
      "[Fixed] Fix screen reader support of warning dialogs - #18371",
      "[Fixed] Selecting the \"Configure manually\" radio option does not cause unexpected focus shift to the name input in the Git Configuration page of the welcome flow - #18341",
      "[Fixed] All dialogs can be closed by pressing Esc - #18335",
      "[Improved] Hypen replacement and invalid sanitized name warnings and errors in the create branch and create repository dialogs are associated to the input by the aria-describedby attribute - #18404",
      "[Improved] Add VapourSynth script files (.vpy) to test/x-python - #18364. Thanks @couleurm!",
      "[Improved] The text contrast of tutorial steps when closed is 4.5:1 - #18342"
    ],
    "3.3.13": [
      "[Fixed] Fix layout issues in 2-up image diffing when images are too small - #18313",
      "[Fixed] The \"Show whitespace changes?\" popover can be closed by pressing Escape - #18314",
      "[Fixed] Added announcing the number of results to the diff search via screen readers - #18306",
      "[Improved] Git errors due to bad config values are surfaced in the UI - #18230",
      "[Improved] The pull request check run popover is now keyboard accessible - #18276",
      "[Improved] The pull request check run popover button is now keyboard accessible - #18268",
      "[Improved] Add the aria-label attribute to our markdown iframes to clarify their purpose to users of screen readers in browse mode.  - #18277",
      "[Improved] Add support for newer versions of Alacritty shell - #16614. Thanks @lhvy!",
      "[Improved] Upgrade embedded Git to v2.43.3 on macOS, and to v2.43.0.windows.1 on Windows, and Git LFS to v3.5.1 - #18292"
    ],
    "3.3.13-beta1": [
      "[Fixed] Fix layout issues in 2-up image diffing when images are too small - #18313",
      "[Fixed] The \"Show whitespace changes?\" popover can be closed by pressing Escape - #18314",
      "[Removed] Remove support for macOS 10.13 and 10.14 - #18316"
    ],
    "3.3.12": [
      "[Fixed] On Windows, PATH environment variable with values longer than 1024 are not truncated - #18244",
      "[Improved] Added semantic and keyboard accessible check all button for a groups of consecutive selectable rows in the diff - #18201",
      "[Improved] Prevent upgrading from macOS 10.13 and 10.14 as soon to be unsupported - #18316",
      "[Improved] Update banners will only dismiss when closing with the dismiss button - #18319",
      "[Improved] Add the \"link\" role to the \"Open pull request\" button in tutorial sidebar - #18245"
    ],
    "3.3.12-beta3": [
      "[Fixed] Bring back support for macOS 10.13 and 10.14 and prevent upgrading from them - #18316",
      "[Fixed] Added announcing the number of results to the diff search via screen readers - #18306",
      "[Improved] Update banners will only dismiss when closing with the dismiss button - #18319"
    ],
    "3.3.12-beta2": [
      "[Improved] The pull request check run popover is now keyboard accessible - #18276",
      "[Improved] The pull request check run popover button is now keyboard accessible - #18268",
      "[Improved] Add the aria-label attribute to our markdown iframes to clarify their purpose to users of screen readers in browse mode.  - #18277",
      "[Improved] Add support for newer versions of Alacritty shell - #16614. Thanks @lhvy!",
      "[Improved] Upgrade embedded Git to v2.43.3 on macOS, and to v2.43.0.windows.1 on Windows, and Git LFS to v3.5.1 - #18292",
      "[Improved] Git errors due to bad config values are surfaced in the UI - #18230"
    ],
    "3.3.12-beta1": [
      "[Fixed] In the changes diff, groups of two rows that represent one line number change have a check all control - #18232",
      "[Fixed] Copying lines in side by side diffs does not add new lines between each line when pasted - #18249",
      "[Fixed] On Windows, PATH environment variable with values longer than 1024 are not truncated - #18244",
      "[Fixed] The last lines in diffs are visible when warning banners are displayed - #18237",
      "[Improved] Add the \"link\" role to the \"Open pull request\" button in tutorial sidebar - #18245",
      "[Improved] Upgrade to Electron v28.2.3 - #18185"
    ],
    "3.3.11": [
      "[Fixed] Copying lines in the side by side diff does not add new lines between each line when pasted. - #18249"
    ],
    "3.3.10": [
      "[Fixed] The last lines in diffs are visible when warning banners are displayed - #18237",
      "[Fixed] Ignore a file's parent directories on Windows. - #1203"
    ],
    "3.3.10-beta1": [
      "[Added] Added visible and semantic check all button for a group of consecutive selectable rows in the diff - #18201",
      "[Fixed] Ignore a file's parent directories on Windows - #18206",
      "[Improved] Add a setting for visibility of diff check marks when committing - #18227",
      "[Improved] Add support for toggling link underlines globally - #18035"
    ],
    "3.3.9": [
      "[Fixed] The line number inclusion controls are semantic checkboxes and are keyboard accessible - #18064",
      "[Fixed] Copying commit SHAs from submodule diffs is keyboard accessible - #18124",
      "[Fixed] Show avatars of bot accounts such as dependabot - #12766",
      "[Fixed] Focus outline is visible on the diff - #18086",
      "[Fixed] Selecting or deselecting lines in a diff by dragging the mouse now scrolls the contents as needed - #17673",
      "[Fixed] Last line of diffs can be selected when the file didn't have a new line at the end - #18081",
      "[Fixed] Promote line endings change warning from icon to a banner, improving its accessibility - #18084",
      "[Fixed] Amending a commit in non-GitHub repositories restores the commit message - #18061",
      "[Fixed] The merge dialog submit button is available when conflicts are detected - #18037",
      "[Fixed] Avatars are once again loading for GitHub Enterprise Server users - #18034",
      "[Fixed] Lists scroll and render as expected when scrolling by dragging the scrollbar on Windows - #18012",
      "[Fixed] External editor or shell failure error will open to integration settings - #18021. Thanks @yasuking0304!",
      "[Improved] Add `pyi` to syntax highlighting - #18141. Thanks @pLeBlanc93!",
      "[Improved] Syntax highlighting now supports .cmake, .cxx, .hh, .hxx, and .xsd files - #17503. Thanks @DylanDevelops!",
      "[Improved] Apply Markdown highlighting to .mdx files - #18040. Thanks @bentookey-yotta!",
      "[Improved] Implemented folder ignore with all parent directories - #1203. Thanks @masecla22!"
    ],
    "3.3.9-beta2": [
      "[Fixed] The line number inclusion controls are semantic checkboxes and are keyboard accessible - #18064",
      "[Fixed] Copying commit SHAs from submodule diffs is keyboard accessible - #18124",
      "[Fixed] Show avatars of bot accounts such as dependabot - #12766",
      "[Fixed] Focus outline is visible on the diff - #18086",
      "[Fixed] Selecting or deselecting lines in a diff by dragging the mouse now scrolls the contents as needed - #17673",
      "[Fixed] Last line of diffs can be selected when the file didn't have a new line at the end - #18081",
      "[Fixed] Promote line endings change warning from icon to a banner, improving its accessibility - #18084",
      "[Fixed] Amending a commit in non-GitHub repositories restores the commit message - #18061",
      "[Improved] Add `pyi` to syntax highlighting - #18141. Thanks @pLeBlanc93!",
      "[Improved] Syntax highlighting now supports .cmake, .cxx, .hh, .hxx, and .xsd files - #17503. Thanks @DylanDevelops!",
      "[Improved] Apply Markdown highlighting to .mdx files - #18040. Thanks @bentookey-yotta!",
      "[Improved] The diff line numbers show check marks so color is not the sole medium to determine inclusion into a commit - #18077"
    ],
    "3.3.9-beta1": [
      "[Fixed] The merge dialog submit button is available when conflicts are detected - #18037",
      "[Fixed] Avatars are once again loading for GitHub Enterprise Server users - #18034",
      "[Fixed] Lists scroll and render as expected when scrolling by dragging the scrollbar on Windows - #18012",
      "[Fixed] External editor or shell failure error will open to integration settings - #18021. Thanks @yasuking0304!",
      "[Improved] Implemented folder ignore with all parent directories - #1203. Thanks @masecla22!"
    ],
    "3.3.8": [
      "[Fixed] The merge dialog submit button is available when conflicts are detected. - #18037",
      "[Fixed] Avatars are once again loading for GitHub Enterprise Server users. - #18036"
    ],
    "3.3.7": [
      "[Fixed] Merge branch dialog's merge preview no longer shows stale merge check data - #17929",
      "[Fixed] Co-authors are restored as such when a commit is amended - #17879",
      "[Fixed] Tags with commas are no longer truncated to the first comma - #17952",
      "[Fixed] The \"Reveal in Finder\" context menu option in the conflict resolution dialog no longer causes Finder to be unresponsive - #17933",
      "[Fixed] Clicking on the commit message length warning does not close the squash commit dialog - #17966",
      "[Fixed] Fix Alacritty bundle ID on macOS - #17940. Thanks @JannesMeyer!",
      "[Fixed] Merge branch dialog no longer shows flickering merge preview when switching branches - #17948. Thanks @GengShengJia!",
      "[Fixed] Diff no longer jumps when scrolling after pressing expansion buttons - #17776",
      "[Fixed] Use list semantics in job step lists for improved accessibility - #17855",
      "[Fixed] Fix heading levels used in dialogs for improved accessibility - #17848",
      "[Improved] Replace the \"Default branch name for new repositories\" radio button setting with a more accessible and inclusive textbox input and description - #17844",
      "[Improved] The \"You're Done\" header is focused after tutorial completion so it is announced and screen reader users are made aware of the completion screen - #17835",
      "[Improved] Checkboxes always have unique id's for label association - #17839",
      "[Improved] Better visibility of checkbox focus indicator - #17842",
      "[Improved] Improve inclusivity and clarification of branch name change warning.  - #17866",
      "[Improved] Focus moves to closest expansion button or diff container after expansion - #17499",
      "[Improved] Tooltips can be dismissed with the escape key - #17823, #17836",
      "[Improved] Semantically grouping our settings radio and checkbox groups so their group headers will be announced to screen reader users. - #17787",
      "[Improved] The \"Other\" email description is announced on input focus in the git config form - #17785",
      "[Improved] Move the repository list on the \"Let's get started!\" screen to the left hand side so it can be the first logical tab placement.  - #17821",
      "[Improved] Increased the specificity of the \"Sign In\" and \"Sign Out\" buttons in the Account settings - #17794"
    ],
    "3.3.7-beta3": [
      "[Fixed] Merge branch dialog's merge preview no longer shows stale merge check data - #17929",
      "[Fixed] Co-authors are restored as such when a commit is amended - #17879",
      "[Fixed] Tags with commas are no longer truncated to the first comma - #17952",
      "[Fixed] The \"Reveal in Finder\" context menu option in the conflict resolution dialog no longer causers Finder to be unresponsive - #17933",
      "[Fixed] Clicking on the commit message length warning does not close the squash commit dialog - #17966",
      "[Fixed] Fix Alacritty bundle ID on macOS - #17940. Thanks @JannesMeyer!",
      "[Fixed] Merge branch dialog no longer shows flickering merge preview when switching branches - #17948. Thanks @GengShengJia!",
      "[Improved] Improve inclusivity and clarification of branch name change warning.  - #17866"
    ],
    "3.3.7-beta2": [
      "[Fixed] Use list semantics in job step lists for improved accessibility - #17855",
      "[Fixed] Fix heading levels used in dialogs for improved accessibility - #17848",
      "[Improved] Replace the \"Default branch name for new repositories\" radio button setting with a more accessible and inclusive textbox input and description - #17844",
      "[Improved] The \"You're Done\" header is focused after tutorial completion so it is announced and screen reader users are made aware of the completion screen - #17835",
      "[Improved] Checkboxes always have unique id's for label association - #17839",
      "[Improved] Better visibility of checkbox focus indicator - #17842",
      "[Improved] By default, tooltips can be dismissed with the escape key - #17836"
    ],
    "3.3.7-beta1": [
      "[Fixed] Diff no longer jumps when scrolling after pressing expansion buttons - #17776",
      "[Improved] Focus moves to closes expansion button or diff container after expansion - #17499",
      "[Improved] Tooltips can be dismissed with the escape key - #17823",
      "[Improved] Semantically grouping our settings radio and checkbox groups so their group headers will be announced to screen reader users. - #17787",
      "[Improved] The \"Other\" email description is announced on input focus in the git config form - #17785",
      "[Improved] Move the repository list on the \"Let's get started!\" screen to the left hand side so it can be the first logical tab placement.  - #17821",
      "[Improved] Increased the specificity of the \"Sign In\" and \"Sign Out\" buttons in the Account settings - #17794"
    ],
    "3.3.6": [
      "[Fixed] Previewing a pull request with a deleted image file no longer errors with \"The path does not exist on disk\".  - #17659",
      "[Fixed] Empty lines are included when copying text from diffs - #17652",
      "[Fixed] A copied full line from a diff now includes a trailing newline  - #17652",
      "[Fixed] Creating pull requests from a renamed branch uses the branch name in the remote - #17628",
      "[Fixed] On macOS Sonoma, the VoiceOver regression preventing our dialog headers announcements has been fixed. - #17631",
      "[Fixed] Squash dialog is not shown again after finishing another squashing operation where uncommitted changes were present and had to be stashed - #17627",
      "[Improved] Added the ability to open your global .gitconfig file in your selected external editor - #17544. Thanks @DylanDevelops!",
      "[Improved] Fixed `Github` -> `GitHub` typo in repository settings - #17697. Thanks @WilliamDavidHarrison!",
      "[Improved] Screen readers announce group name when navigating through grouped lists - #17567",
      "[Improved] The history commit summary header is now expandable making the tool-tipped meta data keyboard accessible - #17557.",
      "[Improved] Reordering commits is now keyboard accessible - #17671",
      "[Improved] The conflicts resolution dialog now has a success banner that is screen reader announced that summarize actions taken - #17687",
      "[Improved] The pull request branch selection popover header is announced by screen readers. - #17631",
      "[Improved] Prevent possible duplicate announcement of button labeling to screen reader users - #17706",
      "[Improved] Improve keyboard and screen reader support for banners - #17542"
    ],
    "3.3.6-beta4": [
      "[Fixed] Previewing a pull request with a deleted image file no longer errors with \"The path does not exist on disk\".  - #17659",
      "[Improved] Commit summary descriptions are scrollable when the content is long - #17708"
    ],
    "3.3.6-beta3": [
      "[Fixed] A copied full line from a diff now includes a trailing newline  - #17652",
      "[Fixed] Squash dialog is not shown again after finishing another squashing operation where uncommitted changes were present and had to be stashed - #17627",
      "[Improved] The conflicts resolution dialog now has a success banner that is screen reader announced that summarize actions taken - #17687",
      "[Improved] Added the ability to open your global .gitconfig file in your selected external editor - #17544. Thanks @DylanDevelops!",
      "[Improved] Fixed `Github` -> `GitHub` typo in repository settings - #17697. Thanks @WilliamDavidHarrison!",
      "[Improved] Reordering commits is now keyboard accessible - #17671",
      "[Improved] Prevent possible duplicate announcement of button labeling to screen reader users - #17706",
      "[Improved] Prevent multiple announcing of success banners with Windows NVDA screen reader  - #17705"
    ],
    "3.3.6-beta2": [
      "[Fixed] Empty lines are included when copying text from diffs - #17652"
    ],
    "3.3.6-beta1": [
      "[Fixed] Creating pull requests from a renamed branch uses the branch name in the remote - #17628",
      "[Fixed] On macOS Sonoma, the VoiceOver regression preventing our dialog headers announcements has been fixed. - #17631",
      "[Improved] The pull request branch selection popover header is announced by screen readers. - #17631",
      "[Improved] Improve keyboard and screen reader support for banners - #17542",
      "[Improved] The commit summary description overflow is limited to two lines when collapsed. - #17618",
      "[Improved] The commit summary description has a grey background color when expanded. - #17618"
    ],
    "3.3.5": [
      "[Added] Syntax highlighting now supports .cc files - #17503. Thanks @DylanDevelops!",
      "[Fixed] Long file paths are correctly truncated in the conflicts dialog - #17595"
    ],
    "3.3.5-beta1": [
      "[Added] Syntax highlighting now supports .cc files - #17503. Thanks @DylanDevelops!",
      "[Fixed] Long file paths are correctly truncated in the conflicts dialog - #17595",
      "[Fixed] Screen readers announce group name when navigating through grouped lists - #17567",
      "[Fixed] The history commit summary header is now expandable making the tool-tipped meta data keyboard accessible - #17557."
    ],
    "3.3.4": [
      "[Added] Added Cursor support on macOS - #17462. Thanks @bjorntechCarl!",
      "[Added] Add support for Pulsar code editor on Linux - #17397. Thanks @Daeraxa!",
      "[Added] Add Eclipse IDE integrations for macOS - #16991. Thanks @yuzawa-san!",
      "[Fixed] Fix JetBrains PhpStorm capitalization - #17505. Thanks @imkylecat!",
      "[Fixed] Screen readers announce contents of error dialog when attempting to perform certain operations while local changes are present - #17519",
      "[Fixed] Screen readers announce contents of app error dialogs - #17479",
      "[Fixed] Screen readers announce contents of merge, rebase, interactive rebase abort confirmation dialogs - #17478",
      "[Fixed] Pasting long texts in the commit summary textbox does not show a scrollbar in the left pane - #17472",
      "[Fixed] Tab characters in diffs are rendered correctly - #8616",
      "[Fixed] Close button in release notes dialog can be clicked - #17438",
      "[Fixed] Scrolling works as expected in the \"Commit Reachability\" dialog - #17421",
      "[Fixed] Tip of comment bubbles in Pull Request notifications is rendered correctly - #17411",
      "[Improved] Added a setting to allow toggling the availability of the commit message length warning - #17370. Thanks @rystills!",
      "[Improved] Added accessibility label to filter textbox in the History tab - #17488",
      "[Improved] Improved clarity of the structure of dialogs by using `h2` elements for their titles - #17483",
      "[Improved] Display co-authors button additional information when it's focused via keyboard navigation - #17464",
      "[Improved] When focusing the rebase/merge/squash button, screen readers announce the outcome of the operation - #17448",
      "[Improved] Clarified the outcome of toggling the setting under \"Background Updates\" in the \"Advanced\" settings - #17389",
      "[Improved] Undo link when resolving conflicts is now a button - #17373"
    ],
    "3.3.4-beta3": [
      "[Fixed] Screen readers announce contents of error dialog when attempting to perform certain operations while local changes are present - #17519",
      "[Fixed] Fix JetBrains PhpStorm capitalization - #17505. Thanks @imkylecat!",
      "[Improved] Upgrade to Electron v26.2.4 - #17524",
      "[Improved] Upgrade node to 18.16.1 - #17453"
    ],
    "3.3.4-beta2": [
      "[Added] Added Cursor support on macOS - #17462. Thanks @bjorntechCarl!",
      "[Fixed] Screen readers announce contents of app error dialogs - #17479",
      "[Fixed] Screen readers announce contents of merge, rebase, interactive rebase abort confirmation dialogs - #17478",
      "[Fixed] Pasting long texts in the commit summary textbox does not show a scrollbar in the left pane - #17472",
      "[Fixed] Tab characters in diffs are rendered correctly - #8616",
      "[Improved] Added accessibility label to filter textbox in the History tab - #17488",
      "[Improved] Improved clarity of the structure of dialogs by using `h2` elements for their titles - #17483",
      "[Improved] Display co-authors button additional information when it's focused via keyboard navigation - #17464",
      "[Improved] When focusing the rebase/merge/squash button, screen readers announce the outcome of the operation - #17448"
    ],
    "3.3.4-beta1": [
      "[Fixed] Close button in release notes dialog can be clicked - #17438",
      "[Fixed] Scrolling works as expected in the \"Commit Reachability\" dialog - #17421",
      "[Improved] Upgrade to Electron v26.2.1 - #17408"
    ],
    "3.3.3": ["[Improved] Upgrade to Electron v24.8.3 - #17416"],
    "3.3.3-beta2": ["[Improved] Upgrade to Electron v24.8.3 - #17416"],
    "3.3.3-beta1": [
      "[Added] Add support for Pulsar code editor on Linux - #17397. Thanks @Daeraxa!",
      "[Added] Add Eclipse IDE integrations for macOS - #16991. Thanks @yuzawa-san!",
      "[Improved] Added a setting to allow toggling the availability of the commit message length warning - #17370. Thanks @rystills!",
      "[Improved] Clarified the outcome of toggling the setting under \"Background Updates\" in the \"Advanced\" settings - #17389",
      "[Fixed] Tip of comment bubbles in Pull Request notifications is rendered correctly - #17411",
      "[Improved] Undo link when resolving conflicts is now a button - #17373"
    ],
    "3.3.2": [
      "[Fixed] Use forked repository when checking repo rules on forks - #17382. Thanks @vaindil!",
      "[Fixed] On macOs, the scroll bar only present when scrolling no longer overlaps conflict resolution buttons - #17374",
      "[Fixed] Allow rebasing even when the branch is a direct descendant of the base branch - #17260",
      "[Fixed] Branch name pattern regex no longer causes an automatic failure in the \"Create a Branch\" dialog. - #17392",
      "[Fixed] Make clear button in input text boxes keyboard accessible - #17324",
      "[Fixed] Make the create and clone repository dialogs accessible when the app is zoomed in and the window is small - #17337",
      "[Fixed] Fix keyboard navigation in filtered lists - #17311",
      "[Fixed] Pressing Tab from the \"Select branch to compare…\" filter input textbox focuses on the first branch in the list - #17314",
      "[Fixed] Fix \"Invalid numstat line\" error when trying to preview a pull request - #17267",
      "[Improved] After undo, the focus is set to the changes tab instead of the entire document body - #17387",
      "[Improved] Commit text inputs retain focus while committing - #17283"
    ],
    "3.3.2-beta2": [
      "[Fixed] Use forked repository when checking repo rules on forks - #17382. Thanks @vaindil!",
      "[Fixed] On macOs, the scroll bar only present when scrolling no longer overlaps conflict resolution buttons - #17374",
      "[Fixed] Allow rebasing even when the branch is a direct descendant of the base branch - #17260",
      "[Fixed] Branch name pattern regex no longer causes an automatic failure in the \"Create a Branch\" dialog. - #17392",
      "[Improved] After undo, the focus is set to the changes tab instead of the entire document body - #17387"
    ],
    "3.3.2-beta1": [
      "[Fixed] Support the repository rule to enforce commit signing - #17310",
      "[Fixed] Make clear button in input text boxes keyboard accessible - #17324",
      "[Fixed] Make the create and clone repository dialogs accessible when the app is zoomed in and the window is small - #17337",
      "[Fixed] Fix keyboard navigation in filtered lists - #17311",
      "[Fixed] Pressing Tab from the \"Select branch to compare…\" filter input textbox focuses on the first branch in the list - #17314",
      "[Fixed] Fix \"Invalid numstat line\" error when trying to preview a pull request - #17267",
      "[Improved] Commit text inputs retain focus while committing - #17283"
    ],
    "3.3.1": [
      "[Fixed] Support the repository rule to enforce commit signing - #17310",
      "[Fixed] Keyboard navigation in lists reintroduced - #17313"
    ],
    "3.3.0": [
      "[New] Initial support for repository rules - #16707",
      "[Fixed] Recreate stash after renaming branch - #16442",
      "[Fixed] Fix loop creating a new repository that already exists, or trying to add a repository that doesn't exist - #17262",
      "[Fixed] Allow cloning repositories that have git as a suffix - #17221",
      "[Fixed] Fix accessibility semantics of root items of the app menu bar - #17254",
      "[Fixed] Double clicking the checkbox of a changed file does not open that file in the external editor - #17229",
      "[Fixed] Expand buttons in the diff are keyboard navigable. - #17212",
      "[Improved] Improve light mode color contrast of lines added and deleted - #17206",
      "[Improved] Dropdown select buttons have aria attributes  - #17271",
      "[Improved] Dropdown select button menu items are keyboard navigable and have aria attributes - #17271",
      "[Improved] Prevent interrupting verbose announcements of branch count on branch dropdown open for screen reader users - #17225"
    ],
    "3.2.10-beta2": [
      "[Fixed] Fix loop creating a new repository that already exists, or trying to add a repository that doesn't exist - #17262",
      "[Fixed] Allow cloning repositories that have git as suffix - #17221",
      "[Fixed] Fix accessibility semantics of root items of the app menu bar - #17254",
      "[Improved] Dropdown select buttons have aria attributes  - #17271",
      "[Improved] Dropdown select buttons menu is keyboard navigable and have aria attributes - #17271",
      "[Improved] Prevent interrupting verbose announcements of branch count on branch dropdown open for screen reader users - #17225"
    ],
    "3.2.10-beta1": ["[Fixed] Fix the inability to log into GHES - #17237"],
    "3.2.9": ["[Fixed] Fix the inability to log into GHES - #17237"],
    "3.2.9-beta1": [
      "[Fixed] Double clicking the checkbox of a changed file does not open that file in the external editor - #17229",
      "[Fixed] Expand buttons in the diff are keyboard navigable. - #17212",
      "[Improved] Improve light mode color contrast of lines added and deleted - #17206"
    ],
    "3.2.8": [
      "[New] Checkout a commit from the History tab - #10068. Thanks @kitswas!",
      "[New] Add Double Click to Open in Default Editor - #2620. Thanks @digitalmaster!",
      "[New] Show when a repository has been archived in the clone dialog - #7183",
      "[Added] Add Zed Preview as an external editor option - #17097. Thanks @filiptronicek!",
      "[Added] Add support for Pulsar code editor on Windows - #17120. Thanks @confused-Techie!",
      "[Fixed] The force push loading state is screen reader announced - #17116",
      "[Fixed] Improve readability of file statuses for keyboard-only users - #17192",
      "[Fixed] Fix detection of VSCodium Insiders for Windows - #17078. Thanks @voidei!",
      "[Fixed] Enable context menu keyboard shortcut for file lists - #17143",
      "[Fixed] Adds a workaround for the macOS Ventura `aria-labelledby` and `aria-describedby` regressions such that dialog titles are always announced - #17148",
      "[Fixed] Screen readers announce the status of files within a commit - #17144",
      "[Fixed] Fix not recognizing remote for partial clone/fetch - #16284. Thanks @mkafrin!",
      "[Fixed] Fix association of repositories using nonstandard usernames - #17024",
      "[Improved] Screen readers announce \"overwrite stash\" and \"discard stash\" confirmation dialogs - #17197",
      "[Improved] Screen readers announce contents of Delete Tag confirmation dialog - #17166",
      "[Improved] The stash restore button's description is associated to the restore button - #17204",
      "[Improved] The delete branch dialog's contents are announced as alert dialogs. - #17210",
      "[Improved] Improve branch dropdown tabs screen reader support - #17172",
      "[Improved] The rename dialog warnings are placed before the branch name input - #17164",
      "[Improved] The \"Restore\" button in stashed changes is not disabled when uncommitted changes are present - #12994. Thanks @samuelko123!",
      "[Improved] Improve contrast of text to links in dark and light themes - #17092",
      "[Improved] The errors and warnings in the \"Create a New Repository\" dialog are screen reader announced - #16993",
      "[Improved] Add `aria-label` and `aria-expanded` attributes to diff options button - #17062",
      "[Improved] Screen readers announce the number of pull requests found after refreshing the list - #17031",
      "[Improved] The context menu for the History view items can be invoked by keyboard shortcuts - #17035"
    ],
    "3.2.8-beta4": [
      "[Fixed] Fix selecting/deselecting changed files with the keyboard - #17207. Thanks @koenpunt!",
      "[Improved] The stash restore button's description is associated to the restore button - #17204",
      "[Improved] The delete branch dialog's contents are announced as alert dialogs. - #17210"
    ],
    "3.2.8-beta3": [
      "[Added] Add Zed Preview as an external editor option - #17097. Thanks @filiptronicek!",
      "[Added] Add support for Pulsar code editor on Windows - #17120. Thanks @confused-Techie!",
      "[Fixed] The force push loading state is screen reader announced - #17116",
      "[Fixed] Allow screen readers to announce \"overwrite stash\" and \"discard stash\" confirmation dialogs - #17197",
      "[Fixed] Improve readability of file statuses for keyboard-only users - #17192",
      "[Fixed] Screen readers announce contents of Delete Tag confirmation dialog - #17166",
      "[Fixed] Fix detection of VSCodium Insiders for Windows - #17078. Thanks @voidei!",
      "[Improved] Improve branch dropdown tabs screen reader support - #17172",
      "[Improved] The rename dialog warnings are placed before the branch name input - #17164",
      "[Improved] The \"Restore\" button in stashed changes is not disabled when uncommitted changes are present - #12994. Thanks @samuelko123!"
    ],
    "3.2.8-beta2": [
      "[New] Initial support for repository rules - #16707. Thanks @vaindil!",
      "[Fixed] Enable context menu keyboard shortcut for file lists - #17143",
      "[Fixed] Adds a workaround for the macOS Ventura `aria-labelledby` and `aria-describedby` regressions such that dialog titles are always announced - #17148",
      "[Fixed] Screen readers announce branch group names correctly when there are no recent branches - #17142",
      "[Fixed] Screen readers announce the status of files within a commit - #17144",
      "[Improved] Improve contrast of text to links in dark and light themes - #17092",
      "[Improved] The errors and warnings in the \"Create a New Repository\" dialog are screen reader announced - #16993"
    ],
    "3.2.8-beta1": [
      "[Fixed] Fix not recognizing remote for partial clone/fetch - #16284. Thanks @mkafrin!",
      "[Fixed] Fix association of repositories using nonstandard usernames - #17024",
      "[Improved] Add aria-label and aria-expanded attributes to diff options button - #17062",
      "[Improved] Screen readers announce number of pull requests found after refreshing the list - #17031",
      "[Improved] The context menu for the History view items can be invoked by keyboard shortcuts - #17035"
    ],
    "3.2.7": [
      "[Fixed] Improved performance when selecting and viewing a large number of commits - #16880",
      "[Fixed] Fix crash using Edit -> Copy menu when no text is selected in the diff - #16876",
      "[Fixed] Emoji autocomplete list highlights filter text correctly - #16899",
      "[Fixed] Allow filtering autocomplete results using uppercase characters - #16886"
    ],
    "3.2.7-beta2": [
      "[New] Checkout a commit from the History tab - #10068. Thanks @kitswas!",
      "[New] Show when a repository has been archived in the clone dialog - #7183",
      "[Fixed] \"Clone a Repository\" dialog list is keyboard navigable - #16977",
      "[Improved] Checkboxes in dialogs can receive initial keyboard focus - #17014",
      "[Improved] The progress state of the pull, push, fetch button is announced by screen readers - #16985",
      "[Improved] Inline errors are consistently announced by screen readers - #16850",
      "[Improved] Group title and position is correctly announced by screen readers in repository and branch lists - #16968"
    ],
    "3.2.7-beta1": [
      "[Fixed] Recreate stash after renaming branch - #16442",
      "[Fixed] Improved performance when selecting and viewing a large number of commits - #16880",
      "[Fixed] Preferences renamed to Settings on macOS to follow platform convention - #16907",
      "[Fixed] Allow filtering autocomplete results using uppercase characters - #16886",
      "[Fixed] Emoji autocomplete list highlights filter text correctly - #16899",
      "[Fixed] Fix crash using Edit -> Copy menu when no text is selected in the diff - #16876",
      "[Fixed] The list of the repositories under the filter box on the \"Let's get started!\" page is visible - #16955",
      "[Improved] The \"pull, push, fetch\" dropdown button has an aria-label for screen reader users - #16839",
      "[Improved] The aria role of alert is applied to dialog error banners so they are announced by screen readers - #16809",
      "[Improved] Add Double Click to Open in Default Editor - #2620. Thanks @digitalmaster!",
      "[Improved] Upgrade to Electron v24.4.0 - #15831"
    ],
    "3.2.6": [
      "[Fixed] The list of the repositories under the filter box on the \"Let's get started!\" page is visible - #16955"
    ],
    "3.2.5": [
      "[Fixed] Entering in double forward slash does not trim the target directory in the cloning dialog - #15842. Thanks @IgnazioGul!",
      "[Fixed] In the \"No Repositories\" screen, controls at the bottom stay inside window when it is resized - #16502. Thanks @samuelko123!",
      "[Fixed] Link to editor settings on the tutorial screen - #16636. Thanks @IgnazioGul!",
      "[Fixed] Fix crash using Edit -> Copy menu when no text is selected in the diff - #16876",
      "[Improved] Improve screen reader support of the \"Create Alias\" dialog - #16802",
      "[Improved] Screen readers announce the number of results in filtered lists (like repositories, branches or pull requests) - #16779",
      "[Improved] Screen readers announce expanded/collapsed state of dropdowns - #16781",
      "[Improved] The context menu for a branches list items can be invoked by keyboard shortcuts - #16760",
      "[Improved] The context menu for a repository list item can be invoked by keyboard shortcuts - #16758",
      "[Improved] Make floating elements more responsive as the window or the UI are resized - #16717",
      "[Improved] Adds committing avatar popover to see git configuration and ability to open git configuration settings - #16640",
      "[Improved] Password inputs have a visibility toggle.  - #16714",
      "[Improved] Welcome flow screen change in context is announced - #16698",
      "[Improved] Focus the sign in with browser button on opening the enterprise server login screen - #16706",
      "[Improved] Show the remote branch name if it does not match the local branch name - #13591. Thanks @samuelko123!",
      "[Improved] Reduce retries of avatars that fail to load - #16592"
    ],
    "3.2.4": [
      "[Fixed] The misattributed commit avatar popover no longer causes the changes list to have scrollbars - #16684",
      "[Fixed] Autocompletion list is always visible regardless of its position on the screen - #16609, #16650",
      "[Fixed] Close Squash Commit Message dialog on squash start - #16605",
      "[Fixed] Multi-commit diffing produces the same results whether you select up to down or down to up - #15883",
      "[Removed] Remove support for Windows 7, 8, and 8.1 - #16566"
    ],
    "3.2.4-beta1": [
      "[Fixed] Entering in double forward slash does not  target directory in cloning dialog - #15842. Thanks @IgnazioGul!",
      "[Fixed] In the \"No Repositories\" screen, controls at the bottom stay inside window when it is resized - #16502. Thanks @samuelko123!",
      "[Fixed] Link to editor settings on the tutorial screen - #16636. Thanks @IgnazioGul!",
      "[Fixed] Close Squash Commit Message dialog on squash start - #16605",
      "[Fixed] Multi-commit diffing produces the same results whether you select up to down or down to up - #15883",
      "[Fixed] The misattributed commit avatar popover no longer causes the changes list to have scrollbars - #16684",
      "[Fixed] Autocompletion list is always visible regardless of its position on the screen - #16650 #16609",
      "[Improved] Improve screen reader support of the \"Create Alias\" dialog - #16802",
      "[Improved] Screen readers announce the number of results in filtered lists (like repositories, branches or pull requests) - #16779",
      "[Improved] Screen readers announce expanded/collapsed state of dropdowns - #16781",
      "[Improved] The context menu for a branches list items can be invoked by keyboard shortcuts - #16760",
      "[Improved] The context menu for a repository list item can be invoked by keyboard shortcuts - #16758",
      "[Improved] Make floating elements more responsive as the window or the UI are resized - #16717",
      "[Improved] Adds committing avatar popover to see git configuration and ability to open git configuration settings - #16640",
      "[Improved] Password inputs have a visibility toggle.  - #16714",
      "[Improved] Welcome flow screen change in context is announced - #16698",
      "[Improved] Focus the sign in with browser button on opening the enterprise server login screen - #16706",
      "[Improved] Show the remote branch name if it does not match the local branch name - #13591. Thanks @samuelko123!",
      "[Improved] Reduce retries of avatars that fail to load - #16592",
      "[Removed] Remove support for Windows 7, 8, and 8.1 - #16566"
    ],
    "3.2.3": [
      "[New] Add fetch and force-push actions in a dropdown as an alternative to the main Pull/Push/Publish action button - #15907",
      "[New] Get notified when someone comments your pull requests - #16226",
      "[Added] Add support for VimR code editor on macOS. - #16354. Thanks @Elmar-Wiese!",
      "[Fixed] Preview pull request button in the no local changes suggested next action isn't intermittently disabled - #16368",
      "[Fixed] NVDA reads number of suggestions when an autocompletion list shows up - #16526",
      "[Fixed] The undo commit confirmation modal message is screen reader announced - #16472",
      "[Fixed] Clipping and overlapping of the changes list is fixed at 200% zoom - #16425",
      "[Fixed] The commit message avatar is now a toggle tip making the commit author details keyboard accessible - #16272",
      "[Fixed] The commit length hint is keyboard and screen reader accessible - #16449",
      "[Fixed] The changes list header checkbox tooltip description is announced by screen readers - #16457",
      "[Fixed] The changes list header checkbox tooltip is keyboard accessible - #16487",
      "[Fixed] Announce a file's state of inclusion in the commit on the changes list - #16420",
      "[Fixed] Display focus ring around focused control after dismissing a dialog - #16528",
      "[Improved] Add icons for tabs in Repository settings dialog - #16432. Thanks @sweezyio!",
      "[Improved] Use correct name for VSCodium editor - #16511. Thanks @GitMensch!",
      "[Improved] Styling improvements on Linux to scroll bars and default layouts - #16484. Thanks @shiftkey!",
      "[Improved] Include remote branches in search for default branch - #15754",
      "[Improved] Identify the changes list and history commit list as the changes and history tab panels for screen readers - #16463",
      "[Improved] Windows title bar controls do not interrupt screen readers in browse mode - #16483",
      "[Improved] Make radio theme selection look like radio buttons. - #16525",
      "[Improved] Improve accessibility of GitHub Enterprise login flow - #16567",
      "[Improved] Screen readers announce sign in errors - #16556"
    ],
    "3.2.2": ["[Improved] Upgrade embedded Git to 2.39.3"],
    "3.2.2-beta2": [
      "[Improved] Improve accessibility of GitHub Enterprise login flow - #16567",
      "[Improved] Screen readers announce sign in errors - #16556",
      "[Improved] Include remote branches in search for default branch - #15754",
      "[Improved] Upgrade embedded Git to 2.39.3",
      "[Removed] Remove unshipped high contrast theme and dependencies - #16559"
    ],
    "3.2.2-beta1": [
      "[Added] Add support for VimR code editor on macOS. - #16354. Thanks @Elmar-Wiese!",
      "[Fixed] NVDA reads number of suggestions when an autocompletion list shows up - #16526",
      "[Fixed] The undo commit confirmation modal message is screen reader announced - #16472",
      "[Fixed] Clipping and overlapping of the changes list is fixed at 200% zoom - #16425",
      "[Fixed] Preview pull request button in the no local changes suggested next action isn't intermittently disabled - #16368",
      "[Fixed] The commit message avatar is now a toggle tip making the commit author details keyboard accessible - #16272",
      "[Fixed] The commit length hint is keyboard and screen reader accessible - #16449",
      "[Fixed] The changes list header checkbox tooltip description is announced by screen readers - #16457",
      "[Fixed] The changes list header checkbox tooltip is keyboard accessible - #16487",
      "[Fixed] Announce a file's state of inclusion in the commit on the changes list - #16420",
      "[Fixed] Display focus ring around focused control after dismissing a dialog - #16528",
      "[Improved] Identify the changes list and history commit list as the changes and history tab panels for screen readers - #16463",
      "[Improved] Windows title bar controls do not interrupt screen readers in browse mode - #16483",
      "[Improved] Add icons for tabs in Repository settings dialog - #16432. Thanks @sweezyio!",
      "[Improved] Use correct name for VSCodium editor - #16511. Thanks @GitMensch!",
      "[Improved] Styling improvements on Linux to scroll bars and default layouts - #16484. Thanks @shiftkey!",
      "[Improved] Make radio theme selection look like radio buttons. - #16525"
    ],
    "3.2.1": [
      "[Added] Add Zed as an external editor option - #16026. Thanks @JosephTLyons!",
      "[Added] Add support for Pulsar code editor on macOS. - #16220. Thanks @mdibella-dev!",
      "[Fixed] Misattributed warning is announced in 'Git' preferences/options by screen readers - #16239",
      "[Fixed] Remove check for update error modal when no internet connection or computer has been asleep - #16057",
      "[Fixed] Update diff after adding or removing trailing newlines to a file - #15638",
      "[Fixed] The Preferences/Options dialog content is still visible when zoomed - #16317",
      "[Fixed] Up/down arrow can be used to navigate autocomplete lists like emoji again - #16044",
      "[Fixed] Large diff messaging styled consistently in pull request preview - #16238",
      "[Fixed] Fix support of newer versions of RStudio - #16339",
      "[Improved] Show repositories available for cloning as they're received for users with access to lots of repositories - #16276 #8955 #2770",
      "[Improved] Update preferences dialog to maintain a consistent size when switching between tabs - #16313",
      "[Improved] Focus history and changes list when accessed via keyboard shortcut or menu - #16360",
      "[Improved] On Windows, app level menu bar and menu items are announced by screen readers - #16315",
      "[Improved] Keyboard shortcuts for resizing app sidebar and file lists - #16332",
      "[Improved] Misattributed commit popover does not clip when app is zoomed - #16407",
      "[Improved] Accessibility improvements for the co-authors input - #16335",
      "[Improved] Commit completion status is announced by screen readers - #16371, #16340",
      "[Improved] Improve accessibility of dialogs for screen reader users - #16350",
      "[Improved] Accessibility improvements for autocompletion suggestions - #16324",
      "[Improved] Learn more links are descriptive for screen readers - #16274",
      "[Improved] Popover titles are announced by screen readers - #16270",
      "[Improved] Show offset focus ring for buttons, vertical tabs etc - #16288",
      "[Improved] Application main menu on Windows doesn't clip when zoom is set to 200% - #16290",
      "[Improved] Button and text box contrast bumps - #16287",
      "[Improved] Other email input in \"Git\" preferences/Options and misattributed popover email select have a screen readable label - #16240",
      "[Improved] Add/remove co-authors button is now keyboard accessible - #16200"
    ],
    "3.2.1-beta3": [
      "[Fixed] Add Zed as an external editor option - #16026. Thanks @JosephTLyons!",
      "[Improved] Show repositories available for cloning as they're received for users with access to lots of repositories - #16276 #8955 #2770",
      "[Improved] Users can resize the app sidebar via keyboard shortcuts - #16332",
      "[Improved] Misattributed commit popover does not clip when app is zoomed - #16407",
      "[Improved] Make co-authors input text accessible - #16335",
      "[Improved] Commit completion status is announced by screen readers - #16371",
      "[Improved] Windows menu scroll bars only present when menu is scrollable - #16367",
      "[Improved] Committing status after submitting a commit is screen reader announced - #16340"
    ],
    "3.2.1-beta2": [
      "[Added] Add support for Pulsar code editor on macOS. - #16220. Thanks @mdibella-dev!",
      "[Fixed] Fix support of newer versions of RStudio - #16339",
      "[Fixed] On Windows, app level menu bar and menu items are announced by screen readers - #16315",
      "[Fixed] Misattributed warning is announced in 'Git' preferences/options by screen readers - #16239",
      "[Fixed] Remove check for update error modal when no internet connection or computer has been asleep - #16057",
      "[Fixed] Update diff after adding or removing trailing newlines to a file - #15638",
      "[Fixed] The Preferences/Options dialog content is still visible when zoomed - #16317",
      "[Fixed] Focus history and changes list when accessed via keyboard shortcut or menu - #16360",
      "[Improved] Improve accessibility of dialogs for screen reader users - #16350",
      "[Improved] Make autocompletion suggestions more accessible for screen readers - #16324",
      "[Improved] Preference dialog height doesn't change much between sections - #16313",
      "[Improved] Learn more links are descriptive for screen readers - #16274",
      "[Improved] Popover titles are announced by screen readers - #16270",
      "[Improved] Add offset focus ring for buttons, vertical tabs etc - #16288",
      "[Improved] Windows app main menu's do not clip when zoom is set to 200% - #16290",
      "[Improved] Button and text box contrast bumps - #16287"
    ],
    "3.2.1-beta1": [
      "[New] Get notified when someone comments your pull requests - #16226",
      "[Fixed] Up/down arrow can be used to navigate autocomplete lists like emoji again - #16044",
      "[Fixed] Large diff messaging styled consistently in pull request preview - #16238",
      "[Improved] Other email input in \"Git\" preferences/Options and misattributed popover email select have a screen readable label - #16240",
      "[Improved] Make the add/remove co-authors button keyboard accessible - #16200"
    ],
    "3.2.0": [
      "[New] Preview your pull request - view a diff of changes in your current branch.",
      "[Added] Add Tabby terminal integration for macOS - #16040. Thanks @ansidev!",
      "[Added] Add JetBrains DataSpell support - #16020. Thanks @tsvetilian-ty and @jm-rivera!",
      "[Added] Editors installed with JetBrains Toolbox supported on Linux - #16029. Thanks @adil192!",
      "[Added] Support for numerous additional editors on Linux - #16030. Thanks @shiftkey!",
      "[Fixed] Include renamed files in the commit summary changed files tooltip - #15155. Thanks @haykam821!",
      "[Improved] The context menu for a file in the changed files list can be invoked by keyboard shortcuts - #16114",
      "[Improved] The file status of a changed file is announced by screen readers - #16098",
      "[Improved] The changes list announces file selection position with screen readers - #16108",
      "[Improved] The 'x' close button on dialogs is keyboard accessible - #16110",
      "[Improved] Focus on first suitable child in sign in flow - #16125",
      "[Improved] The misattributed warning popover is accessible through keyboard navigation - #16100"
    ],
    "3.1.9-beta2": ["[Fixed] Fixed production build startup crash - #16191"],
    "3.1.9-beta1": [
      "[Added] Add Tabby terminal integration for macOS - #16040. Thanks @ansidev!",
      "[Added] Add JetBrains DataSpell support on Windows - #16020. Thanks @tsvetilian-ty!",
      "[Added] Add JetBrains DataSpell support on macOS- #16020. Thanks @jm-rivera!",
      "[Added] Editors installed with JetBrains Toolbox supported on Linux - #16029. Thanks @adil192!",
      "[Added] Support for numerous additional editors on Linux - #16030. Thanks @shiftkey!",
      "[Fixed] Include renamed files in the commit summary changed files tooltip - #15155. Thanks @haykam821!",
      "[Improved] The context menu for a file in the changed files list can be invoked by keyboard shortcuts - #16114",
      "[Improved] The file status of a changed file is announced with voice over - #16098",
      "[Improved] The changes list announces file selection position with voice over - #16108",
      "[Improved] The 'x' close button on dialogs is keyboard accessible - #16110",
      "[Improved] Focus on first suitable child in sign in flow - #16125",
      "[Improved] The misattributed warning popover is accessible through keyboard navigation - #16100"
    ],
    "3.1.8": [
      "[Added] Add JetBrains CLion support on macOS - #15881. Thanks @tsvetilian-ty!",
      "[Fixed] Fix crash launching the app on Apple silicon devices - #16011",
      "[Fixed] Trim leading and trailing whitespace in URLs of repository remotes - #15821. Thanks @Shivareddy-Aluri!",
      "[Fixed] Fix support for the latest versions of RStudio on Windows - #15810",
      "[Fixed] Fix support for latest versions of VSCodium on Windows - #15585. Thanks @voidei!"
    ],
    "3.1.7": ["[Improved] Upgrade embedded Git to 2.39.2"],
    "3.1.7-beta1": ["[Improved] Upgrade embedded Git to 2.39.2"],
    "3.1.6": [
      "[Improved] Upgrade embedded Git to 2.39.1 and Git LFS to 3.3.0 - #15915"
    ],
    "3.1.6-beta2": [
      "[Fixed] Fix crash launching the app on Apple silicon devices - #16011",
      "[Fixed] Trim leading and trailing whitespaces in URLs of repository remotes - #15821. Thanks @Shivareddy-Aluri!",
      "[Fixed] Fix support for the latest versions of RStudio on Windows - #15810"
    ],
    "3.1.6-beta1": [
      "[Added] Add fetch and force-push actions in a dropdown as an alternative to the main Pull/Push/Publish action button - #15907",
      "[Added] Add JetBrains CLion support on macOS - #15881. Thanks @tsvetilian-ty!",
      "[Fixed] Fix support for latest versions of VSCodium on Windows - #15585. Thanks @voidei!",
      "[Improved] Upgrade to Electron v22.0.3 - #15831",
      "[Improved] Upgrade embedded Git to 2.39.1 and Git LFS to 3.3.0 - #15915"
    ],
    "3.1.5": [
      "[Added] Enable menu option to Force-push branches that have diverged - #15211",
      "[Added] Add menu option to Fetch the current repository at any time - #7805",
      "[Added] Add support for JetBrains Toolbox and JetBrains Fleet editor for Windows - #12912. Thanks @tsvetilian-ty!",
      "[Added] Add support for Emacs editor for Linux - #15857. Thanks @zipperer!",
      "[Added] Add Jetbrains PhpStorm and WebStorm Editors for Linux - #15375. Thanks @patinthehat!",
      "[Added] Support VSCodium as an external editor - #15348. Thanks @daniel-ciaglia!",
      "[Fixed] Hide window instead of hiding the app on macOS - #15511. Thanks @angusdev!",
      "[Fixed] Only left mouse clicks invoke dragging in the commit list - #15313",
      "[Fixed] Selected list items stay selected when scrolling - #2957",
      "[Fixed] Stick to one tooltip at a time in the repository list  - #15583",
      "[Fixed] Notifications of Pull Request reviews are displayed for forked repositories - #15580",
      "[Fixed] Notifications when checks of a Pull Request fail are displayed for forked repositories - #15422",
      "[Fixed] Prevent closing GitHub Desktop while it's being updated - #7055, #5197",
      "[Fixed] Notifications are shown only when they are relevant to the current repository - #15487",
      "[Fixed] The repository change indicator is visible if repository list item is selected and in focus - #7651. Thanks @angusdev!",
      "[Fixed] Tooltips are positioned properly if mouse is not moved - #13636. Thanks @angusdev!",
      "[Fixed] Tooltips of long commit author emails wrap to multiple lines - #15424. Thanks @angusdev!",
      "[Fixed] Clone repository progress bar no longer hidden by repository list - #11953. Thanks @angusdev!",
      "[Improved] Ability to copy tag names from the commit list - #15137. Thanks @Shivareddy-Aluri!",
      "[Improved] The dropdown selection component is keyboard navigable - #15620",
      "[Improved] The diff view now highlights Arduino's `.ino` files as C++ source - #15555. Thanks @j-f1!",
      "[Improved] Close repository list after creating or adding repositories - #15508. Thanks @angusdev!",
      "[Improved] Always show an error message when an update fails - #15530"
    ],
    "3.1.4": ["[Improved] Upgrade embedded Git to 2.35.6"],
    "3.1.4-beta1": [
      "[Added] Add support for JetBrains Toolbox and JetBrains Fleet editor for Windows - #12912. Thanks @tsvetilian-ty!",
      "[Added] Add support for Emacs editor for Linux - #15857. Thanks @zipperer!",
      "[Added] Add Jetbrains PhpStorm and WebStorm Editors for Linux - #15375. Thanks @patinthehat!",
      "[Improved] Pull request preview dialog only uses remote branches for base branch options - #15768",
      "[Improved] Upgrade embedded Git to 2.35.6"
    ],
    "3.1.3": [
      "[Fixed] Disable reorder, squashing, cherry-picking while an action of this type is in progress. - #15468",
      "[Fixed] Using the key command of 'Shift' + 'ArrowDown' adds the next commit below the current selection to the selection - #15549",
      "[Fixed] Close 'Resolve conflicts before Rebase' dialog will not disable menu items - #13081. Thanks @angusdev!",
      "[Fixed] Fix commit shortcut (Ctrl/Cmd + Enter) while amending a commit - #15445"
    ],
    "3.1.3-beta4": [
      "[Fixed] Hide window instead of hiding the app on macOS - #15511. Thanks @angusdev!",
      "[Fixed] Only left mouse clicks invoke dragging in the commit list - #15313",
      "[Fixed] Ensure selected list items stay selected when scrolling - #2957",
      "[Fixed] Stick to one tooltip at a time in the repository list  - #15583",
      "[Fixed] Preview Pull Request opens when there is not a local default branch - #15704",
      "[Fixed] Preview Pull Request suggested next action available on first app open without interaction - #15703",
      "[Improved] Ability to copy tag names from the commit list - #15137. Thanks @Shivareddy-Aluri!",
      "[Improved] Stacked popups remember their state when hidden due to another popup opening - #15668",
      "[Improved] Create pull request from pull request preview opens to compare against the user's selected base branch - #15706",
      "[Improved] On Preview Pull Request dialog, submit button closes the dialog - #15695"
    ],
    "3.1.3-beta3": [
      "[Fixed] Using the key command of 'Shift' + 'ArrowDown' in the commit list adds the next commit to the current selection - #15536",
      "[Fixed] Notifications of Pull Request reviews are displayed for forked repositories - #15580",
      "[Fixed] Notifications when checks of a Pull Request fail are displayed for forked repositories - #15422",
      "[Improved] User can preview a Pull Request from the suggested next actions.  - #15588",
      "[Improved] The dropdown selection component is keyboard navigable - #15620",
      "[Improved] 'Preview Pull Request' menu item availability is consistent with other menu items - #15590",
      "[Improved] The diff view now highlights Arduino's `.ino` files as C++ source - #15555. Thanks @j-f1!",
      "[Improved] Close repository list after creating or adding repositories - #15508. Thanks @angusdev!",
      "[Improved] Always show an error message when an update fails - #15530",
      "[Improved] Popups are stacked. Opening a popup will not discard an existing popup - #15496"
    ],
    "3.1.3-beta2": [
      "[Added] Enable menu option to Force-push branches that have diverged - #15211",
      "[Added] Add menu option to Fetch the current repository at any time - #7805",
      "[Added] Support VSCodium as an external editor - #15348. Thanks @daniel-ciaglia!",
      "[Fixed] Prevent closing the GitHub Desktop while it's being updated - #7055, #5197",
      "[Fixed] Notifications are shown only when they are relevant to the current repository - #15487",
      "[Fixed] Disable reorder, squashing, cherry-picking while an action of this type is in progress. - #15468",
      "[Fixed] Fix repository change indicator not visible if selected and in focus - #7651. Thanks @angusdev!",
      "[Fixed] Close 'Resolve conflicts before Rebase' dialog will not disable menu items - #13081. Thanks @angusdev!",
      "[Fixed] Tooltips are positioned properly if mouse is not moved - #13636. Thanks @angusdev!",
      "[Fixed] Fix tooltips of long commit author emails not breaking properly - #15424. Thanks @angusdev!",
      "[Fixed] Clone repository progress bar no longer hidden by repository list - #11953. Thanks @angusdev!",
      "[Fixed] Fix commit shortcut (Ctrl/Cmd + Enter) while amending a commit - #15445",
      "[Improved] Pull request preview dialog width and height is responsive - #15500"
    ],
    "3.1.3-beta1": ["[Improved] Upgrade embedded Git to 2.35.5"],
    "3.1.2": ["[Improved] Upgrade embedded Git to 2.35.5"],
    "3.1.2-beta1": [
      "[Added] You can preview the changes a pull request from your current branch would make - #11517",
      "[Fixed] App correctly remembers undo commit prompt setting - #15408",
      "[Improved] Add support for zooming out at the 67%, 75%, 80% and 90% zoom levels - #15401. Thanks @sathvikrijo!",
      "[Improved] Add option to disable discard stash confirmation - #15379. Thanks @tsvetilian-ty!"
    ],
    "3.1.1": [
      "[Fixed] App correctly remembers undo commit prompt setting - #15408"
    ],
    "3.1.0": [
      "[Added] You can diff a consecutive range of commits - #14682",
      "[Added] Submodule changes now display an explanatory, interactive diff screen - #15176",
      "[Fixed] Enable update from upstream default branch when contributing to a fork - #15299",
      "[Fixed] Fix crash installing updates that were downloaded a long time ago on macOS - #15275",
      "[Fixed] Tooltips are positioned accurately when the user prefers reduced motion - #15249",
      "[Improved] Add option to disable Undo Commit confirmation - #15134. Thanks @geophilusd!",
      "[Improved] Update submodules when fetching, pulling and checking out branches - #8221 #9174"
    ],
    "3.0.9-beta1": [
      "[Fixed] Enable update from upstream default branch when contributing to a fork - #15299",
      "[Fixed] Fix crash installing updates that were downloaded a long time ago on macOS - #15275",
      "[Fixed] Tooltips are positioned accurately when the user prefers reduced motion - #15249",
      "[Fixed] Add option to disable Undo Commit popup - #15134. Thanks @geophilusd!"
    ],
    "3.0.8": [
      "[Fixed] Fix system animations on Windows - #14037",
      "[Fixed] The app window doesn't overlap the taskbar on Windows - #14263",
      "[Fixed] The app window doesn't fit on the screen when using scaled UI on Windows - #13940"
    ],
    "3.0.8-beta1": [
      "[Added] Add support for Lite XL editor on Linux & macOS - #15180. Thanks @KaMeHb-UA!",
      "[Added] Add Neovide support on macOS - #14929. Thanks @Yohannfra!",
      "[Fixed] Text selection is preserved while scrolling diffs in split mode - #13701",
      "[Improved] Update submodules when fetching, pulling and checking out branches - #8221 #9174",
      "[Improved] Avoid truncating long menu item labels on Windows - #14868",
      "[Improved] Add \"Learn more\" link to \"Commit Reachability\" dialog - #15208",
      "[Improved] Improve submodule support with a new diff screen with more detailed information - #15176"
    ],
    "3.0.7": [
      "[Fixed] Do not show login prompt when repositories are fetched - #15163",
      "[Improved] On Apple silicon devices running unoptimized builds, auto-update on first run to an optimized build - #14998"
    ],
    "3.0.7-beta1": [
      "[Added] Add Emacs integration for macOS - #15130. Thanks @zipperer!",
      "[Fixed] Do not show login prompt when repositories are fetched - #15163"
    ],
    "3.0.6": [
      "[Added] Add Warp terminal integration for macOS - #14329. Thanks @lhvy!",
      "[Added] Add context menu to the Current Branch and Current Repository toolbar - #13148. Thanks @uttiya10!",
      "[Fixed] Older versions of Sublime Text and SlickEdit are also recognized as external editors - #15117. Thanks @vbwx!",
      "[Fixed] Fix commit shortcut (Ctrl/Cmd + Enter) - #14689. Thanks @tsvetilian-ty!",
      "[Fixed] Add PyCharm Community Edition support on macOS - #15016. Thanks @tsvetilian-ty!",
      "[Fixed] Unified diff line gutter context menu items for discard changes no longer enabled when whitespace is hidden - #15003",
      "[Fixed] 'Show Whitespace Changes' popover appears as expected on unified diff - #15003",
      "[Fixed] On pull or fetch, make sure the default branch is updated to match the repository settings - #14266",
      "[Fixed] Show 'Email' label on the preferences form when user is not signed in - #13736. Thanks @andymckay!",
      "[Fixed] Fix invalid URL state while the \"Clone Repository\" modal is open - #7961. Thanks @tsvetilian-ty!",
      "[Fixed] Fix commit description with three lines overflowing when it shouldn't - #14791. Thanks @HeCorr!",
      "[Fixed] Fix notifications on Windows 10 builds prior to the Creators Update - #14714",
      "[Fixed] 'Update from default branch` menu item allows quick merge of upstream - #14145. Thanks @uttiya10!",
      "[Improved] Add ability to skip staggered release to ensure the latest version is downloaded - #14883"
    ],
    "3.0.6-beta3": [
      "[Fixed] Older versions of Sublime Text and SlickEdit are also recognized as external editors - #15117. Thanks @vbwx!",
      "[Fixed] Fix commit shortcut (Ctrl/Cmd + Enter) - #14689. Thanks @tsvetilian-ty!",
      "[Improved] Add ability to skip staggered release to ensure the latest version is downloaded - #14883"
    ],
    "3.0.6-beta2": [
      "[Fixed] Add PyCharm Community Edition support on macOS - #15016. Thanks @tsvetilian-ty!",
      "[Fixed] Unified diff line gutter context menu items for discard changes no longer enabled when whitespace is hidden - #15003",
      "[Fixed] 'Show Whitespace Changes' popover appears as expected on unified diff - #15003",
      "[Fixed] On pull or fetch, make sure the default branch is updated to match the repository settings - #14266",
      "[Fixed] Show 'Email' label on the preferences form when user is not signed in - #13736. Thanks @andymckay!"
    ],
    "3.0.6-beta1": [
      "[Added] You can diff a consecutive range of commits. - #14682",
      "[Added] Add Warp terminal integration for macOS - #14329. Thanks @lhvy!",
      "[Added] Add context menu to the Current Branch and Current Repository toolbar - #13148. Thanks @uttiya10!",
      "[Fixed] Fix invalid URL state while the \"Clone Repository\" modal is open - #7961. Thanks @tsvetilian-ty!",
      "[Fixed] Fix commit description with three lines overflowing when it shouldn't - #14791. Thanks @HeCorr!",
      "[Fixed] Fix notifications on Windows 10 builds prior to the Creators Update - #14714",
      "[Fixed] 'Update from default branch` menu item allows quick merge of upstream - #14145. Thanks @uttiya10!",
      "[Improved] On Apple silicon devices running unoptimized builds, auto-update on first run to an optimized build - #14998"
    ],
    "3.0.5": [
      "[Fixed] Surface again Git's warning about unsafe directories and provide a way to trust repositories not owned by the current user"
    ],
    "3.0.5-beta1": [
      "[Fixed] Surface again Git's warning about unsafe directories and provide a way to trust repositories not owned by the current user"
    ],
    "3.0.4": ["[Improved] Upgrade embedded Git to 2.35.4"],
    "3.0.4-beta1": ["[Improved] Upgrade embedded Git to 2.35.4"],
    "3.0.3": [
      "[Added] Add Aptana Studio support - #14669. Thanks @tsvetilian-ty!",
      "[Fixed] Fix crash when user's locale is unsupported by the spellchecker - #14817. Thanks @tsvetilian-ty!",
      "[Fixed] On Windows, remember the app's zoom level on update - #5315",
      "[Fixed] Fix Markdown syntax highlighting - #14710",
      "[Improved] Add context menu option to copy repository paths - #14785. Thanks @novialriptide!",
      "[Improved] Allow copying paths when multiple files are selected - #14638. Thanks @tsvetilian-ty!",
      "[Improved] Add support for SSH password prompts when accessing repositories - #14676"
    ],
    "3.0.3-beta1": [
      "[Added] Add Aptana Studio support - #14669. Thanks @tsvetilian-ty!",
      "[Fixed] Fix crash when user's locale is unsupported by the spellchecker - #14817. Thanks @tsvetilian-ty!",
      "[Fixed] On Windows, remember the apps zoom level on update - #5315",
      "[Fixed] Fix Markdown syntax highlighting - #14710",
      "[Improved] Add context menu option to copy repository paths - #14785. Thanks @novialriptide!",
      "[Improved] Allow copying paths when multiple files are selected - #14638. Thanks @tsvetilian-ty!",
      "[Improved] Add support for SSH password prompts when accessing repositories - #14676",
      "[Improved] Upgrade to Electron v19.0.0 - #14813"
    ],
    "3.0.2": [
      "[Fixed] Fix crash launching the app on macOS High Sierra - #14712",
      "[Fixed] Terminate all GitHub Desktop processes on Windows when the app is closed - #14733. Thanks @tsvetilian-ty!"
    ],
    "3.0.2-beta4": [
      "[Improved] Add support for SSH password prompts when accessing repositories - #14676",
      "[Fixed] Fix Markdown syntax highlighting - #14710",
      "[Fixed] Fix issue with some repositories not being properly persisted - #14748"
    ],
    "3.0.2-beta3": [
      "[Fixed] Terminate all GitHub Desktop processes on Windows when the app is closed - #14733. Thanks @tsvetilian-ty!"
    ],
    "3.0.2-beta2": [
      "[Fixed] Fix crash launching the app on macOS High Sierra - #14712"
    ],
    "3.0.2-beta1": [
      "[Added] Add support for Aptana Studio - #14669. Thanks @tsvetilian-ty!"
    ],
    "3.0.1": [
      "[Added] Add support for PyCharm Community Edition on Windows - #14411. Thanks @tsvetilian-ty!",
      "[Added] Add support for highlighting .mjs/.cjs/.mts/.cts files as JavaScript/TypeScript - #14481. Thanks @j-f1!",
      "[Fixed] Prevent crash when encountering a large number of conflicts while checking for ability to merge branch - #14485",
      "[Fixed] Url encode branch names when 'Viewing Branch in Github' is selected - #14631. Thanks @tsvetilian-ty!",
      "[Fixed] Fix opening files with Android Studio - #14519",
      "[Fixed] Checks popover summary correctly reflects a successful conclusion when skipped or neutral checks are present - #14508",
      "[Fixed] Long lists of conflicted files to commit or files to discard can be scrolled - #14468",
      "[Fixed] Fix random crashes when external apps probe GitHub Desktop trampoline port - #14471",
      "[Improved] Display a banner when we have a pretext release note to highlight the new feature - #14620",
      "[Improved] Enable interactions with notifications from previous app sessions - #14496",
      "[Improved] Improve feedback about user permission to display notifications - #14496",
      "[Improved] Add ability to have showcasing of features through release notes - #14488",
      "[Improved] User can see all releases notes between their current version and the latest update - #14458",
      "[Removed] Outdated new drag and drop and split diff new feature callouts removed - #14463"
    ],
    "3.0.1-beta2": [
      "[Fixed] Prevent crash when encountering a large number of conflicts while checking for ability to merge branch - #14485",
      "[Fixed] Url encode branch names when 'Viewing Branch in Github' is selected - #14631. Thanks @tsvetilian-ty!"
    ],
    "3.0.1-beta1": [
      "[Added] Add support for PyCharm Community Edition on Windows - #14411. Thanks @tsvetilian-ty!",
      "[Added] Add support for highlighting .mjs/.cjs/.mts/.cts files as JavaScript/TypeScript - #14481. Thanks @j-f1!",
      "[Fixed] Fix opening files with Android Studio - #14519",
      "[Fixed] Checks popover summary correctly reflects a successful conclusion when skipped or neutral checks are present - #14508",
      "[Fixed] Long lists of conflicted files to commit or files to discard can be scrolled - #14468",
      "[Fixed] Fix random crashes when external apps probe GitHub Desktop trampoline port - #14471",
      "[Improved] Display a banner when we have a pretext release note to highlight the new feature - #14620",
      "[Improved] Enable interactions with notifications from previous app sessions - #14496",
      "[Improved] Improve feedback about user permission to display notifications - #14496",
      "[Improved] Add ability to have showcasing of features through release notes - #14488",
      "[Improved] User can see all releases notes between their current version and the latest update - #14458",
      "[Removed] Outdated new drag and drop and split diff new feature callouts removed - #14463"
    ],
    "3.0.0": [
      "[New] Get notified when your pull requests are reviewed - #14175",
      "[Fixed] Default to merging when pulling without a configured preference between merge or rebase - #14431",
      "[Improved] Add ability to re-run individual and failed GitHub Action checks - #14310"
    ],
    "2.9.16-beta2": [
      "[Fixed] Use fast-forward flag as default for pulling divergent paths - #14431"
    ],
    "2.9.16-beta1": [
      "[Improved] Add ability to re-run individual and failed GitHub Action checks - #14310"
    ],
    "2.9.15": [
      "[Fixed] Support trusting repositories on network shares (Windows) - #14368",
      "[Improved] Redesigned dialog for re-running checks - #14322"
    ],
    "2.9.15-beta2": [
      "[Improved] Show progress indicator when trusting a repository directory - #14410",
      "[Improved] Reduced noise on the rerun dialog user interface - #14322",
      "[Improved] Upgrade embedded Git LFS to 3.1.4 - #14415"
    ],
    "2.9.15-beta1": [
      "[Improved] Add UNC path prefix before adding to safe directory list - #14368",
      "[Improved] Upgrade embedded Git to v2.35.3 on macOS, v2.35.3.windows.1 on Windows, and Git LFS to v3.1.2"
    ],
    "2.9.14": [
      "[Improved] Surface Git's warning about unsafe directories and provide a way to trust repositories not owned by the current user - #14336"
    ],
    "2.9.14-beta1": [
      "[Improved] Surface Git's warning about unsafe directories and provide a way to trust repositories not owned by the current user - #14336"
    ],
    "2.9.13": [
      "[Added] Add ability to include or exclude multiple selected files for a commit from the context menu - #7790. Thanks @tsvetilian-ty!",
      "[Added] Add \"View Branch on GitHub\" to the branches menu - #14224. Thanks @tsvetilian-ty!",
      "[Fixed] Fix CI check status popover not closing when clicking on PR badge - #14256",
      "[Fixed] Fix checks list overflow handling on re-run checks dialog - #14246",
      "[Fixed] Pull requests adhere to temporal laws again - #14238",
      "[Fixed] Fix repository group header overflow when text is too long - #14233. Thanks @tsvetilian-ty!",
      "[Fixed] Clone dialog \"Choose\" button uses an open dialog for directory selection on Windows - #12812",
      "[Improved] Add a link under \"Enable notifications\" settings to the user's OS system notification settings - #14288"
    ],
    "2.9.13-beta2": [
      "[Added] Add ability to include or exclude multiple selected files for a commit from the context menu - #7790. Thanks @tsvetilian-ty!",
      "[Added] Add \"View Branch on GitHub\" to the branches menu - #14224. Thanks @tsvetilian-ty!",
      "[Fixed] Fix relative time of pull request review notification dialogs - #14261",
      "[Fixed] Fix CI check status popover not closing when clicking on PR badge - #14256",
      "[Fixed] Fix checks list overflow handling on re-run checks dialog - #14246",
      "[Improved] Close keywords are now formatted and have informational tooltips in markdown - #14253",
      "[Improved] Commit mentions in markdown are now formatted and linked - #14282",
      "[Improved] Add a link under \"Enable notifications\" settings to the user's OS system notification settings - #14288"
    ],
    "2.9.13-beta1": [
      "[New] Add support for notifications of pull request reviews - #14175",
      "[Fixed] Pull requests adhere to temporal laws again - #14238",
      "[Fixed] Fix repository group header overflow when text is too long - #14233. Thanks @tsvetilian-ty!",
      "[Fixed] Clone dialog \"Choose\" button uses an open dialog for directory selection on Windows - #12812"
    ],
    "2.9.12": [
      "[Added] Add support for Brackets Editor on Windows - #14069. Thanks @tsvetilian-ty!",
      "[Added] Add support for JetBrains RubyMine on Windows - #14068. Thanks @tsvetilian-ty!",
      "[Added] Add support for JetBrains GoLand on Windows - #14085. Thanks @tsvetilian-ty!",
      "[Added] Add support for Android Studio on Windows - #14054. Thanks @detherminal!",
      "[Fixed] Escape special characters when adding a file to .gitignore - #10253. Thanks @uttiya10!",
      "[Fixed] Show warning when attempting to commit files exceeding 100 MiB - #14164",
      "[Fixed] Allow selecting emojis in commit text - #14111",
      "[Fixed] Merge dialog options dropdown does not cause dialog scrolling - #13944",
      "[Fixed] Usernames displayed in repository list respect username casing - #9890",
      "[Fixed] Coauthor doesn't steal input focus while inputting commit message in squashing dialog - #13850",
      "[Fixed] Repository path validation for adding a repository doesn't erase keystrokes - #13901",
      "[Fixed] Command Line Tool ignores command aliases set by user on macOS - #13935",
      "[Improved] Relative time formatting consistent with dotcom - #14149",
      "[Improved] Prompt to initialize Git LFS cannot be dismissed by clicking outside of it - #14131",
      "[Improved] Add link to open fork settings when creating new branch on a forked repository - #12534. Thanks @geophilusd!",
      "[Improved] Render native elements such as scrollbars and checkboxes as dark when using a dark theme - #11174. Thanks @rakleed!"
    ],
    "2.9.12-beta3": [
      "[Fixed] Escape special characters when adding a file to .gitignore - #10253. Thanks @uttiya10!",
      "[Fixed] Dismiss \"initialize LFS\" dialog when clicking `Not Now` button - #14187"
    ],
    "2.9.12-beta2": [
      "[Fixed] Show warning when attempting to commit files exceeding 100 MiB - #14164",
      "[Fixed] Allow selecting emojis in commit text - #14111",
      "[Fixed] Merge dialog options dropdown does not cause dialog scrolling - #13944",
      "[Improved] Relative time formatting consistent with dotcom - #14149",
      "[Improved] Prompt to initialize Git LFS cannot be dismissed by clicking outside of it - #14131",
      "[Improved] Add link to open fork settings when creating new branch on a forked repository - #12534. Thanks @geophilusd!",
      "[Improved] Render native elements such as scrollbars and checkboxes as dark when using a dark theme - #11174. Thanks @rakleed!"
    ],
    "2.9.12-beta1": [
      "[Added] Add support for Brackets Editor on Windows - #14069. Thanks @tsvetilian-ty!",
      "[Added] Add support for JetBrains RubyMine on Windows - #14068. Thanks @tsvetilian-ty!",
      "[Added] Add support for JetBrains GoLand on Windows - #14085. Thanks @tsvetilian-ty!",
      "[Added] Add support for Android Studio on Windows - #14054. Thanks @detherminal!",
      "[Fixed] Usernames displayed in repository list respect username casing - #9890",
      "[Fixed] Coauthor doesn't steal input focus while inputting commit message in squashing dialog - #13850",
      "[Fixed] Repository path validation for adding a repository doesn't erase keystrokes - #13901",
      "[Fixed] Command Line Tool ignores command aliases set by user on macOS - #13935",
      "[Improved] Improves added and deleted line borders for high contrast mode - #12922"
    ],
    "2.9.11": [
      "[Added] Add tooltip to show types of file changes in a commit - #13957. Thanks @uttiya10!",
      "[Fixed] Discarding submodules with spaces in their relative path now correctly updates the submodule instead of moving it to Trash - #14024",
      "[Fixed] Prevent crash report dialog from appearing when launching on macOS Catalina or earlier - #13974",
      "[Fixed] Pre-fill clone path with repository name - #13971",
      "[Fixed] Allow discarding changes in scenarios where they cannot be moved to Trash - #13888",
      "[Fixed] \"Create New Repository\" dialog preserves the path set from \"Add Local Repository\" dialog - #13909",
      "[Fixed] Treat the old and new format of private email addresses equally when showing commit attribution warning - #13879",
      "[Fixed] Repositories containing untracked submodules no longer display a duplicated first character on Windows - #12314"
    ],
    "2.9.11-beta1": [
      "[Added] Add tooltip to show types of file changes in a commit - #13957. Thanks @uttiya10!",
      "[Fixed] Discarding submodules with spaces in their relative path now correctly updates the submodule instead of moving it to Trash - #14024",
      "[Fixed] Prevent crash report dialog from appearing when launching on macOS Catalina or earlier - #13974",
      "[Fixed] Pre-fill clone path with repository name - #13971",
      "[Fixed] Allow discarding changes in scenarios where they cannot be moved to Trash - #13888",
      "[Fixed] \"Create New Repository\" dialog preserves the path set from \"Add Local Repository\" dialog - #13909",
      "[Fixed] Treat the old and new format of private email addresses equally when showing commit attribution warning - #13879",
      "[Fixed] Repositories containing untracked submodules no longer display a duplicated first character on Windows - #12314"
    ],
    "2.9.10": [
      "[New] Initial support for system notifications when checks fail - #13655",
      "[Fixed] Unicode emoji on Windows are rendered in the correct position - #13958",
      "[Fixed] Fix crash logging under some circumstances - #13962"
    ],
    "2.9.10-beta2": [
      "[Fixed] Unicode emoji on Windows are rendered in the correct position - #13958",
      "[Fixed] Fix crash logging under some circumstances - #13962"
    ],
    "2.9.10-beta1": [
      "[Fixed] \"Create New Repository\" dialog preserves the path set from \"Add Local Repository\" dialog - #13928",
      "[Fixed] User guides now opens the correct page - #13920",
      "[Fixed] Fix duplicated first character on Windows when dealing with submodules or repos-within-repos - #12314",
      "[Fixed] Treat the old and new format of private email address equally when showing commit attribution warning - #13887",
      "[Fixed] Fixes crash on some Windows machines - #13930"
    ],
    "2.9.9": [
      "[Fixed] \"Create New Repository\" dialog preserves the path set from \"Add Local Repository\" dialog - #13928",
      "[Fixed] User guides now opens the correct page - #13920",
      "[Fixed] Fixes crash on some Windows machines - #13930",
      "[Fixed] App no longer crashes intermittently when running remote Git operations - #13916"
    ],
    "2.9.9-beta1": [
      "[Fixed] App no longer crashes intermittently when running remote Git operations - #13916",
      "[Fixed] Unicode emoji on Windows no longer render as monochrome outlines - #13914",
      "[Fixed] App no longer hangs when discarding changes in some scenarios - #13899",
      "[Fixed] App no longer crashes intermittently when rebasing and cherry-picking - #13889",
      "[Fixed] Fix crash when attempting to move the app to the /Applications folder on macOS - #13886",
      "[Fixed] App no longer crashes when checking for updates while the closing the window - #13892",
      "[Fixed] Restore application icon in \"Apps & Features\" on Windows - #13890",
      "[Improved] Relative dates in branch menu and commit history match - #13867"
    ],
    "2.9.8": [
      "[Fixed] Unicode emoji on Windows no longer render as monochrome outlines - #13914",
      "[Fixed] App no longer hangs when discarding changes in some scenarios - #13899",
      "[Fixed] App no longer crashes intermittently when rebasing and cherry-picking - #13889",
      "[Fixed] Fix crash when attempting to move the app to the /Applications folder on macOS - #13886",
      "[Fixed] App no longer crashes when checking for updates while the closing the window - #13892",
      "[Fixed] Restore application icon in \"Apps & Features\" on Windows - #13890",
      "[Improved] Relative dates in branch menu and commit history match - #13867"
    ],
    "2.9.7": [
      "[Added] Support pushing workflow files for GitHub Actions to GitHub Enterprise Server - #13640",
      "[Added] Support CLion as an external editor - #13739. Thanks @Pinzauti!",
      "[Fixed] Don't show web flow committer on GitHub Enterprise Server - #13848",
      "[Fixed] Cherry-pick success message always correctly reflects target branch - #13849",
      "[Fixed] Fix error managing remotes under some circumstances - #13837",
      "[Fixed] Add \"Copy Relative File Path\" option to changed files' context menu - #12589. Thanks @uttiya10!",
      "[Fixed] Fix CLI tool on macOS Monterey - #13764. Thanks @spotlightishere!",
      "[Fixed] Fix close button in full screen mode on macOS - #12838",
      "[Fixed] Commit message dialog background styles match dialog - #13606",
      "[Fixed] Ensure job steps on pull request check run list are always present - #13531",
      "[Improved] Changes within lines are presented the same way in side-by-side and unified diffs - #13838",
      "[Improved] Select integration tab automatically when changing default editor  - #13856. Thanks @uttiya10!",
      "[Improved] The check runs list for pull requests with multiple branches displays all actions workflow steps and headers - #13868",
      "[Improved] Check run group headers and checks stay in view while scrolling the sub checks or job steps. - #13532",
      "[Improved] Take aliases into account when sorting repositories - #13429",
      "[Improved] Support avatars on GitHub Enterprise Server - #13719",
      "[Improved] Fetch before trying to follow a URL link to a specific branch - #13641. Thanks @Bestra!",
      "[Improved] Add \"View on GitHub\" context menu option to repository list items - #13227. Thanks @lhvy!",
      "[Improved] Signal when a commit summary is getting long - #2055. Thanks @Twixes!",
      "[Improved] Remove unnecessary punctuation in appearance settings - #13715. Thanks @Pinzauti!"
    ],
    "2.9.7-beta3": [
      "[Fixed] Don't show web flow committer on GitHub Enterprise Server - #13848",
      "[Fixed] Cherry-pick success message always correctly reflects target branch - #13849",
      "[Fixed] Fix error managing remotes under some circumstances - #13837",
      "[Fixed] Add \"Copy Relative File Path\" option to changed files' context menu - #12589. Thanks @uttiya10!",
      "[Improved] Changes within lines are presented the same way in side-by-side and unified modes - #13838",
      "[Improved] Select integration tab automatically when changing default editor  - #13856. Thanks @uttiya10!",
      "[Improved] The check runs list for pull requests with multiple branches displays all actions workflow steps and headers - #13868"
    ],
    "2.9.7-beta2": [
      "[New] Initial support for system notifications when checks fail in Windows - #13655",
      "[Fixed] Fix CLI tool on macOS Monterey - #13764. Thanks @spotlightishere!",
      "[Improved] Upgrade to Electron v16.0.8 - #13814"
    ],
    "2.9.7-beta1": [
      "[New] Initial support for system notifications when checks fail in macOS - #13655",
      "[Added] Support pushing workflow files for GitHub Actions to GitHub Enterprise Server - #13640",
      "[Added] Support CLion as an external editor - #13739. Thanks @Pinzauti!",
      "[Fixed] Fix close button in full screen mode on macOS - #12838",
      "[Fixed] Commit message dialog background styles match dialog - #13606",
      "[Fixed] Ensure job steps on pull request check run list are always present - #13531",
      "[Improved] Take alias into account when sorting repositories - #13429",
      "[Improved] Upgrade to Electron v14.2.3 - #13689",
      "[Improved] Support avatars on GitHub Enterprise Server - #13719",
      "[Improved] Fetch before trying to follow a URL link to a specific branch - #13641. Thanks @Bestra!",
      "[Improved] Add \"View on GitHub\" context menu option to repository list items - #13227. Thanks @lhvy!",
      "[Improved] Signal when a commit summary is getting long - #2055. Thanks @Twixes!",
      "[Improved] Check run group headers and checks stay in view while scrolling the sub checks or job steps. - #13532",
      "[Improved] Remove unnecessary punctuation in appearance settings- #13715. Thanks @Pinzauti!"
    ],
    "2.9.6": [
      "[Added] View and re-run the check runs for the checked out pull request.",
      "[Fixed] Tooltip improvements and polish - #13452 #13449",
      "[Fixed] Stashing dialog no longer hangs when initiating cherry-pick in some circumstances - #13419",
      "[Fixed] Rebase no longer hangs after conflicts resolved when initiated through pull conflict error - #13204"
    ],
    "2.9.6-beta3": [
      "[Fixed] Tooltip improvements and polish - #13452 #13449",
      "[Improved] Add dynamic constraints for resizable components - #2745",
      "[Improved] Remove re-run button for repositories that cannot re-run checks. - #13460"
    ],
    "2.9.6-beta2": [
      "[Fixed] Stashing dialog no longer hangs when intiating cherry-pick - #13419",
      "[Fixed] Rebase no longer hangs after conflicts resolved when intiated through pull conflict error - #13204",
      "[Fixed] Discarding files and repositories successfully moves items to trash - #13433",
      "[Improved] Added check runs overall completeness indicator in check run popover header - #13423"
    ],
    "2.9.6-beta1": [
      "[Improved] Upgrade to Electron 13.6.2 - #12978",
      "[Improved] Allow amending pushed commits - #13384"
    ],
    "2.9.5": [
      "[Added] Add custom tooltips for quicker and more helpful information - #6384",
      "[Added] Support PyCharm as an external editor - #13270. Thanks @stevetaggart!",
      "[Fixed] Prevent inactive selected state from disappearing on lists - #13115",
      "[Fixed] Fix click area to select hunk on both sides of diff - #13325. Thanks @jwbth!",
      "[Fixed] Replace dialog animations with fade when user prefers reduced motion - #12976 #2768",
      "[Improved] Warn users when files contain bidirectional Unicode text - #13343",
      "[Improved] Change wording for default branch name option - #13223. Thanks @Rexogamer!"
    ],
    "2.9.5-beta4": [
      "[Fixed] Enable scroll in unified diff - #13393",
      "[Improved] Adds a re-run dialog to inform user which check runs will be re-run - #13369"
    ],
    "2.9.5-beta3": [
      "[Improved] Warn users when files contain bidirectional Unicode text - #13343",
      "[Improved] Group CI check runs by runner app and event - #13348, #13349, #13344"
    ],
    "2.9.5-beta2": [
      "[Added] View the check runs for the checked out pull request.",
      "[Fixed] Fix click area to select hunk on both sides of diff - #13325. Thanks @jwbth!"
    ],
    "2.9.5-beta1": [
      "[Added] Support PyCharm as an external editor - #13270. Thanks @stevetaggart!",
      "[Added] Add custom tooltips for quicker and more helpful information - #6384",
      "[Fixed] Replace dialog animations with fade when user prefers reduced motion - #12976 #2768",
      "[Fixed] Prevent inactive selected state from disappearing on lists - #13115",
      "[Improved] Change wording for default branch name option - #13223. Thanks @Rexogamer!"
    ],
    "2.9.4": [
      "[Added] Add syntax mapping for HAML - #13009. Thanks @alexanderadam!",
      "[Added] Add support for WezTerm on macOS - #12957. Thanks @theodore-s-beers!",
      "[Added] Add a menu item to view a committed file change on GitHub - #12492. Thanks @haykam821!",
      "[Fixed] Diffs are scrolled to the top when switching between files - #12980",
      "[Fixed] Fix SSH prompt for unknown hosts in some scenarios - #13050",
      "[Fixed] Apply syntax highlighting when viewing a small change for the first time - #13004",
      "[Fixed] Wrap long email addresses in the misattributed commit warning popover - #13044",
      "[Fixed] Refresh diffs when application receives focus - #12962",
      "[Fixed] Only consider tokens invalid when 401 error comes from GitHub Enterprise - #12943",
      "[Fixed] Show \"add repo\" dialog when opening repo from CLI - #12935",
      "[Fixed] Continue merge flow after merge conflicts are resolved with external conflict tool - #12881",
      "[Fixed] Prevent crash on successful merge after conflicts resolved - #12888",
      "[Fixed] Use same width for hunk expansion handles as we do for line numbers - #12887",
      "[Fixed] Use the correct icon for diff expansion - #12882",
      "[Improved] Add offending file name to the file exceeds size limit error - #10242. Thanks @ADustyOldMuffin!",
      "[Improved] Show a message explaining why line selection is disabled when hiding whitespace - #12979",
      "[Improved] Upgrade embedded Git to v2.32.0 on macOS, and to v2.32.0.windows.2 on Windows - #13000",
      "[Improved] Remove gaps in the commit message container revealing a different background - #12900. Thanks @haykam821!",
      "[Improved] Add clearer verbiage in the \"remove repository\" dialog - #12497. Thanks @fonsp!",
      "[Improved] Update grammar for \"repo deletion\" and \"couldn't find pull request\" error messages - #12902. Thanks @patrykmichalik!",
      "[Improved] Show confirmation dialog for SSH host key verification - #12894. Thanks @thsmdt!"
    ],
    "2.9.4-beta4": [
      "[Added] Add syntax mapping for HAML - #13009. Thanks @alexanderadam!",
      "[Fixed] Diffs are scrolled to the top when switching between files - #12980",
      "[Fixed] Fix SSH prompt for unknown hosts in some scenarios - #13050",
      "[Fixed] Apply syntax highlighting when viewing a small change for the first time - #13004",
      "[Fixed] Wrap long email addresses in the misattributed commit warning popover - #13044",
      "[Improved] Add offending file name to the file exceeds size limit error - #10242. Thanks @ADustyOldMuffin!",
      "[Improved] Show a message explaining why line selection is disabled when hiding whitespace - #12979",
      "[Improved] Show previous similar tags in the tag creation dialog - #12509. Thanks @mahezsh!"
    ],
    "2.9.4-beta3": [
      "[Fixed] Refresh diffs when application receives focus - #12962",
      "[Fixed] Tokens are not considered invalid when accessing GitHub Enterprise from outside of the company's VPN - #12943",
      "[Improved] Upgrade embedded Git to v2.32.0 on macOS, and to v2.32.0.windows.2 on Windows - #13000"
    ],
    "2.9.4-beta2": [
      "[Added] Add support for WezTerm on macOS - #12957. Thanks @theodore-s-beers!",
      "[Fixed] Remove high-contrast specific hover effects from light and dark theme - #12952",
      "[Fixed] Show \"add repo\" dialog when opening repo from CLI - #12935",
      "[Fixed] Continue merge flow after merge conflicts are resolved with exterior conflict tool - #12881",
      "[Fixed] Remove glitches when diffs are shown for the first time - #12903",
      "[Improved] Remove gaps in the commit message container revealing a different background - #12900. Thanks @haykam821!",
      "[Improved] Add clearer verbiage in the \"remove repository\" dialog - #12497. Thanks @fonsp!",
      "[Improved] Update grammar for \"repo deletion\" and \"couldn't find pull request\" error messages - #12902. Thanks @patrykmichalik!",
      "[Improved] Show confirmation dialog for SSH host key verification - #12894. Thanks @thsmdt!"
    ],
    "2.9.4-beta1": [
      "[Added] Add a menu item to view a committed file change on GitHub - #12492. Thanks @haykam821!",
      "[Added] Customizable high contrast theme - #12833",
      "[Fixed] App no longer crashes on successful merge after conflicts resolved - #12888",
      "[Fixed] Use same width for hunk expansion handles as we do for line numbers - #12887",
      "[Fixed] Use the correct icon for diff expansion - #12882"
    ],
    "2.9.3": [
      "[Fixed] Fix Notepad++ and RStudio integration on Windows - #12841",
      "[Fixed] Add minor version support for JetBrains IDEs on Windows - #12847. Thanks @tsvetilian-ty!"
    ],
    "2.9.3-beta2": [
      "[Fixed] Fix Notepad++ and RStudio integration on Windows - #12841",
      "[Fixed] Add minor version support for JetBrains IDEs on Windows - #12847. Thanks @tsvetilian-ty!"
    ],
    "2.9.3-beta1": [
      "[Added] Add syntax highlighting for dart - #12827. Thanks @say25!",
      "[Fixed] Fix scrolling performance issue for large diffs."
    ],
    "2.9.2": ["[Fixed] Fix scrolling performance issue for large diffs."],
    "2.9.1": [
      "[Added] Add Fluent Terminal shell support - #12305. Thanks @Idered!",
      "[Added] Add support for IntelliJ CE for macOS - #12748. Thanks @T41US!",
      "[Added] Show number of lines changed in a commit - #11656",
      "[Fixed] Enable 'Open in External Editor' for bat/cmd/sh/exe files - #6361. Thanks @AndreiMaga!",
      "[Fixed] Green circle in progress dialog remains round when commits have long descriptions - #12594. Thanks @litetex!",
      "[Fixed] History tab shows all commits as the user scrolls down - #12506 #3704",
      "[Fixed] Remove border of Repository and Branch foldouts in dark theme - #12478. Thanks @meJevin!",
      "[Fixed] Render links in commit messages when they are at the beginning of a line - #12105. Thanks @tsvetilian-ty!",
      "[Fixed] Show co-authors from undone commits - #12537",
      "[Fixed] Show SSH prompts (key passphrase, adding host, etc.) to users via dialog - #3457 #8761",
      "[Improved] Add support for more versions of JetBrains IDEs on Windows - #12778",
      "[Improved] Change the diff gutter width based on number of lines in diff - #2102. Thanks @ADustyOldMuffin!",
      "[Improved] Check invalidated tokens and prompt the user to sign in again - #12554",
      "[Improved] Double-click an option when switching branches to confirm how changed files are handled - #12522. Thanks @j-f1!",
      "[Improved] Improve auth error and prompt to suggest the user use a PAT instead of password - #12323",
      "[Improved] Increase visibility of misattributed commit warning in dark mode - #12210",
      "[Improved] Reduce time needed to make a commit - #12529",
      "[Improved] Use \"Recycle Bin\" name only on Windows - #12544. Thanks @shiftkey!",
      "[Improved] Windows users can use the system OpenSSH for their Git repositories - #5641"
    ],
    "2.9.1-beta7": [
      "[Fixed] Wrong SSH key passphrases are not stored after multiple failed attempts and then one successful - #12804"
    ],
    "2.9.1-beta6": [
      "[Fixed] Wrong SSH key passphrases are not stored - #12800",
      "[Fixed] Show SSH prompts (key passphrase, adding host, etc.) to macOS users via dialog - #12782"
    ],
    "2.9.1-beta5": [
      "[Fixed] Fixed authentication errors in some Git operations - #12796"
    ],
    "2.9.1-beta4": [
      "[Fixed] Show SSH prompts (key passphrase, adding host, etc.) to Windows users via dialog - #3457 #8761"
    ],
    "2.9.1-beta3": [
      "[Added] Add support for IntelliJ CE for macOS - #12748. Thanks @T41US!",
      "[Fixed] Render links in commit messages when they are at the beginning of a line - #12105. Thanks @tsvetilian-ty!",
      "[Improved] Added support for more versions of JetBrains IDEs on Windows - #12778",
      "[Improved] Windows users can use the system OpenSSH for their Git repositories - #5641"
    ],
    "2.9.1-beta2": [
      "[Added] Show number of lines changed in a commit - #11656",
      "[Improved] Increase visibility of misattributed commit warning in dark mode - #12210",
      "[Improved] Check invalidated tokens and prompt the user to sign in again - #12554",
      "[Improved] Improve auth error and prompt to suggest the user use a PAT instead of password - #12323"
    ],
    "2.9.1-beta1": [
      "[Added] Add Fluent Terminal shell support - #12305. Thanks @Idered!",
      "[Fixed] History tab shows all commits as the user scrolls down - #12506 #3704",
      "[Fixed] Show co-authors from undone commits - #12537",
      "[Fixed] Change the diff gutter width based on number of lines in diff - #2102. Thanks @ADustyOldMuffin!",
      "[Fixed] Enable 'Open in External Editor' for bat/cmd/sh/exe files - #6361. Thanks @AndreiMaga!",
      "[Fixed] Green circle in progress dialog remains round when commits have long descriptions - #12594. Thanks @litetex!",
      "[Fixed] Removed border of Repository and Branch foldouts in dark theme - #12478. Thanks @meJevin!",
      "[Improved] Double-click an option when switching branches to quickly confirm how you want changed files to be handled - #12522. Thanks @j-f1!",
      "[Improved] Use \"Recycle Bin\" name only on Windows - #12544. Thanks @shiftkey!",
      "[Improved] Reduced time needed to make a commit - #12529"
    ],
    "2.9.0": [
      "[New] Reorder commits with drag and drop in your commit history - #2507",
      "[New] Create a branch from any commit in your history - #3474",
      "[New] Amend the most recent commit on your branch - #1644",
      "[New] Squash commits in the history tab with drag and drop and a context menu - #2507",
      "[New] Squash and merge option available when merging branches - #2507",
      "[Added] Add support for Sublime Text 4 on Windows - #12124",
      "[Improved] Show warning before undoing commit if it potentially conflicts with changes in working directory - #4596 #9286 #5874 #6043",
      "[Fixed] Remove extra space in drag & drop tooltips - #12327"
    ],
    "2.8.4-beta5": [
      "[Improved] Scroll history to top after creating a branch from a commit - #12432"
    ],
    "2.8.4-beta4": [
      "[Added] Add support for Sublime Text 4 on Windows - #12124",
      "[Fixed] Fix rebase after a successful merge - #12429",
      "[Fixed] Only attempt to reorder commits when it's necessary - #12422"
    ],
    "2.8.4-beta3": [
      "[Fixed] Update from default branch now merges as expected - #12412",
      "[Improved] Create intros for the new drag and drop features :tada: - #12419",
      "[Improved] Squash merge and rebase options are available in comparison view - #12416",
      "[Removed] Remove cherry-picking drag prompt - #12410",
      "[Removed] Remove reset to a commit"
    ],
    "2.8.4-beta2": [
      "[New] Reorder commits with drag and drop in the history tab - #2507",
      "[New] Reset your branch to a previous commit up to the most recent pushed commit in your history - #12393",
      "[New] Amend the most recent commit on your branch - #1644",
      "[Add] Allow rebase, squashing, or merging when choosing how to update your current branch - #12396, #12382, 12362",
      "[Add] Add \"Undo Commit\" action to the context menu - #12344",
      "[Fixed] Show warning before undoing commit if it potentially conflicts with changes in working directory - #4596 #9286 #5874 #6043",
      "[Fixed] Fix coauthor styling in commit message dialog for squashing - #12356",
      "[Fixed] Selecting a coauthor and committing adds coauthor trailer - #12355",
      "[Fixed] Lists of commits, repositories or changes don't disappear after switching between apps",
      "[Improved] Add force-push warning to squash and reorder operations - #12403"
    ],
    "2.8.4-beta1": [
      "[New] Squash commits in the history tab - #2507",
      "[Fixed] Remove extra space in drag & drop tooltips - #12327",
      "[Removed] Remove taskbar progress indicator - #9489"
    ],
    "2.8.3": [
      "[Fixed] Renamed repositories no longer clash with new repositories of the same name - #3855",
      "[Fixed] Expanding files no longer shows duplicated lines - #12237",
      "[Fixed] Long emails are truncated in the Git config - #12159",
      "[Improved] Allow copying branch and repository names to clipboard - #12141. Thanks @tsvetilian-ty!",
      "[Improved] Allow creating a new branch from filtering by just hitting Enter - #12154. Thanks @tsvetilian-ty!"
    ],
    "2.8.3-beta1": [
      "[New] Create a branch from any commit in your history - #3474",
      "[Added] Add VS Code, VS Code Insiders and VSCodium to supported Windows ARM64 editors - #12174. Thanks @dennisameling!",
      "[Fixed] Long emails are truncated in the Git config - #12159",
      "[Fixed] Expanding files no longer shows duplicated lines - #12237",
      "[Improved] Upgrade to Electron 11.3.0 - #12279",
      "[Improved] Allow copying branch and repository names to clipboard - #12141. Thanks @tsvetilian-ty!",
      "[Improved] Allow creating a new branch from filtering by just hitting Enter - #12154. Thanks @tsvetilian-ty!"
    ],
    "2.8.2": [
      "[New] Add support for macOS on Apple silicon devices - #9691. Thanks @dennisameling!",
      "[Added] Thank external contributors for their work - #12137",
      "[Fixed] Disable partial change selection in split view while whitespace changes are hidden - #12129"
    ],
    "2.8.2-beta3": [],
    "2.8.2-beta2": [
      "[Fixed] Lists of commits, repositories or changes don't disappear after switching between apps",
      "[Improved] Thank you note language improved and retrieves all past release notes to retroactively thank all contributors"
    ],
    "2.8.2-beta1": [
      "[Added] Thank external contributors for their work - #12137",
      "[Fixed] Disable partial change selection in split view while whitespace changes are hidden - #12129",
      "[Improved] Show the build architecture in the About dialog - #12140",
      "[Improved] Upgrade to Electron 11.4.4 - #12139"
    ],
    "2.8.1": [
      "[Fixed] Disable partial change selection in split view while whitespace changes are hidden - #12129"
    ],
    "2.8.1-beta2": [
      "[Improved] Add complete support for macOS on Apple silicon devices - #12091",
      "[Improved] From now on, macOS x64 builds running on Apple silicon devices will auto update to arm64 builds"
    ],
    "2.8.1-beta1": [
      "[New] Preliminary support for macOS on Apple silicon devices - #9691. Thanks @dennisameling!"
    ],
    "2.8.0": [
      "[New] Expand diffs to view more context around your changes - #7014",
      "[New] Create aliases for repositories you want to be displayed differently in the repository list - #7856",
      "[Added] Hide whitespace in diffs on Changes tab - #6818. Thanks @say25!",
      "[Fixed] Show correct state of remote branch when deleting local branches - #11923",
      "[Fixed] Display the full branch name in a tooltip when hovering over a branch in the branches list - #12008",
      "[Improved] Display full progress description when cloning a repository - #11375. Thanks @maifeeulasad!",
      "[Improved] Cherry-pick multiple non-sequential commits - #12030",
      "[Improved] Create a branch during cherry-picking via drag and drop - #12001",
      "[Improved] Show an alert when the app fails to move itself to the Applications folder on macOS - #11958",
      "[Improved] Use a save dialog when choosing where to clone a repo - #11949. Thanks @j-f1!"
    ],
    "2.7.3-beta4": [
      "[Fixed] On hover, show the full branch name in tooltip - #12008",
      "[Improved] During cloning progress and on hover, show full progress description - #11375. Thanks @maifeeulasad!",
      "[Improved] Cherry-pick multiple non sequential commits - #12030"
    ],
    "2.7.3-beta3": [
      "[New] Create aliases for repositories you want to be displayed differently in the repository list - #7856",
      "[Improved] Create a branch during cherry-picking via drag and drop - #12001"
    ],
    "2.7.3-beta2": [
      "[Fixed] Disable diff expansion for big files - #11988",
      "[Fixed] Expanding diffs now works as expected in unified view - #11972",
      "[Improved] Show an alert when the app fails to move itself to the Applications folder on macOS - #11958",
      "[Improved] Use a save dialog when choosing where to clone a repo - #11949. Thanks @j-f1!"
    ],
    "2.7.3-beta1": [
      "[New] Expand diffs to get more context about your changes - #11965",
      "[New] Preliminary support for Windows ARM64 - #9034. Thanks @dennisameling!",
      "[Added] Hide Whitespace in diffs on both Changes and History tabs - #6818. Thanks @say25!",
      "[Fixed] Show correct state of remote branch when deleting local branches - #11923"
    ],
    "2.7.2": [
      "[Added] Create branch during cherry-picking via the context menu - #11903",
      "[Added] Suggest macOS users move the app to `/Applications` to prevent issues - #11846",
      "[Fixed] Undo cherry-picking onto a remote branch now works as expected - #11921",
      "[Fixed] Dragging commits onto current branch no longer results in a broken state - #11915",
      "[Fixed] Get correct commit summary info in rebase - #11853",
      "[Improved] Cancel drag operation with escape key - #11925",
      "[Improved] Cherry-pick commits onto a pull request with drag and drop - #11922",
      "[Improved] Option to change the spellcheck language to English for Windows users whose system language is not English - #11589",
      "[Improved] Update how privacy and usage stats info is communicated - #11845",
      "[Improved] Remote Git operations are faster and less prone to errors on Windows - #11510"
    ],
    "2.7.2-beta2": [
      "[Fixed] Undo cherry-picking onto a remote branch now works as expected - #11921",
      "[Improved] Cancel drag operation with escape key - #11925",
      "[Improved] Cherry-pick commits onto a pull request with drag and drop - #11922",
      "[Improved] Option to change the spellcheck language to English for Windows users whose system language is not English - #11589"
    ],
    "2.7.2-beta1": [
      "[Improved] Update how privacy and usage stats info are provided to the user - #11845",
      "[Added] Create branch during cherry-picking via the context menu - #11903",
      "[Added] Suggest macOS users to move the app to `/Applications` to prevent issues - #11846",
      "[Fixed] Dragging commits onto current branch no longer results in a broken state - #11915",
      "[Fixed] Fix bug getting commit summary info in rebase - #11853"
    ],
    "2.7.1": [
      "[New] Cherry-picking is available! Copy commits from one branch to another using drag and drop or from a context menu - #1685"
    ],
    "2.7.0": [
      "[Added] Add support for RStudio Editor - #11690 #11386. Thanks @geophilusd!",
      "[Improved] Use system theme as default - #9959. Thanks @say25!"
    ],
    "2.7.0-beta6": [
      "[Added] Add ability to cherry-pick merge commits - #11877",
      "[Fixed] User can no longer get into a bad persistent cherry-picking drag state - #11875"
    ],
    "2.7.0-beta5": [
      "[Improved] Add ability for users to navigate branch menu tabs during cherry-pick - #11834",
      "[Improved] Add ability for scroll during a drag based on mouse position when over a scrollable element - #11849",
      "[Improved] Use conflict dialog to handle conflict for non-existent files during cherry-pick - #11866",
      "[Fixed] Theme settings correctly persist user selection - #11814. Thanks @say25!"
    ],
    "2.7.0-beta4": [
      "[Improved] Add support for RStudio for Windows - #11386",
      "[Improved] Give user more time to undo in the cherry-pick success banner - #11822",
      "[Improved] Improved cherry-picking drop target discoverability - #11827",
      "[Improved] Use Git language to describe cherry-pick - #11835",
      "[Fixed] After cherry-picking complete, show latest cherry-picked commit as selected in history - #11833",
      "[Fixed] Preserve and convert legacy theme setting - #11814. Thanks @say25!"
    ],
    "2.7.0-beta3": [
      "[Improved] Add support for RStudio Editor on MacOS - #11690. Thanks @geophilusd!",
      "[Improved] Use system theme as default - #9959. Thanks @say25!",
      "[Improved] Improve UX of cherry picking multiple commits with drag and drop - #11800"
    ],
    "2.7.0-beta2": [
      "[Fixed] Remote Git operations failed in some circumstances - #11696 #11701"
    ],
    "2.7.0-beta1": [
      "[New] Cherry picking! Copy commits from one branch to another - #1685"
    ],
    "2.6.7-beta1": [
      "[Improved] Upgrade embedded Git to v2.29.3 on macOS, and to v2.29.2.windows.4 on Windows - #11755"
    ],
    "2.6.6": [
      "[Fixed] Commit attribution warning is not shown for emails with different capitalization - #11711",
      "[Improved] Upgrade embedded Git to v2.29.3 on macOS, and to v2.29.2.windows.4 on Windows - #11755"
    ],
    "2.6.6-beta1": [
      "[Added] Add .avif image support - #11625. Thanks @brendonbarreto!",
      "[Fixed] Performing remote Git operations in rare cases displays an error message instead of crashing the app - #11694",
      "[Improved] Clicking on \"Add Co-Author\" moves the focus to the co-authors text field - #11621"
    ],
    "2.6.5": ["[Fixed] Performing remote Git operations could crash the app"],
    "2.6.4": [
      "[Added] Allow users to rename and delete branches via a new context menu on branches in the branches list - #5803 #10432",
      "[Fixed] Allow users to modify git config on a per repository basis - #9449. Thanks @say25!",
      "[Fixed] The app is not maximized on macOS every time the user clicks on the app's icon in the dock - #11590",
      "[Fixed] Always respect the default branch name chosen by the user - #11447",
      "[Fixed] Notepad++ does not close when GitHub Desktop closes - #11518",
      "[Improved] Update app icon for Windows - #11541",
      "[Improved] Suggest emails from GitHub accounts and warn about misattributed commits in the commit message area - #11591",
      "[Improved] Suggest emails from GitHub accounts and warn about misattributed commits in onboarding and preferences - #11561 #11566",
      "[Improved] Remote Git operations are faster and less prone to errors on Windows - #11510",
      "[Improved] Automatic branch fast-forwarding is now faster - #11463"
    ],
    "2.6.4-beta2": [
      "[Fixed] Allow users to modify git config on a per repository basis - #9449. Thanks @say25!",
      "[Fixed] The app is not maximized on macOS every time the user clicks on the app's icon in the Dock - #11590",
      "[Improved] Suggest emails from GitHub accounts and warn about misattributed commits in the commit message area - #11591",
      "[Improved] Remote Git operations are now faster and less prone to errors on Windows - #11510"
    ],
    "2.6.4-beta1": [
      "[Added] Add branch context menu with rename and delete to branch dropdown list - #5803 #10432",
      "[Fixed] Always respect the default branch name chosen by the user - #11447",
      "[Fixed] Notepad++ is not closed anymore when GitHub Desktop closes - #11518",
      "[Improved] Suggest emails from GitHub accounts and warn about misattributed commits in onboarding and Preferences - #11561 #11566",
      "[Improved] Update app icon for Windows - #11541",
      "[Improved] Automatic branch fast-forwarding is now faster - #11463"
    ],
    "2.6.3": [
      "[Improved] Upgrade embedded Git to v2.29.2 - #11369",
      "[Improved] Enable spellcheck on commit summary and description - #1597",
      "[Improved] Update app icon for macOS - #10855",
      "[Fixed] Remote Git operations (like cloning a repo) won't fail on old macOS versions - #11516",
      "[Fixed] Fast-forward all possible branches except the current branch when fetching - #11387"
    ],
    "2.6.3-beta3": [
      "[Fixed] Remote git operations (like cloning a repo) won't fail on old macOS versions - #11516",
      "[Fixed] Updated about modal dialog on macOS to match the new Big Sur icon - #11511"
    ],
    "2.6.3-beta2": ["[Improved] Update app icon for macOS Big Sur - #10855"],
    "2.6.3-beta1": [
      "[Fixed] Fast-forward all possible branches except the current branch when fetching - #11387",
      "[Improved] Enable spellcheck on commit summary and description - #1597",
      "[Improved] Upgrade embedded Git to v2.29.2 - #11369"
    ],
    "2.6.2": [
      "[Improved] Upgrade embedded Git LFS to 2.13.2 - #11394",
      "[Fixed] Pull requests no longer fail to update until the user switches repositories - #11241",
      "[Fixed] Fork behavior changes are now reflected in the app immediately - #11327",
      "[Fixed] Checking out a pull request from a fork for the first time now correctly identifies the remote branch to create the branch from - #11267",
      "[Fixed] Don't offer to stash changes when clicking on the currently checked out branch in the branch list - #11235",
      "[Fixed] Forked repository remotes are no longer removed when there are local branches tracking them - #11266",
      "[Fixed] Avoid bright flash for users of the dark theme when launching the app maximized - #5631. Thanks @AndreiMaga!",
      "[Fixed] VSCodium is now detected as an editor on Windows - #11252. Thanks @KallePM!"
    ],
    "2.6.2-beta4": [
      "[Improved] Show full output of Git hooks on errors - #6403",
      "[Improved] Keep focus in dropdown when pressing tab multiple times - #11278",
      "[Improved] Upgrade embedded Git LFS to 2.13.2 - #11394",
      "[Improved] Add detection of Sublime Text 4 and 2 as editor on macOS. - #11263. Thanks @yurikoles!",
      "[Fixed] Fork behavior changes are now reflected in the app immediately - #11327",
      "[Fixed] Commit message remains in text box until user chooses to commit - #7251"
    ],
    "2.6.2-beta3": ["[Removed] Release removed in favor of 2.6.2-beta4"],
    "2.6.2-beta2": [
      "[Fixed] Forked repository remotes are no longer removed when there's local branches tracking them - #11266",
      "[Fixed] Avoid bright flash for users of the dark theme when launching the app maximized - #5631. Thanks @AndreiMaga!",
      "[Fixed] Checking out a pull request from a fork for the first time now correctly identifies the remote branch to create the branch from - #11267",
      "[Fixed] VSCodium is now detected as an editor on Windows - #11252. Thanks @KallePM!"
    ],
    "2.6.2-beta1": [
      "[Fixed] Addressed an issue where pull requests could fail to update until the user switched repositories - #11241",
      "[Fixed] Don't offer to stash or move changes when clicking on the currently checked out branch in the branch list - #11235",
      "[Fixed] Checking out a pull request from a fork repeatedly now detects that there's already a branch that can be reused - #11238"
    ],
    "2.6.1": [
      "[Improved] Clearer menu label for reverting commits - #10515. Thanks @halitogunc!",
      "[Fixed] Refresh branches after creating a new branch - #11125",
      "[Fixed] Correct image diff swipe mode layout - #11120",
      "[Fixed] Very large text diffs could cause the app to crash when viewed in split diff mode - #11064",
      "[Fixed] Let the user know when a checkout fails due to use of assume-unchanged or skip-worktree - #9297",
      "[Fixed] Always show confirmation prompt before overwriting existing stash entry - #10956",
      "[Fixed] The fullscreen keyboard shortcut on macOS now works when using split diff mode - #11069"
    ],
    "2.6.1-beta3": [
      "[Fixed] Desktop would fail to launch for some users due to objects in the database using an old format - #11176",
      "[Fixed] Desktop would fail to launch for a small percentage of users that had several non-GitHub repositories in the app - #11192"
    ],
    "2.6.1-beta2": [
      "[Improved] Clearer menu label for reverting commits - #10515. Thanks @halitogunc!",
      "[Fixed] Refresh branches after creating a new branch - #11125",
      "[Fixed] Correct image diff swipe mode layout - #11120"
    ],
    "2.6.1-beta1": [
      "[Fixed] Very large text diffs could cause the app to crash when viewed in split diff mode - #11064",
      "[Fixed] Refactor checkout branch and stash logic - #9297 #10956 #8099 #7617",
      "[Fixed] Let the user know when a checkout fails due to use of assume-unchanged or skip-worktree - #9297",
      "[Fixed] Always show confirmation prompt before overwriting existing stash entry - #10956",
      "[Fixed] The fullscreen keyboard shortcut on macOS now works when using split diff mode - #11069"
    ],
    "2.6.0": [
      "[New] Split diffs! Toggle between viewing diffs in split or unified mode - #10617",
      "[Added] Use Page down, Page up, Home, and End keys to navigate and select items in lists - #10837",
      "[Added] Add `toml` syntax highlight - #10763. Thanks @samundra!",
      "[Added] Add support for Nova as external editor on macOS - #10645. Thanks @greystate!",
      "[Fixed] Restore Windows menu keyboard accessibility - #11007",
      "[Fixed] Actions in context menu of a non-selected file act on the chosen one instead of the previous one - #10743",
      "[Fixed] Correct title bar height on macOS Big Sur - #10980",
      "[Fixed] Fix broken issues links in release notes - #10977",
      "[Fixed] Fix overflow issues with long branch names - #5970. Thanks @juliarvalenti!",
      "[Fixed] Images fit correctly in the diff view when their sizes have changed - #2480 #9717",
      "[Fixed] Repository indicator refresh can no longer be manually triggered when disabled - #10905",
      "[Fixed] Resolving a conflicted file added in both the source and target branch no longer results in merge conflict markers appearing in the merge commit - #10820",
      "[Fixed] Small partial commit of very large text files no longer intermittently fails due to unexpected diff results - #10640",
      "[Fixed] Long commit message are scrollable again - #10815",
      "[Removed] Sign in to GitHub.com with username/password is no longer supported to improve account security"
    ],
    "2.6.0-beta1": [
      "[Fixed] Proper title bar height on macOS Big Sur - #10980",
      "[Fixed] Restore Windows menu keyboard accessibility - #11007",
      "[Fixed] Fix broken issues links in release notes - #10977",
      "[Fixed] Fixes overflow issues with long branch names - #5970. Thanks @juliarvalenti!",
      "[Removed] Sign in to GitHub.com with username/password is no longer supported"
    ],
    "2.5.8-beta1": ["[Improved] Upgrade embedded Git LFS - #10973"],
    "2.5.7": ["[Improved] Upgrade embedded Git LFS - #10973"],
    "2.5.7-beta2": [
      "[New] Search text within split diffs - #10755",
      "[Improved] Use Page down, Page up, Home, and End keys to navigate and select items in lists - #10837",
      "[Fixed] Comparison of different size image changes no longer overflow the bounds of the diff view - #2480 #9717",
      "[Fixed] Repository indicator refresh can no longer be manually triggered when disabled - #10905",
      "[Fixed] Choosing to resolve a conflicted file added in both the source and target branch no longer results in merge conflict markers appearing in the merge commit - #10820",
      "[Fixed] Small partial commit of very large text files no longer runs the risk of failing due to unexpected diff results - #10640",
      "[Fixed] Long commit message are scrollable once again - #10815"
    ],
    "2.5.7-beta1": [
      "[New] Split diffs! Toggle between viewing diffs in split or unified mode - #10617",
      "[Fixed] Actions in the context menu of a non-selected file in history no longer acts on the previously selected item - #10743",
      "[Added] Add `toml` syntax highlight - #10763. Thanks @samundra!",
      "[Added] Add support for Nova as external editor on macOS - #10645. Thanks @greystate!"
    ],
    "2.5.6": [
      "[New] Newly created repositories use 'main' as the default branch name - #10527",
      "[New] Users can configure the default branch name in Preferences/Options - #10527",
      "[New] Show status of GitHub Action runs for pull requests - #9819. Thanks @Raul6469!",
      "[New] Differentiate between draft and regular Pull Requests - #7170",
      "[Added] Periodic background fetch and status updates can now be disabled in the Advanced section of Preferences/Options - #10593",
      "[Added] Syntax highlighting for ASP.Net and unified diff / patch - #10410. Thanks @say25!",
      "[Improved] Allow renaming the default branch - #10415",
      "[Improved] Show which files are blocking a merge-like operation - #10441",
      "[Improved] Updated icons and border radiuses to align with GitHub.com - #10396, #10224",
      "[Improved] Show loading indicator when committing a merge - #10458",
      "[Improved] Show confirmation that branch is already up to date when merging from default branch - #9095",
      "[Improved] Enter key now initiates action in rebase and merge dialogs - #10511",
      "[Improved] After failing to move a repository to Trash, show error and keep the repository listed in Desktop - #8333",
      "[Improved] Email address validation in welcome flow and preferences dialog - #10214. Thanks @Pragya007!",
      "[Improved] Show helpful error when attempting to clone non-existent or inaccessible GitHub repositories - #5661. Thanks @kanishk98!",
      "[Fixed] Don't update submodules when discarding files - #10469",
      "[Fixed] Full screen notification is removed after a few seconds when starting the app in full screen",
      "[Fixed] Update rebase progress parser to parse output from the merge rebase backend - #10590",
      "[Fixed] Only show full screen toast notification when making the app window full-screen. Thanks @Sam-Spencer - #7916",
      "[Fixed] Ensure application window doesn't overlap second monitor - #10267",
      "[Fixed] Use UNIX line endings in WSL GitHub helper script - #10461",
      "[Removed] Remove setting to disable all certificate validation in favor of new best-effort approach - #10581"
    ],
    "2.5.6-beta3": [
      "[Improved] Email address validation in welcome flow and preferences dialog - #10214. Thanks @Pragya007!",
      "[Improved] Show helpful error when attempting to clone non-existent or inaccessible GitHub repositories - #5661. Thanks @kanishk98!",
      "[Fixed] Full screen notification is removed after a few seconds when starting the app in full screen",
      "[Fixed] Align resolve button text and size icon appropriately - #10646"
    ],
    "2.5.6-beta2": [
      "[New] Newly created repositories use 'main' as the default branch name - #10527",
      "[New] Users can configure the default branch name in Preferences/Options - #10527",
      "[Added] Periodic background fetch and status updates can now be disabled in the Advanced section of Preferences/Options - #10593",
      "[Fixed] Update rebase progress parser to parse output from the merge rebase backend - #10590",
      "[Fixed] Checking out a PR attempts to locate an existing branch tracking the PR base branch - #10598",
      "[Fixed] Only show full screen toast notification when making the app window full-screen. Thanks @Sam-Spencer - #7916",
      "[Fixed] Ensure application window doesn't overlap second monitor - #10267",
      "[Improved] Show which files are blocking a merge-like operation - #10441",
      "[Improved] After failing to move a repository to Trash, show error and keep the repository listed in Desktop - #8333",
      "[Improved] Allow using Enter key to confirm in rebase and merge dialogs - #10511",
      "[Removed] Remove setting to disable all certificate validation in favor of new best-effort approach - #10581"
    ],
    "2.5.6-beta1": [
      "[Fixed] Don't update submodules when discarding files - #10469",
      "[Fixed] Clicking on a branch in the compare branch list resets focus to the filter text box - #10485",
      "[Fixed] Use UNIX line endings in WSL GitHub helper script - #10461",
      "[Fixed] Differentiate between draft and regular PRs - #7170",
      "[Improved] Allow renaming the default branch - #10415",
      "[Improved] Show loading indicator when committing a merge - #10458",
      "[Improved] Show confirmation that branch is already up to date when merging from default branch - #9095"
    ],
    "2.5.5": [
      "[Fixed] Don't update submodules when discarding files - #10469",
      "[Fixed] Clicking on a branch in the compare branch list resets focus to the filter text box - #10485"
    ],
    "2.5.5-beta1": [
      "[Added] Show status of GitHub Action runs for pull requests - #9819. Thanks @Raul6469!",
      "[Added] Add AspNet and Diff/Patch Syntax Highlights - #10410. Thanks @say25!",
      "[Improved] Updated icons and border radiuses to align with GitHub.com - #10396, #10224"
    ],
    "2.5.4": [
      "[Added] Suggest to stash changes when trying to do an operation that requires a clean working directory - #10053",
      "[Added] Autocomplete users and issues from upstream repository when working in a fork - #10084",
      "[Added] Add Alacritty shell support - #10243. Thanks @halitogunc!",
      "[Fixed] Correct branch name in commit button when on an unborn branch - #10318",
      "[Fixed] Fix \"Show in Explorer\" in Windows when there are other files with the same name as the project folder - #10195",
      "[Fixed] Open the repository folder when clicking on \"Show in Finder\" in macOS - #9987",
      "[Fixed] Don't expand paths in the PATH environment variable during installation - #10100",
      "[Fixed] Prevent multiple search inputs from appearing in diffs - #9563",
      "[Fixed] Unable to toggle lines for partial commit of very large text files - #10154",
      "[Fixed] Fix BBEdit integration - #9050. Thanks @grumpybozo!",
      "[Fixed] Fix VoiceOver navigation to re-enter application content in macOS - #10303",
      "[Fixed] Repositories with historical commits containing filenames with backslashes can now be cloned on Windows - #9904",
      "[Fixed] Valid gitignore files are now created for new Clojure, Fortran and Kotlin repositories in Windows - #10417",
      "[Improved] Enable discarding submodule working directory changes - #8218",
      "[Improved] Surface progress estimation when cloning LFS repositories - #3171. Thanks @AndreiMaga!",
      "[Improved] Performance and accuracy improvement when autocompleting issues and users - #10168",
      "[Improved] Show only one error dialog when dragging multiple invalid folders to Desktop - #10211",
      "[Improved] Pull request list is now keyboard accessible - #10334",
      "[Improved] On Windows the Home and End keys can now be used to navigate lists - #6295. Thanks @AndreiMaga!",
      "[Improved] Show progress spinner while waiting for a removed repository to get moved to trash (Windows) - #10133",
      "[Improved] Dialogs now clear filter text boxes on Escape and closes on double Escape - #6369. Thanks @AndreiMaga!",
      "[Improved] Display the selected changes count in the changes list header tooltip - #9936. Thanks @haykam821!"
    ],
    "2.5.4-beta4": [
      "[Added] Support for specifying the default branch for new repositories - #10262",
      "[Improved] Enable discarding submodule working directory changes - #8218",
      "[Improved] Fix label alignment in radio-button component styles - #10397",
      "[Improved] Custom icon in list filter text boxes - #10394",
      "[Removed] Disable spellchecking for the time being - #10398"
    ],
    "2.5.4-beta3": [
      "[Added] Add Alacritty shell support - #10243. Thanks @halitogunc!"
    ],
    "2.5.4-beta2": [
      "[Added] Suggest to stash changes when trying to do an operation that requires a clean working directory - #10053",
      "[Fixed] Pull request list is now keyboard accessible - #10334",
      "[Fixed] Correct branch name in commit button when on an unborn branch - #10318",
      "[Fixed] Fix \"Show in Explorer\" in Windows when there are other files with the same name as the project folder - #10195",
      "[Fixed] Open the repository folder when clicking on \"Show in Finder\" in macOS - #9987",
      "[Fixed] Don't expand paths in the PATH environment variable during installation - #10100",
      "[Fixed] Prevent multiple search inputs from appearing in diffs - #9563",
      "[Fixed] Unable to toggle lines for partial commit of very large text files - #10154",
      "[Improved] Surface progress estimation when cloning LFS repositories - #3171. Thanks @AndreiMaga!",
      "[Improved] Performance and accuracy improvement when autocompleting issues and users - #10168",
      "[Improved] Show only one error dialog when dragging multiple invalid folders to Desktop - #10211",
      "[Improved] On Windows the Home and End keys can now be used to navigate lists - #6295. Thanks @AndreiMaga!",
      "[Improved] Show progress spinner while waiting for a removed repository to get moved to trash (Windows) - #10133"
    ],
    "2.5.4-beta1": [
      "[Fixed] Dialog now clears filters on esc and closes on double esc - #6369. Thanks @AndreiMaga!",
      "[Fixed] Fix BBEdit integration - #9050. Thanks @grumpybozo!",
      "[Fixed] Hide horizontal scroll when showing app errors - #10005",
      "[Improved] Display the selected changes count in the changes list header tooltip - #9936. Thanks @haykam821!",
      "[Improved] Autocompletion of users and issues from a fork - #10084"
    ],
    "2.5.3": [
      "[Added] Stash changes without switching branches - #10032",
      "[Added] Discard selection of lines from a file - #9728",
      "[Fixed] Display more readable messages for errors when cloning a repository - #9944",
      "[Fixed] Support launching Desktop from WSL on Windows - #4998. Thanks @shawnfunke!",
      "[Fixed] Select correct branch to compare when two branches have similar names - #9977",
      "[Fixed] Make Ctrl/Cmd+W shortcut work in all dialogs - #9826. Thanks @ruggi99!",
      "[Fixed] Fix links when text wrapping is required in commit summaries - #9185",
      "[Fixed] Prevent crash when an opened repository doesn't have an owner on GitHub - #9895",
      "[Fixed] Sign in correctly when pressing \"Enter\" on the username/password authentication form - #9899",
      "[Fixed] Maintain selected files when navigating back to the Changes tab - #7710. Thanks @TerryChan!",
      "[Fixed] Maintain selected files when deleting a stash - #9921",
      "[Improved] Remove redundant progress text from Git error messages - #9945",
      "[Improved] Remove flicker when switching between files in the changes tab - #9929",
      "[Improved] Remove space between the number and the percent sign when showing the progress of a clone operation - #9893",
      "[Improved] Automatically disable username and password authentication when the API no longer supports it - #9231"
    ],
    "2.5.3-beta2": [
      "[Added] Stash changes without switching branches - #10032",
      "[Fixed] Support launching Desktop from WSL on Windows - #4998. Thanks @shawnfunke!",
      "[Fixed] Set initial value of opt out checkbox in Discard line confirmation dialog to false - #9989",
      "[Fixed] Select correct branch to compare when two branches have similar names - #9977",
      "[Improved] Add detection to disable username and password authentication when the API is no longer available - #9231",
      "[Improved] Remove redundant progress text from Git error messages - #9945"
    ],
    "2.5.3-beta1": [
      "[Added] Discard selection of lines from a file - #9728",
      "[Fixed] Display more readable messages for errors when cloning a repository - #9944",
      "[Fixed] Make Ctrl/Cmd+W shortcut work in all dialogs - #9826. Thanks @ruggi99!",
      "[Fixed] Fix links when text wrapping is required in commit summaries - #9185",
      "[Fixed] Prevent crash when an opened repository doesn't have an owner on GitHub - #9895",
      "[Fixed] Sign in correctly when pressing \"Enter\" on the username/password authentication form - #9899",
      "[Fixed] Maintain selected files when navigating back to the Changes tab - #7710. Thanks @TerryChan!",
      "[Fixed] Maintain selected files when deleting a stash - #9921",
      "[Improved] Remove flicker when switching between files in the changes tab - #9929",
      "[Improved] Remove space between the number and the percent sign when showing the progress of a clone operation - #9893"
    ],
    "2.5.2": [
      "[Fixed] Enable setting to more easily work with maintained forks"
    ],
    "2.5.1": [
      "[Added] Provide a setting to more easily work with maintained forks - #9679",
      "[Added] Support deleting tags that have not been pushed - #9796",
      "[Fixed] Checkout correct PR branch when using \"Open in GitHub Desktop\" from github.com - #9873",
      "[Fixed] Support pressing \"Enter\" key to submit in Clone Repository dialog - #5234 #8804. Thanks @ruggi99!",
      "[Fixed] Avoid errors in restoring a stash when a branch is also named \"stash\" - #9844",
      "[Fixed] Avoid background network operations to calculate unpushed tags - #9793 #9828",
      "[Fixed] Rework Ctrl+Tab to switch between Changes and History anytime the app has focus - #5911. Thanks @JMcKiern!",
      "[Fixed] Center tags text vertically in History view - #9785",
      "[Fixed] Prevent Git authentication errors from prompting to retry clone instead of presenting authentication dialog - #9777",
      "[Improved] Make it safer to \"Open in Command Prompt\" on Windows - #9640. Thanks @dscho!",
      "[Improved] Prevent list scrollbars on Windows from overlapping with content - #9786"
    ],
    "2.5.1-beta2": [
      "[Added] Provide a setting to more easily work with maintained forks - #9679",
      "[Added] Offer ability to delete tags that haven't been pushed - #9796",
      "[Fixed] Checkout PR branch when using \"Open in GitHub Desktop\" from github.com - #9873",
      "[Fixed] Handle Enter key presses in Clone Repository Dialog - #5234 #8804. Thanks @ruggi99!",
      "[Fixed] Avoid errors in restoring a stash when a branch is also named \"stash\" - #9844",
      "[Fixed] Avoid performing background network operations to calculate unpushed tags - #9828",
      "[Fixed] Rework Ctrl+Tab to switch between Changes and History anytime the app has focus - #5911. Thanks @JMcKiern!",
      "[Improved] Make it safer to \"Open in Command Prompt\" on Windows - #9640. Thanks @dscho!",
      "[Improved] Update design of list scrollbars on Windows to prevent overlapping with content - #9786",
      "[Unshipped] Remove prompt for notifying when your branch has diverged from the default branch - #9804"
    ],
    "2.5.1-beta1": [
      "[Fixed] Center tags text vertically in History view - #9785",
      "[Fixed] Prevent Git authentication errors from prompting to retry clone instead of authentication dialog - #9777",
      "[Improved] Avoid executing unwanted Git hooks when fetching unpushed tags - #9793"
    ],
    "2.5.0": [
      "[New] Add, push, and view Git tags on commit history in Desktop - #9424",
      "[Added] Offer option to choose file from one branch or the other when resolving merge conflicts - #9702",
      "[Added] Add context menu for highlighted text in diff view - #5100. Thanks @HashimotoYT!",
      "[Fixed] Retain default branch option in \"Create Branch\" dialog when user focuses away from Desktop - #9611",
      "[Improved] Clean up copy for onboarding sign-in flow - #9715",
      "[Improved] Emphasize signing in to GitHub via browser due to username/password deprecation - #9663",
      "[Improved] Improve error message when publishing a private repository fails - #9646",
      "[Improved] Offer to retry if cloning a repository fails - #926. Thanks @Daniel-McCarthy!"
    ],
    "2.4.4-beta4": [
      "[Fixed] Add missing \"Cancel\" button in onboarding sign-in flow - #9715",
      "[Improved] Update copy for onboarding sign-in flow - #9715"
    ],
    "2.4.4-beta3": [
      "[Fixed] Restore welcome flow's 2FA confirmation screen - #9686",
      "[Improved] Add ability to always choose the file from one branch or the other when resolving merge conflicts - #9702"
    ],
    "2.4.4-beta2": [
      "[Fixed] Display tags in commit list and show tag creation option - #9682",
      "[Improved] Emphasize sign in via browser option in Welcome flow - #9663"
    ],
    "2.4.4-beta1": [
      "[Added] Show unpushed indicator on commits that have unpushed tags - #9667",
      "[Added] Add context menu for highlighted text in diff view - #5100. Thanks @HashimotoYT!",
      "[Fixed] Retain default branch option in \"Create Branch\" dialog when user focuses away from Desktop - #9611",
      "[Improved] Indicate in the Push/Pull/Fetch button when there are local unpushed tags - #9576",
      "[Improved] Offer to retry cloning if it fails - #926. Thanks @Daniel-McCarthy!",
      "[Improved] Update verbage in repository publish error - #9646"
    ],
    "2.4.4-beta0": [
      "[Added] Display tags in commit list - #9427",
      "[Fixed] Update embedded Git to avoid gitconfig errors on Windows - #9597"
    ],
    "2.4.3": [
      "[Fixed] Update embedded Git to avoid gitconfig errors on Windows - #9597"
    ],
    "2.4.3-beta0": [
      "[Fixed] Update embedded Git to address security vulnerability"
    ],
    "2.4.2": [
      "[Fixed] Prevent autocomplete suggestions from overlapping when loading many results - #9474",
      "[Fixed] Update embedded Git to address security vulnerability",
      "[Improved] Redesign metadata shown in commit history - #9428"
    ],
    "2.4.2-beta1": [
      "[Fixed] Allow user to cancel rebase flow when warned about force pushing - #9507",
      "[Fixed] Prevent autocomplete suggestions from overlapping in some cases - #9474",
      "[Fixed] Update embedded Git to address security vulnerability",
      "[Improved] Redesign metadata shown in commit history - #9428"
    ],
    "2.4.1": [
      "[Added] Indicate which commits have not yet been pushed to the remote in \"History\" tab - #5873",
      "[Added] Add support for JetBrains Rider as external editor - #9368 #9365. Thanks @wengfatt and @say25!",
      "[Added] Add support for PyCharm as external editor on macOS - #9401. Thanks @jakubroztocil!",
      "[Added] Add support for Android Studio as external editor on macOS - #9332. Thanks @guidezpl!",
      "[Added] Add support for Notepad++ as external editor on Windows - #9235. Thanks @say25!",
      "[Fixed] Update install location of Typora to fix detection issue - #9417. Thanks @TerryChan!",
      "[Fixed] Restore developer tools accelerator on Windows - #9430. Thanks @jfgordon2!",
      "[Fixed] Use upstream repository in commit message links to GitHub - #9334",
      "[Fixed] Reset scroll position to the top of the history tab after switching repositories - #9341",
      "[Fixed] Allow user to cancel rebase flow when warned about force pushing - #9507",
      "[Fixed] Update embedded Git to address security vulnerability",
      "[Improved] Lighten scrollbars in dark theme for higher contrast - #9114. Thanks @jfgordon2!",
      "[Improved] Display pull requests from upstream repository in pull request list - #6383"
    ],
    "2.4.1-beta1": [
      "[Added] Indicate which commits are un-pushed in \"History\" tab - #5873",
      "[Added] Show progress bar in taskbar during pushing and pulling changes - #8433. Thanks @ChamodyaDias!",
      "[Added] Add support for JetBrains Rider as external editor - #9368 #9365. Thanks @wengfatt and @say25!",
      "[Added] Add support for PyCharm as external editor on macOS - #9401. Thanks @jakubroztocil!",
      "[Added] Add support for Android Studio as external editor on macOS - #9332. Thanks @guidezpl!",
      "[Added] Add support for Notepad++ as external editor on Windows - #9235. Thanks @say25!",
      "[Fixed] Use correct install location of Typora to fix detection issue - #9417. Thanks @TerryChan!",
      "[Fixed] Display pull requests from upstream repository in pull request list - #6383",
      "[Fixed] Restore developer tools accelerator on Windows - #9430. Thanks @jfgordon2!",
      "[Fixed] Use upstream repository in commit message links to GitHub - #9334",
      "[Fixed] Reset scroll position to the top of the history tab after switching repositories - #9341",
      "[Improved] Lighten scrollbars in dark theme for higher contrast - #9114. Thanks @jfgordon2!",
      "[Improved] Notify consistently when default or upstream branch has new commits that are not present on your branch - #9320 #9328 #9319"
    ],
    "2.4.0": [
      "[New] Set Git proxy environment variables from system configuration automatically - #9154",
      "[Added] Enable creating a GitHub issue from app menu and keyboard shortcut - #8989",
      "[Added] Add editor support for IntelliJ Idea on macOS - #8398. Thanks @gssbzn!",
      "[Added] Add editor support for PhpStorm and update WebStorm - #7195. Thanks @dacoto97!",
      "[Added] Add shell support for Windows Terminal - #7854. Thanks @AndreiMaga!",
      "[Added] Support keyboard scrolling in diffs - #9074",
      "[Fixed] Ensure branch protection warning works when branch names contain special characters - #9086",
      "[Fixed] Ensure intro page is responsive when resizing the window - #9175",
      "[Fixed] Ensure local branch is also deleted when deleting a branch that no longer exists on the remote - #8831",
      "[Fixed] Restore negative space in \"Files selected\" graphic for Dark Theme - #8716. Thanks @say25!",
      "[Fixed] Support selecting text in error dialogs - #7606",
      "[Fixed] Prevent bringing changes to another branch from failing silently - #9038",
      "[Fixed] Save the user's position within \"History\" and \"Changes\" tabs when switching - #9061",
      "[Improved] Update the remote url when a repository's name changes on GitHub - #8590",
      "[Improved] Allow \"Open in Desktop\" button from pull requests on GitHub to open in a local fork in Desktop - #9012",
      "[Improved] Support automatically switching between Dark and Light Theme on Windows - #9015. Thanks @say25!",
      "[Improved] Format errors containing raw Git output with fixed-width font - #8964",
      "[Improved] Modify \"View on GitHub\" menu item to open upstream for local fork repositories - #9316",
      "[Improved] Create new branches in forks from the default branch of the upstream repo - #7762",
      "[Improved] Graduate Dark Theme out of beta - #9294"
    ],
    "2.3.2-beta8": [
      "[Fixed] Preserve the footer within a resizable list when shrinking or expanding - #9344",
      "[Fixed] Save the user's position within \"History\" and \"Changes\" tabs when switching - #9061"
    ],
    "2.3.2-beta7": [
      "[Improved] Modify \"View on GitHub\" menu item to open upstream for local fork repositories - #9316"
    ],
    "2.3.2-beta6": [
      "[Fixed] Ensure intro page is responsive when resizing the window - #9175",
      "[Improved] Dark Theme is out of beta - #9294",
      "[Improved] New branches in forks are created from the default branch of the upstream repo - #7762"
    ],
    "2.3.2-beta5": [
      "[Fixed] Update the remote url when a repository's name changes on GitHub - #8590",
      "[Improved] Direct new issues created from a local fork to its upstream on GitHub - #9232"
    ],
    "2.3.2-beta4": [
      "[New] Set Git proxy environment variables from system configuration automatically - #9154",
      "[Added] Enable creating a GitHub issue from app menu - #8989",
      "[Added] Add shell support for Windows Terminal - #7854. Thanks @AndreiMaga!",
      "[Added] Add editor support for IntelliJ Idea on macOS - #8398. Thanks @gssbzn!",
      "[Added] Add editor support for PhpStorm and update WebStorm - #7195. Thanks @dacoto97!",
      "[Added] Support disabling certificate revocation checks on Windows - #3326",
      "[Improved] Expand system dark mode detection to Windows - #9015. Thanks @say25!",
      "[Improved] Allow \"Open in Desktop\" button from pull requests on GitHub to open in a local fork in Desktop - #9012"
    ],
    "2.3.2-beta3": [
      "[Fixed] Checkout correct PR branch from “open this in GitHub Desktop” link on GitHub.com pull request page - #9108",
      "[Fixed] Ensure branch protection warning works when branch names contain special characters - #9086",
      "[Fixed] Fix graphic indicating files selected in Dark Mode - #8716. Thanks @say25!",
      "[Fixed] Support keyboard scrolling in diffs - #9074"
    ],
    "2.3.2-beta2": [
      "[Fixed] Make text in error dialogs selectable - #7606",
      "[Fixed] Prevent bringing changes to another branch from failing silently - #9038",
      "[Fixed] Ensure local branch is also deleted when deleting a branch that no longer exists on the remote - #8831",
      "[Improved] Format errors containing raw Git output with fixed-width font - #8964",
      "[Improved] Upgrade to Electron 7 - #8967"
    ],
    "2.3.0-test2": ["Testing upgrade from Electron v6 to v7"],
    "2.3.0-test1": ["Testing upgrade from Electron v5 to v6"],
    "2.3.2-beta1": [],
    "2.3.1": [
      "[Fixed] Don't display erroneous Git error when creating a fork - #9004",
      "[Fixed] Remove stray characters from Git progress indicators on Windows - #9003"
    ],
    "2.3.0": [
      "[New] Prompt users to create a fork if they fail to push to a GitHub repository due to permissions - #8548",
      "[Added] Show link to upstream pull requests in pull request list of a fork - #8965",
      "[Added] Show a warning if the user doesn't have write access to push to the repository and offer to make a fork - #8938",
      "[Added] Provide configuration in Preferences to always bring or leave changes when switching branches - #7746",
      "[Added] Prompt users to re-authorize if required by any of their GitHub organizations - #8910",
      "[Added] Support GoLand as external editor on Mac - #8802. Thanks @thinklinux!",
      "[Fixed] Show proper dialog when push fails due to missing workflow scope - #8958",
      "[Fixed] Take users to the correct page on GitHub.com when opening a pull request in browser from a fork - #8928",
      "[Fixed] Don't suggest creating a pull request if the current branch has an open pull request targeting an upstream repo - #8549",
      "[Fixed] Remove false branch protection warning when switching branches - #8743",
      "[Fixed] Show branch protection warning after checking out protected branches outside Desktop - #8790",
      "[Improved] Only show branch protection warning when changed files are present - #8795",
      "[Improved] Show an error when editing a Git configuration file fails due to existing lock file - #8956",
      "[Improved] Update design and layout for GitHub Desktop preferences - #8774"
    ],
    "2.3.0-beta2": [
      "[Fixed] Remove stray characters from Git progress indicators - #8962",
      "[Fixed] Show proper dialog when push fails due to missing workflow scope - #8958",
      "[Added] Show link to upstream pull requests in pull request list - #8965"
    ],
    "2.3.0-beta1": [
      "[New] Prompt users to make a fork if they fail to push to a GitHub repository due to permissions  - #8548",
      "[Added] Show a commit warning if the user can't push to the repository - #8938",
      "[Fixed] Route the user to the correct URL when opening a pull request from a fork in the browser - #8928",
      "[Improved] Only show branch protection warning when changed files are present - #8795",
      "[Improved] Show an error when editing a git configuration file fails due to existing lock file - #8956"
    ],
    "2.2.5-beta1": [
      "[Added] Users can configure Desktop to always bring or leave changes when switching branches - #7746",
      "[Added] Prompt users to re-authorize if required by any of their GitHub organizations - #8910",
      "[Fixed] Recognize if the current branch of a fork has a pull request to the upstream repo - #8549",
      "[Fixed] Remove false branch protection warning when switching branches - #8743",
      "[Added] Support GoLand as external editor on Mac - #8802. Thanks @thinklinux!",
      "[Fixed] Update branch protection state for checkout outside of Desktop - #8790",
      "[Improved] Re-designed preferences dialog - #8774"
    ],
    "2.2.5-test1": ["[Fixed] Sign Windows installers using SHA256 file digest"],
    "2.2.4": [
      "[New] Warn when committing to a protected branch - #7023",
      "[New] Warn when committing to a repository you don't have write access to - #8665",
      "[Added] Adding integration for Xcode as external editor - #8255. Thanks @msztech!",
      "[Fixed] Update embedded Git to address security vulnerabilities - #8780",
      "[Fixed] Changed wording to match git autocrlf behavior - #5741. Thanks @jmhammock!",
      "[Fixed] Don't dismiss dialogs when dragging from the dialog to the backdrop - #8544",
      "[Fixed] Fix arrow key navigation of Changes and History lists (#6845) - #6845. Thanks @JMcKiern!",
      "[Fixed] Handle multibyte characters in names - #8534",
      "[Fixed] Keep PR badge on top of progress bar - #8622",
      "[Fixed] Prevent application crash when background process spawn fails - #8614",
      "[Fixed] Show autocomplete suggestions on top of CodeMirror author input - #4084",
      "[Fixed] Standardize dialogs' button orders - #7186 #2463 #5883",
      "[Improved] Make no newline indicator in file diffs readable by screenreaders. - #6494. Thanks @jmhammock!"
    ],
    "2.2.4-beta4": [
      "[Fixed] Update embedded Git to address security vulnerabilities - #8780"
    ],
    "2.2.4-beta3": [
      "[Fixed] Make newly cloned repositories load pull requests correctly - #8745",
      "[Improved] Make no newline indicator in file diffs readable by screenreaders. - #6494. Thanks @jmhammock!"
    ],
    "2.2.4-beta2": [
      "[Added] Adding integration for Xcode as external editor - #8255. Thanks @msztech!",
      "[Fixed] Changed wording to match git autocrlf behavior - #5741. Thanks @jmhammock!",
      "[Fixed] Fix arrow key navigation of Changes and History lists (#6845) - #6845. Thanks @JMcKiern!",
      "[Fixed] Standardize dialogs' button orders - #7186 #2463 #5883",
      "[Fixed] Keep PR badge on top of progress bar - #8622",
      "[Fixed] Show autocomplete suggestions on top of CodeMirror author input - #4084",
      "[Improved] Warn user if they're committing to a repo they don't have write permission for - #8665",
      "[Improved] Don't prompt to stash changes when switching away from protected branch - #8664"
    ],
    "2.2.4-beta1": [
      "[New] Warn when committing to a protected branch - #7023",
      "[Fixed] Prevent application crash when background process spawn fails - #8614",
      "[Fixed] Handle multibyte characters in names - #8534",
      "[Fixed] Don't dismiss dialogs when dragging from the dialog to the backdrop - #8544"
    ],
    "2.2.3": [
      "[Fixed] Prevent text overflow in crash dialog - #8542",
      "[Fixed] Address warnings on macOS Catalina preventing app from opening after install - #8555",
      "[Improved] Update to most recent gitignore templates - #8527"
    ],
    "2.2.3-beta1": [
      "[Fixed] Prevent text overflow in crash dialog - #8542",
      "[Fixed] Address warnings on macOS Catalina preventing app from opening after install - #8555",
      "[Improved] Update to most recent gitignore templates - #8527"
    ],
    "2.2.3-test5": ["Testing entitlements + notarization for mac app"],
    "2.2.3-test4": ["Testing entitlements + notarization for mac app"],
    "2.2.3-test3": ["Testing entitlements + notarization for mac app"],
    "2.2.3-test2": ["Testing notarization for mac app"],
    "2.2.3-test1": ["Testing notarization for mac app"],
    "2.2.2": [
      "[Added] Onboarding tutorial animations help guide users to the next action - #8487",
      "[Added] Prompt users to re-authenticate if they are unable to push changes to a workflow file - #8357",
      "[Improved] Starting the tutorial is more prominent when getting started with GitHub Desktop - #8441",
      "[Improved] Use a different editor if previously selected editor cannot be found - #8386"
    ],
    "2.2.2-beta3": [
      "[Added] Helpful animations during the onboarding tutorial - #8487"
    ],
    "2.2.2-beta2": [
      "[Improved] Use a different editor if previously selected editor cannot be found - #8386",
      "[Improved] Starting the tutorial is more prominent when getting started with GitHub Desktop - #8441"
    ],
    "2.2.2-beta1": [
      "[Added] Prompt users to re-authenticate if they are unable to push changes to a workflow file - #8357"
    ],
    "2.2.1": [
      "[Fixed] Improperly formatted url pre-filled in \"Clone Repository\" dialog - #8394",
      "[Fixed] VSCodium integration on macOS - #8424. Thanks @akim8!",
      "[Fixed] Partially hidden icon in \"Open Pull Request\" button - #8410"
    ],
    "2.2.1-beta1": [
      "[Fixed] Improperly formatted url pre-filled in \"Clone Repository\" dialog - #8394",
      "[Fixed] VSCodium integration on macOS - #8424. Thanks @akim8!",
      "[Fixed] Partially hidden icon in \"Open Pull Request\" button - #8410"
    ],
    "2.2.1-beta0": [],
    "2.2.0": [
      "[New] Interactive tutorial for new users to become productive using Git and GitHub more quickly - #8148 #8149",
      "[Added] Support pushing workflow files for GitHub Actions to GitHub.com - #7079",
      "[Added] Enforce web flow authentication for users who are part of orgs using single sign-on - #8327",
      "[Added] Support CodeRunner as an external editor - #8091. Thanks @ns-ccollins!",
      "[Added] Support VSCodium as an external editor - #8000. Thanks @Rexogamer!",
      "[Fixed] Commit description shadow visibility updates when typing - #7994. Thanks @KarstenRa!",
      "[Fixed] Commit summaries with comma delimited issues are not parsed - #8162. Thanks @say25!",
      "[Fixed] File path truncation in merge conflicts dialog - #6666",
      "[Fixed] Git configuration fields in onboarding were not pre-filled from user's profile - #8323",
      "[Fixed] Keep conflicting untracked files when bringing changes to another branch - #8084 #8200",
      "[Fixed] Make app's version selectable in \"About\" dialog - #8334",
      "[Improved] Application menu bar is visible when no repositories have been added to the app - #8209",
      "[Improved] Support stashing lots of untracked files on Windows - #8345",
      "[Improved] Surface errors from branch creation to user - #8306 #5997 #8106"
    ],
    "2.2.0-beta3": [
      "[Fixed] File path truncation in merge conflicts dialog - #6666",
      "[Fixed] Support pushing workflow files for GitHub Actions to GitHub.com - #7079",
      "[Fixed] Resume tutorial if new repo has been added - #8341",
      "[Improved] Retain commit summary placeholder in tutorial repo - #8354",
      "[Improved] Tutorial welcome design revisions - #8344",
      "[Improved] Support stashing lots of untracked files on Windows - #8345",
      "[Improved] Specific error message when tutorial creation fails due to repository already existing - #8351",
      "[Improved] Tweak responsive styles for welcome pane - #8352",
      "[Improved] Tutorial step instructions are more clear - #8374"
    ],
    "2.2.0-beta2": [
      "[Added] Add \"Welcome\" and \"You're done!\" screens to onboarding tutorial - #8232",
      "[Added] Button to exit and resume onboarding tutorial - #8231",
      "[Added] Enforce web flow authentication for users who are part of orgs using single sign-on - #8327",
      "[Fixed] Git configuration fields in onboarding were not pre-filled from user's profile - #8323",
      "[Fixed] Make app's version selectable in \"About\" dialog - #8334",
      "[Fixed] Keep conflicting untracked files when bringing changes to another branch - #8084 #8200",
      "[Fixed] Mark pull request step in tutorial done more quickly - #8317",
      "[Fixed] Prevent triggering multiple tutorial creation flows in parallel - #8288",
      "[Fixed] Surface errors from branch creation to user - #8306 #5997 #8106",
      "[Fixed] Reliably show \"Open editor\" button in tutorial after editor has been installed - #8315"
    ],
    "2.2.0-beta1": [
      "[New] Interactive tutorial for new users to become productive using Git and GitHub more quickly - #8148 #8149",
      "[Added] Support CodeRunner as an external editor - #8091. Thanks @ns-ccollins!",
      "[Added] Support VSCodium as an external editor - #8000. Thanks @Rexogamer!",
      "[Fixed] Commit summaries with comma delimited issues are parsed - #8162. Thanks @say25!",
      "[Fixed] Commit description shadow visibility updates when typing - #7994. Thanks @KarstenRa!",
      "[Improved] Application menu bar is visible when no repositories have been added to the app - #8209"
    ],
    "2.1.3": [
      "[Fixed] Changes from remote branch erroneously displayed on corresponding branch on Desktop - #8155 #8167",
      "[Fixed] Sign-in flow for Windows users not possible via OAuth - #8154 #8142"
    ],
    "2.1.3-beta1": [
      "[Fixed] Changes from remote branch erroneously displayed on corresponding branch on Desktop - #8155 #8167",
      "[Fixed] Sign-in flow for Windows users not possible via OAuth - #8154 #8142"
    ],
    "2.1.2": [
      "[Added] Syntax highlighting support for 20 more programming languages - #7217. Thanks @KennethSweezy!",
      "[Added] Kitty shell support for macOS - #5162",
      "[Added] Atom editor support on Windows for beta and nightly channels - #8010. Thanks @Rexogamer!",
      "[Fixed] File checkboxes and line selection in diffs are not disabled when committing - #3814 #5934. Thanks @HashimotoYT!",
      "[Fixed] Small images are scaled down too much in two-up image rendering - #7520",
      "[Fixed] Manual conflict resolution for binary files always chooses same version - #8059",
      "[Fixed] Branch pruner errors on \"orphaned\" branches - #7983",
      "[Fixed] Prevent CodeMirror search plugin from stealing registered global keyboard shortcuts - #8068",
      "[Fixed] Update embedded Git on Windows to remove erroneous errors - #8133",
      "[Fixed] Menu state not updated for macOS after performing some actions - #8055",
      "[Fixed] Error message could appear outside the boundary of its container - #7988",
      "[Fixed] Improved error handling when trying to rebase a ref that doesn't exist - #7881",
      "[Improved] Expand hover area on repository list items - #7910. Thanks @say25!",
      "[Improved] Always fast forward recent branches after fetch - #7761",
      "[Improved] Ensure recent branches are updated during remote interactions - #8081"
    ],
    "2.1.2-beta2": ["[Fixed] Update embedded Git on Windows - #8133"],
    "2.1.2-beta1": [
      "[Added] Option to hide whitespace in historical commits - #8045. Thanks @say25!",
      "[Fixed] Small images are scaled down too much in two-up image rendering - #7520",
      "[Fixed] Manual conflict resolution for binary files always chooses same version - #8059",
      "[Fixed] Disable some unavailable actions while committing - #3814 #5934. Thanks @HashimotoYT!",
      "[Fixed] Branch pruner errors on \"orphaned\" branches - #7983",
      "[Fixed] Prevent CodeMirror search plugin from stealing registered global keyboard shortcuts - #8068",
      "[Improved] Re-word \"No local changes\" view summary - #8007. Thanks @rexogamer!",
      "[Improved] Expand hover area on repository list items - #7910. Thanks @say25!",
      "[Improved] Always fast forward recent branches after fetch - #7761"
    ],
    "2.1.1": [
      "[Fixed] Update embedded Git on Windows to address security vulnerability - #8101"
    ],
    "2.1.1-beta4": [
      "[Fixed] Update embedded Git on Windows to address security vulnerability - #8101"
    ],
    "2.1.1-beta3": [
      "[Added] Syntax highlighting support for 20 more programming languages - #7217. Thanks @KennethSweezy!",
      "[Added] Kitty shell support for macOS - #5162",
      "[Added] Atom editor support on Windows for beta and nightly channels - #8010. Thanks @Rexogamer!",
      "[Fixed] File checkboxes and line selection in diffs are not disabled when committing - #3814 #5934. Thanks @HashimotoYT!",
      "[Improved] \"No local changes\" message in repository view - #8007",
      "[Improved] Text overflow in error popup when an editor cannot be launched - #7988"
    ],
    "2.1.1-beta2": [
      "[Fixed] Incorrect proportions for \"stashed changes\" button - #7964",
      "[Fixed] Overflowing diffs push UI elements out of window - #7967"
    ],
    "2.1.1-beta1": [
      "[Added] WSL Support - #7821 #7891. Thanks @ADustyOldMuffin @say25!",
      "[Fixed] Tooltip does not display on the entire hit area for list items - #7910. Thanks @say25!",
      "[Improved] Error handling when trying to rebase onto an invalid ref - #7871",
      "[Improved] Trigger diff search even when CodeMirror doesn't have focus - #7899"
    ],
    "2.1.0": [
      "[New] Branches that have been merged and deleted on GitHub.com will now be pruned after two weeks - #750",
      "[Added] Search text within diffs using shortcut - #7538",
      "[Added] Keyboard shortcut for \"Discard All Changes\" menu item - #7588. Thanks @say25!",
      "[Fixed] Repository name moves cursor to end in \"Create Repository\" dialog - #7862",
      "[Fixed] Keyboard navigation inside \"Compare Branch\" list - #7802. Thanks @ADustyOldMuffin!",
      "[Fixed] New repository does not write description into README - #7571. Thanks @noelledusahel!",
      "[Fixed] Disable \"Discard\" and \"Restore\" buttons while restoring stash - #7289",
      "[Fixed] \"Unable to restore\" warning message appears momentarily when restoring stash - #7652",
      "[Fixed] Unresponsive app on macOS if user switches away from file dialog - #7636",
      "[Fixed] Launching app on Windows after being maximized does not restore correct window state - #7750",
      "[Improved] Update mentions of \"Enterprise\" to \"Enterprise Server\" in app - #7728 #7845 #7835. Thanks @nathos!",
      "[Improved] Update license and .gitignore templates for initializing a new repository - #7548 #7661. Thanks @VADS!",
      "[Improved] \"Authentication failed\" dialog provides more help to diagnose issue -  #7622"
    ],
    "2.1.0-beta3": [
      "[Added] Search text within diffs using shortcut - #7538",
      "[Fixed] Repository name moves cursor to end in \"Create Repository\" dialog - #7862",
      "[Fixed] Keyboard navigation inside \"Compare Branch\" list - #7802. Thanks @ADustyOldMuffin!"
    ],
    "2.1.0-beta2": [
      "[New] Commit form will warn user when working on a protected branch - #7826"
    ],
    "2.1.0-beta1": [
      "[Added] Keyboard shortcut for \"Discard All Changes\" menu item - #7588. Thanks @say25!",
      "[Fixed] New repository does not write description into README - #7571. Thanks @noelledusahel!",
      "[Fixed] Disable \"Discard\" and \"Restore\" buttons while restoring stash - #7289",
      "[Fixed] \"Unable to restore\" warning message appears when restoring stash - #7652",
      "[Fixed] Unresponsive app on macOS if user switches away from file dialog - #7636",
      "[Fixed] Launching app on Windows after being maximized does not restore correct window state - #7750",
      "[Improved] Update mentions of \"Enterprise\" to \"Enterprise Server\" in app - #7728 #7845 #7835. Thanks @nathos!",
      "[Improved] Update license and .gitignore templates for initializing a new repository - #7548 #7661. Thanks @VADS!",
      "[Improved] \"Authentication failed\" dialog provides more help to diagnose issue -  #7622"
    ],
    "2.0.4-test2": ["Upgrading infrastructure to Node 10"],
    "2.0.4": [
      "[Fixed] Refresh for Enterprise repositories did not handle API error querying branches - #7713",
      "[Fixed] Missing \"Discard all changes\" context menu in Changes header - #7696",
      "[Fixed] \"Select all\" keyboard shortcut not firing on Windows - #7759"
    ],
    "2.0.4-beta1": [
      "[Fixed] Refresh for Enterprise repositories did not handle API error querying branches - #7713",
      "[Fixed] Missing \"Discard all changes\" context menu in Changes header - #7696",
      "[Fixed] \"Select all\" keyboard shortcut not firing on Windows - #7759"
    ],
    "2.0.4-beta0": [
      "[Added] Extend crash reports with more information about application state for troubleshooting - #7693",
      "[Fixed] Crash when attempting to update pull requests with partially updated repository information - #7688",
      "[Fixed] Crash when loading repositories after signing in through the welcome flow - #7699"
    ],
    "2.0.3": [
      "[Fixed] Crash when loading repositories after signing in through the welcome flow - #7699"
    ],
    "2.0.2": [
      "[Added] Extend crash reports with more information about application state for troubleshooting - #7693"
    ],
    "2.0.1": [
      "[Fixed] Crash when attempting to update pull requests with partially updated repository information - #7688"
    ],
    "2.0.0": [
      "[New] You can now choose to bring your changes with you to a new branch or stash them on the current branch when switching branches - #6107",
      "[New] Rebase your current branch onto another branch using a guided flow - #5953",
      "[New] Repositories grouped by owner, and recent repositories listed at top - #6923 #7132",
      "[New] Suggested next steps now includes suggestion to create a pull request after publishing a branch - #7505",
      "[Added] .resx syntax highlighting - #7235. Thanks @say25!",
      "[Added] \"Exit\" menu item now has accelerator and access key - #6507. Thanks @AndreiMaga!",
      "[Added] Help menu entry to view documentation about keyboard shortcuts - #7184",
      "[Added] \"Discard all changes\" action under Branch menu - #7394. Thanks @ahuth!",
      "[Fixed] \"Esc\" key does not close Repository or Branch list - #7177. Thanks @roottool!",
      "[Fixed] Attempting to revert commits not on current branch results in an error - #6300. Thanks @msftrncs!",
      "[Fixed] Emoji rendering in app when account name has special characters - #6909",
      "[Fixed] Files staged outside Desktop for deletion are incorrectly marked as modified after committing - #4133",
      "[Fixed] Horizontal scroll bar appears unnecessarily when switching branches - #7212",
      "[Fixed] Icon accessibility labels fail when multiple icons are visible at the same time - #7174",
      "[Fixed] Incorrectly encoding URLs affects issue filtering - #7506",
      "[Fixed] License templates do not end with newline character - #6999",
      "[Fixed] Conflicts banners do not hide after aborting operation outside Desktop - #7046",
      "[Fixed] Missing tooltips for change indicators in the sidebar - #7174",
      "[Fixed] Mistaken classification of all crashes being related to launch - #7126",
      "[Fixed] Unable to switch keyboard layout and retain keyboard focus while using commit form - #6366. Thanks @AndreiMaga!",
      "[Fixed] Prevent console errors due to underlying component unmounts - #6970",
      "[Fixed] Menus disabled by activity in inactive repositories - #6313",
      "[Fixed] Race condition with Git remote lookup may cause push to incorrect remote - #6986",
      "[Fixed] Restore GitHub Desktop to main screen if external monitor removed - #7418 #2107. Thanks @say25!",
      "[Fixed] Tab Bar focus ring outlines clip into other elements - #5802. Thanks @Daniel-McCarthy!",
      "[Improved] \"Automatically Switch Theme\" on macOS checks theme on launch - #7116. Thanks @say25!",
      "[Improved] \"Add\" button in repository list should always be visible - #6646",
      "[Improved] Pull Requests list loads and updates pull requests from GitHub more quickly - #7501 #7163",
      "[Improved] Indicator hidden in Pull Requests list when there are no open pull requests - #7258",
      "[Improved] Manually refresh pull requests instead of having to wait for a fetch - #7027",
      "[Improved] Accessibility attributes for dialog - #6496. Thanks @HirdayGupta!",
      "[Improved] Alignment of icons in repository list - #7133",
      "[Improved] Command line interface warning when using \"github open\" with a remote URL - #7452. Thanks @msztech!",
      "[Improved] Error message when unable to publish private repository to an organization - #7472",
      "[Improved] Initiate cloning by pressing \"Enter\" when a repository is selected - #6570. Thanks @Daniel-McCarthy!",
      "[Improved] Lowercase pronoun in \"Revert this commit\" menu item - #7534",
      "[Improved] Styles for manual resolution button in \"Resolve Conflicts\" dialog - #7302",
      "[Improved] Onboarding language for blank slate components - #6638. Thanks @jamesgeorge007!",
      "[Improved] Explanation for manually conflicted text files in diff viewer - #7611",
      "[Improved] Visual progress on \"Remove Repository\" and \"Discard Changes\" dialogs - #7015. Thanks @HashimotoYT!",
      "[Improved] Menu items now aware of force push state and preference to confirm repository removal - #4976 #7138",
      "[Removed] Branch and pull request filter text persistence - #7437",
      "[Removed] \"Discard all changes\" context menu item from Changes list - #7394. Thanks @ahuth!"
    ],
    "1.7.1-beta1": [
      "[Fixed] Tab Bar focus ring outlines clip into other elements - #5802. Thanks @Daniel-McCarthy!",
      "[Improved] Show explanation for manually conflicted text files in diff viewer - #7611",
      "[Improved] Alignment of entries in repository list - #7133"
    ],
    "1.7.0-beta9": [
      "[Fixed] Add warning when renaming a branch with a stash - #7283",
      "[Fixed] Restore Desktop to main screen when external monitor removed - #7418 #2107. Thanks @say25!",
      "[Improved] Performance for bringing uncommitted changes to another branch - #7474"
    ],
    "1.7.0-beta8": [
      "[Added] Accelerator and access key to \"Exit\" menu item - #6507. Thanks @AndreiMaga!",
      "[Fixed] Pressing \"Shift\" + \"Alt\" in Commit summary moves input-focus to app menu - #6366. Thanks @AndreiMaga!",
      "[Fixed] Incorrectly encoding URLs affects issue filtering - #7506",
      "[Improved] Command line interface warns with helpful message when given a remote URL - #7452. Thanks @msztech!",
      "[Improved] Lowercase pronoun in \"Revert this commit\" menu item - #7534",
      "[Improved] \"Pull Requests\" list reflects pull requests from GitHub more quickly - #7501",
      "[Removed] Branch and pull request filter text persistence - #7437"
    ],
    "1.7.0-beta7": [
      "[Improved] Error message when unable to publish private repository to an organization - #7472",
      "[Improved] \"Stashed changes\" button accessibility improvements - #7274",
      "[Improved] Performance improvements for bringing changes to another branch - #7471",
      "[Improved] Performance improvements for detecting conflicts from a restored stash - #7476"
    ],
    "1.7.0-beta6": [
      "[Fixed] Stash viewer does not disable restore button when changes present - #7409",
      "[Fixed] Stash viewer does not center \"no content\" text - #7299",
      "[Fixed] Stash viewer pane width not remembered between sessions - #7416",
      "[Fixed] \"Esc\" key does not close Repository or Branch list - #7177. Thanks @roottool!",
      "[Fixed] Stash not cleaned up when it conflicts with working directory contents - #7383",
      "[Improved] Branch names remain accurate in dialog when stashing and switching branches - #7402",
      "[Improved] Moved \"Discard all changes\" to Branch menu to prevent unintentionally discarding all changes - #7394. Thanks @ahuth!",
      "[Improved] UI responsiveness when using keyboard to choose branch in rebase flow - #7407"
    ],
    "1.7.0-beta5": [
      "[Fixed] Handle warnings if stash creation encounters file permission issue - #7351",
      "[Fixed] Add \"View stash entry\" action to suggested next steps - #7353",
      "[Fixed] Handle and recover from failed rebase flow starts - #7223",
      "[Fixed] Reverse button order when viewing a stash on macOS - #7273",
      "[Fixed] Prevent console errors due to underlying component unmounts - #6970",
      "[Fixed] Rebase success banner always includes base branch name - #7220",
      "[Improved] Added explanatory text for \"Restore\" button for stashes - #7303",
      "[Improved] Ask for confirmation before discarding stash - #7348",
      "[Improved] Order stashed changes files alphabetically - #7327",
      "[Improved] Clarify \"Overwrite Stash Confirmation\" dialog text - #7361",
      "[Improved] Message shown in rebase setup when target branch is already rebased  - #7343",
      "[Improved] Update stashing prompt verbiage - #7393.",
      "[Improved] Update \"Start Rebase\" dialog verbiage - #7391",
      "[Improved] Changes list now reflects what will be committed when handling rebase conflicts - #7006"
    ],
    "1.7.0-beta4": [
      "[Fixed] Manual conflict resolution choice not updated when resolving rebase conflicts - #7255",
      "[Fixed] Menu items don't display the expected verbiage for force push and removing a repository - #4976 #7138"
    ],
    "1.7.0-beta3": [
      "[New] Users can choose to bring changes with them to a new branch or stash them on the current branch when switching branches - #6107",
      "[Added] GitHub Desktop keyboard shortcuts available in Help menu - #7184",
      "[Added] .resx file extension highlighting support - #7235. Thanks @say25!",
      "[Fixed] Attempting to revert commits not on current branch results in an error - #6300. Thanks @msftrncs!",
      "[Improved] Warn users before rebase if operation will require a force push after rebase complete - #6963",
      "[Improved] Do not show the number of pull requests when there are no open pull requests - #7258",
      "[Improved] Accessibility attributes for dialog - #6496. Thanks @HirdayGupta!",
      "[Improved] Initiate cloning by pressing \"Enter\" when a repository is selected - #6570. Thanks @Daniel-McCarthy!",
      "[Improved] Manual Conflicts button styling - #7302",
      "[Improved] \"Add\" button in repository list should always be visible - #6646"
    ],
    "1.7.0-beta2": [
      "[New] Rebase your current branch onto another branch using a guided flow - #5953",
      "[Fixed] Horizontal scroll bar appears unnecessarily when switching branches - #7212",
      "[Fixed] License templates do not end with newline character - #6999",
      "[Fixed] Merge/Rebase conflicts banners do not clear when aborting the operation outside Desktop - #7046",
      "[Fixed] Missing tooltips for change indicators in the sidebar - #7174",
      "[Fixed] Icon accessibility labels fail when multiple icons are visible at the same time - #7174",
      "[Improved] Pull requests load faster and PR build status updates automatically - #7163"
    ],
    "1.7.0-beta1": [
      "[New] Recently opened repositories appear at the top of the repository list - #7132",
      "[Fixed] Error when selecting diff text while diff is updating - #7131",
      "[Fixed] Crash when unable to create log file on disk - #7096",
      "[Fixed] Race condition with remote lookup could cause push to go to incorrect remote - #6986",
      "[Fixed] Mistaken classification of all crashes being related to launch - #7126",
      "[Fixed] Prevent menus from being disabled by activity in inactive repositories - #6313",
      "[Fixed] \"Automatically Switch Theme\" on macOS does not check theme on launch - #7116. Thanks @say25!",
      "[Fixed] Clicking \"Undo\" doesn't repopulate summary in commit form - #6390. Thanks @humphd!",
      "[Fixed] Emoji rendering in app broken when account name has special characters - #6909",
      "[Fixed] Files staged outside Desktop for deletion are incorrectly marked as modified after committing - #4133",
      "[Improved] Visual feedback on \"Remove Repository\" and \"Discard Changes\" dialogs to show progress - #7015. Thanks @HashimotoYT!",
      "[Improved] Onboarding language for blank slate components - #6638. Thanks @jamesgeorge007!",
      "[Improved] Manually refresh pull requests instead of having to wait for a fetch - #7027"
    ],
    "1.6.6": [
      "[Fixed] Clicking \"Undo\" doesn't repopulate summary in commit form - #6390. Thanks @humphd!",
      "[Fixed] Handle error when unable to create log file for app - #7096",
      "[Fixed] Crash when selecting text while the underlying diff changes - #7131"
    ],
    "1.6.6-test1": [
      "[Fixed] Clicking \"Undo\" doesn't repopulate summary in commit form - #6390. Thanks @humphd!",
      "[Fixed] Handle error when unable to create log file for app - #7096",
      "[Fixed] Crash when selecting text while the underlying diff changes - #7131"
    ],
    "1.6.5": [
      "[Fixed] Publish Repository does not let you publish to an organization on your Enterprise account - #7052"
    ],
    "1.6.5-beta2": [
      "[Fixed] Publish Repository does not let you choose an organization on your Enterprise account - #7052"
    ],
    "1.6.5-beta1": [
      "[Fixed] Publish Repository does not let you choose an organization on your Enterprise account - #7052"
    ],
    "1.6.4": [
      "[Fixed] Embedded Git not working for core.longpath usage in some environments - #7028",
      "[Fixed] \"Recover missing repository\" can get stuck in a loop - #7038"
    ],
    "1.6.4-beta1": [
      "[Fixed] Embedded Git not working for core.longpath usage in some environments - #7028",
      "[Fixed] \"Recover missing repository\" can get stuck in a loop - #7038"
    ],
    "1.6.4-beta0": [
      "[Removed] Option to discard when files would be overwritten by a checkout - #7016"
    ],
    "1.6.3": [
      "[New] Display \"pull with rebase\" if a user has set this option in their Git config - #6553 #3422",
      "[Fixed] Context menu does not open when right clicking on the edges of files in Changes list - #6296. Thanks @JQuinnie!",
      "[Fixed] Display question mark in image when no commit selected in dark theme - #6915. Thanks @say25!",
      "[Fixed] No left padding for :emoji:/@user/#issue autocomplete forms. - #6895. Thanks @murrelljenna!",
      "[Fixed] Reinstate missing image and update illustration in dark theme when no local changes exist - #6894",
      "[Fixed] Resizing the diff area preserves text selection range - #2677",
      "[Fixed] Text selection in wrapped diff lines now allows selection of individual lines - #1551",
      "[Improved] Add option to fetch when a user needs to pull changes from the remote before pushing - #2738 #5451",
      "[Improved] Enable Git protocol v2 for fetch/push/pull operations - #6142",
      "[Improved] Moving mouse pointer outside visible diff while selecting a range of lines in a partial commit now automatically scrolls the diff - #658",
      "[Improved] Sign in form validates both username and password - #6952. Thanks @say25!",
      "[Improved] Update GitHub logo in \"About\" dialog - #5619. Thanks @HashimotoYT!"
    ],
    "1.6.3-beta4": [
      "[Improved] Update GitHub logo in \"About\" dialog - #5619. Thanks @HashimotoYT!",
      "[Improved] Sign in form validates both username and password - #6952. Thanks @say25!"
    ],
    "1.6.3-beta3": [
      "[New] Display \"pull with rebase\" if a user has set this option in their Git config - #6553 #3422",
      "[Added] Provide option to discard when files would be overwritten by a checkout - #6755. Thanks @mathieudutour!",
      "[Fixed] No left padding for :emoji:/@user/#issue autocomplete forms. - #6895. Thanks @murrelljenna!",
      "[Fixed] Reinstate missing image and fix illustration to work in the dark theme when there are no local changes - #6894",
      "[Fixed] Display question mark image when there is no commit selected in dark theme - #6915. Thanks @say25!",
      "[Improved] Group and filter repositories by owner - #6923",
      "[Improved] Add option to fetch when a user needs to pull changes from the remote before pushing - #2738 #5451"
    ],
    "1.6.3-beta2": [
      "[Fixed] Text selection in wrapped diff lines now allows selection of individual lines - #1551",
      "[Fixed] Resizing the diff area preserves text selection range - #2677",
      "[Improved] Moving the mouse pointer outside of the visible diff while selecting a range of lines in a partial commit will now automatically scroll the diff - #658"
    ],
    "1.6.3-beta1": [
      "[New] Branches that have been merged and deleted on GitHub.com will now be pruned after two weeks - #750",
      "[Fixed] Context menu doesn't open when right clicking on the edges of files in Changes list - #6296. Thanks @JQuinnie!",
      "[Improved] Enable Git protocol v2 for fetch/push/pull operations - #6142",
      "[Improved] Upgrade to Electron v3 - #6391"
    ],
    "1.6.2": [
      "[Added] Allow users to also resolve manual conflicts when resolving merge conflicts - #6062",
      "[Added] Automatic switching between Dark and Light modes on macOS - #5037. Thanks @say25!",
      "[Added] Crystal and Julia syntax highlighting - #6710. Thanks @KennethSweezy!",
      "[Added] Lua and Fortran syntax highlighting - #6700. Thanks @SimpleBinary!",
      "[Fixed] Abbreviated commits are not long enough for large repositories - #6662. Thanks @say25!",
      "[Fixed] App menu bar visible on hover on Windows when in \"Let’s get started\" mode - #6669",
      "[Fixed] Fix pointy corners on commit message text area - #6635. Thanks @lisavogtsf!",
      "[Fixed] Inconsistent \"Reveal in …\" labels for context menus - #6466. Thanks @say25!",
      "[Fixed] Merge conflict conflict did not ask user to resolve some binary files - #6693",
      "[Fixed] Prevent concurrent fetches between user and status indicator checks - #6121 #5438 #5328",
      "[Fixed] Remember scroll positions in History and Changes lists - #5177 #5059. Thanks @Daniel-McCarthy!",
      "[Improved] Guided merge conflict resolution only commits changes relevant to the merge - #6349",
      "[Improved] Use higher contrast color for links in \"Merge Conflicts\" dialog - #6758",
      "[Improved] Add link to all release notes in Release Notes dialog - #6443. Thanks @koralcem!",
      "[Improved] Arrow for renamed/copied changes when viewing commit - #6519. Thanks @koralcem!",
      "[Improved] Updated verbiage for ignoring the files - #6689. Thanks @PaulViola!"
    ],
    "1.6.2-beta3": [
      "[Improved] Guided merge conflict resolution only commits changes relevant to the merge - #6349"
    ],
    "1.6.2-beta2": [
      "[Added] Allow users to also resolve manual conflicts when resolving merge conflicts - #6062",
      "[Added] Crystal and Julia syntax highlighting - #6710. Thanks @KennethSweezy!",
      "[Fixed] Fix pointy corners on commit message text area - #6635. Thanks @lisavogtsf!",
      "[Fixed] Use higher contrast color for links in \"Merge Conflicts\" dialog - #6758"
    ],
    "1.6.2-beta1": [
      "[Added] Automatic switching between Dark and Light modes on macOS - #5037. Thanks @say25!",
      "[Added] Lua and Fortran syntax highlighting - #6700. Thanks @SimpleBinary!",
      "[Fixed] Abbreviated commits are not long enough for large repositories - #6662. Thanks @say25!",
      "[Fixed] App menu bar visible on hover on Windows when in \"Let’s get started\" mode - #6669",
      "[Fixed] Remember scroll positions in History and Changes lists - #5177 #5059. Thanks @Daniel-McCarthy!",
      "[Fixed] Inconsistent \"Reveal in …\" labels for context menus - #6466. Thanks @say25!",
      "[Fixed] Prevent concurrent fetches between user and status indicator checks - #6121 #5438 #5328",
      "[Fixed] Merge conflict conflict did not ask user to resolve some binary files - #6693",
      "[Improved] Add link to all release notes in Release Notes dialog - #6443. Thanks @koralcem!",
      "[Improved] Arrow for renamed/copied changes when viewing commit - #6519. Thanks @koralcem!",
      "[Improved] Menu state updating to address race condition - #6643",
      "[Improved] Updated verbiage when clicking on changed files to make it more explicit what will occur when you ignore the file(s) - #6689. Thanks @PaulViola!"
    ],
    "1.6.2-beta0": [
      "[Fixed] Don't show \"No local changes\" view when switching between changed files"
    ],
    "1.6.1": [
      "[Fixed] Don't show \"No local changes\" view when switching between changed files"
    ],
    "1.6.0": [
      "[New] Help users add their first repo during onboarding - #6474",
      "[New] \"No local changes\" view helpfully suggests next actions for you to take - #6445",
      "[Added] Support JetBrains Webstorm as an external editor - #6077. Thanks @KennethSweezy!",
      "[Added] Add Visual Basic syntax highlighting - #6461. Thanks @SimpleBinary!",
      "[Fixed] Automatically locate a missing repository when it cannot be found - #6228. Thanks @msftrncs!",
      "[Fixed] Don't include untracked files in merge commit - #6411",
      "[Fixed] Don't show \"Still Conflicted Warning\" when all conflicts are resolved - #6451",
      "[Fixed] Only execute menu action a single time upon hitting Enter - #5344",
      "[Fixed] Show autocompletion of GitHub handles and issues properly in commit description field - #6459",
      "[Improved] Repository list when no repositories found - #5566 #6474",
      "[Improved] Image diff menu no longer covered by large images - #6520. Thanks @06b!",
      "[Improved] Enable additional actions during a merge conflict - #6385",
      "[Improved] Increase contrast on input placeholder color in dark mode - #6556",
      "[Improved] Don't show merge success banner when attempted merge doesn't complete - #6282",
      "[Improved] Capitalize menu items appropriately on macOS - #6469"
    ],
    "1.6.0-beta3": [
      "[Fixed] Autocomplete selection does not overflow text area - #6459",
      "[Fixed] No local changes views incorrectly rendering ampersands - #6596",
      "[Improved] Capitalization of menu items on macOS - #6469"
    ],
    "1.6.0-beta2": [
      "[New] \"No local changes\" view makes it easy to find and accomplish common actions - #6445",
      "[Fixed] Automatically locate a missing repository when it cannot be found - #6228. Thanks @msftrncs!",
      "[Improved] Enable additional actions during a merge conflict - #6385",
      "[Improved] Increase contrast on input placeholder color in dark mode - #6556",
      "[Improved] Merge success banner no longer shown when attempted merge doesn't complete - #6282"
    ],
    "1.6.0-beta1": [
      "[New] Help users add their first repo during onboarding - #6474",
      "[Added] Include ability for users to add new repositories when there are none available - #5566 #6474",
      "[Added] Support JetBrains Webstorm as an external editor - #6077. Thanks @KennethSweezy!",
      "[Added] Add Visual Basic syntax highlighting - #6461. Thanks @SimpleBinary!",
      "[Fixed] Don't include untracked files in merge commit - #6411",
      "[Fixed] Don't show \"Still Conflicted Warning\" when all conflicts are resolved - #6451",
      "[Fixed] Enter when using keyboard to navigate app menu executed menu action twice - #5344",
      "[Improved] Image diff menu no longer covered by large images - #6520. Thanks @06b!"
    ],
    "1.5.2-beta0": [],
    "1.5.1": [
      "[Added] Provide keyboard shortcut for getting to commit summary field - #1719. Thanks @bruncun!",
      "[Added] Add hover states on list items and tabs - #6310",
      "[Added] Add Dockerfile syntax highlighting - #4533. Thanks @say25!",
      "[Added] Support Visual SlickEdit as an external editor - #6029. Thanks @texasaggie97!",
      "[Fixed] Allow repositories to be cloned to empty folders - #5857. Thanks @Daniel-McCarthy!",
      "[Fixed] Prevent creating branch with detached HEAD from reverting to default branch - #6085",
      "[Fixed] Fix \"Open In External Editor\" for Atom/VS Code on Windows when paths contain spaces - #6181. Thanks @msftrncs!",
      "[Fixed] Persist Branch List and Pull Request List filter text - #6002. Thanks @Daniel-McCarthy!",
      "[Fixed] Retain renamed branches position in recent branches list - #6155. Thanks @gnehcc!",
      "[Fixed] Prevent avatar duplication when user is co-author and committer - #6135. Thanks @bblarney!",
      "[Fixed] Provide keyboard selection for the \"Clone a Repository\" dialog - #3596. Thanks @a-golovanov!",
      "[Fixed] Close License & Open Source Notices dialog upon pressing \"Enter\" in dialog - #6137. Thanks @bblarney!",
      "[Fixed] Dismiss \"Merge into Branch\" dialog with escape key - #6154. Thanks @altaf933!",
      "[Fixed] Focus branch selector when comparing to branch from menu - #5600",
      "[Fixed] Reverse fold/unfold icons for expand/collapse commit summary - #6196. Thanks @HazemAM!",
      "[Improved] Allow toggling between diff modes - #6231. Thanks @06b!",
      "[Improved] Show focus around full input field - #6234. Thanks @seokju-na!",
      "[Improved] Make lists scroll to bring selected items into view - #6279",
      "[Improved] Consistently order the options for adding a repository - #6396. Thanks @vilanz!",
      "[Improved] Clear merge conflicts banner after there are no more conflicted files - #6428"
    ],
    "1.5.1-beta6": [
      "[Improved] Consistently order the options for adding a repository - #6396. Thanks @vilanz!",
      "[Improved] Clear merge conflicts banner after there are no more conflicted files - #6428"
    ],
    "1.5.1-beta5": [
      "[Improved] Commit conflicted files warning - #6381",
      "[Improved] Dismissable merge conflict dialog and associated banner - #6379 #6380",
      "[Fixed] Fix feature flag for readme overwrite warning so that it shows on beta - #6412"
    ],
    "1.5.1-beta4": [
      "[Improved] Display warning if existing readme file will be overwritten - #6338. Thanks @Daniel-McCarthy!",
      "[Improved] Add check for attempts to commit >100 MB files without Git LFS - #997. Thanks @Daniel-McCarthy!",
      "[Improved] Merge conflicts dialog visual updates - #6377"
    ],
    "1.5.1-beta3": [
      "[Improved] Maintains state on tabs for different methods of cloning repositories - #5937"
    ],
    "1.5.1-beta2": [
      "[Improved] Clarified internal documentation - #6348. Thanks @bblarney!"
    ],
    "1.5.1-beta1": [
      "[Added] Provide keyboard shortcut for getting to commit summary field - #1719. Thanks @bruncun!",
      "[Added] Add hover states on list items and tabs - #6310",
      "[Added] Add Dockerfile syntax highlighting - #4533. Thanks @say25!",
      "[Added] Support Visual SlickEdit as an external editor - #6029. Thanks @texasaggie97!",
      "[Improved] Allow toggling between diff modes - #6231. Thanks @06b!",
      "[Improved] Show focus around full input field - #6234. Thanks @seokju-na!",
      "[Improved] Make lists scroll to bring selected items into view - #6279",
      "[Fixed] Allow repositories to be cloned to empty folders - #5857. Thanks @Daniel-McCarthy!",
      "[Fixed] Prevent creating branch with detached HEAD from reverting to default branch - #6085",
      "[Fixed] Fix 'Open In External Editor' for Atom/VS Code on Windows when paths contain spaces - #6181. Thanks @msftrncs!",
      "[Fixed] Persist Branch List and Pull Request List filter text - #6002. Thanks @Daniel-McCarthy!",
      "[Fixed] Retain renamed branches position in recent branches list - #6155. Thanks @gnehcc!",
      "[Fixed] Prevent avatar duplication when user is co-author and committer - #6135. Thanks @bblarney!",
      "[Fixed] Provide keyboard selection for the ‘Clone a Repository’ dialog - #3596. Thanks @a-golovanov!",
      "[Fixed] Close License & Open Source Notices dialog upon pressing \"Enter\" in dialog - #6137. Thanks @bblarney!",
      "[Fixed] Dismiss \"Merge into Branch\" dialog with escape key - #6154. Thanks @altaf933!",
      "[Fixed] Focus branch selector when comparing to branch from menu - #5600",
      "[Fixed] Reverse fold/unfold icons for expand/collapse commit summary - #6196. Thanks @HazemAM!"
    ],
    "1.5.1-beta0": [],
    "1.5.0": [
      "[New] Clone, create, or add repositories right from the repository dropdown - #5878",
      "[New] Drag-and-drop to add local repositories from macOS tray icon - #5048",
      "[Added] Resolve merge conflicts through a guided flow - #5400",
      "[Added] Allow merging branches directly from branch dropdown - #5929. Thanks @bruncun!",
      "[Added] Commit file list now has \"Copy File Path\" context menu action - #2944. Thanks @Amabel!",
      "[Added] Keyboard shortcut for \"Rename Branch\" menu item - #5964. Thanks @agisilaos!",
      "[Added] Notify users when a merge is successfully completed - #5851",
      "[Fixed] \"Compare on GitHub\" menu item enabled when no repository is selected - #6078",
      "[Fixed] Diff viewer blocks keyboard navigation using reverse tab order - #2794",
      "[Fixed] Launching Desktop from browser always asks to clone repository - #5913",
      "[Fixed] Publish dialog displayed on push when repository is already published - #5936",
      "[Improved] \"Publish Repository\" dialog handles emoji characters - #5980. Thanks @WaleedAshraf!",
      "[Improved] Avoid repository checks when no path is specified in \"Create Repository\" dialog - #5828. Thanks @JakeHL!",
      "[Improved] Clarify the direction of merging branches - #5930. Thanks @JQuinnie!",
      "[Improved] Default commit summary more explanatory and consistent with GitHub.com - #6017. Thanks @Daniel-McCarthy!",
      "[Improved] Display a more informative message on merge dialog when branch is up to date - #5890",
      "[Improved] Getting a repository's status only blocks other operations when absolutely necessary - #5952",
      "[Improved] Display current branch in header of merge dialog - #6027",
      "[Improved] Sanitize repository name before publishing to GitHub - #3090. Thanks @Daniel-McCarthy!",
      "[Improved] Show the branch name in \"Update From Default Branch\" menu item - #3018. Thanks @a-golovanov!",
      "[Improved] Update license and .gitignore templates for initializing a new repository - #6024. Thanks @say25!"
    ],
    "1.5.0-beta5": [],
    "1.5.0-beta4": [
      "[Fixed] \"Compare on GitHub\" menu item enabled when no repository is selected - #6078",
      "[Fixed] Diff viewer blocks keyboard navigation using reverse tab order - #2794",
      "[Improved] \"Publish Repository\" dialog handles emoji characters - #5980. Thanks @WaleedAshraf!"
    ],
    "1.5.0-beta3": [],
    "1.5.0-beta2": [
      "[Added] Resolve merge conflicts through a guided flow - #5400",
      "[Added] Notify users when a merge is successfully completed - #5851",
      "[Added] Allow merging branches directly from branch dropdown - #5929. Thanks @bruncun!",
      "[Improved] Merge dialog displays current branch in header - #6027",
      "[Improved] Clarify the direction of merging branches - #5930. Thanks @JQuinnie!",
      "[Improved] Show the branch name in \"Update From Default Branch\" menu item - #3018. Thanks @a-golovanov!",
      "[Improved] Default commit summary more explanatory and consistent with GitHub.com - #6017. Thanks @Daniel-McCarthy!",
      "[Improved] Updated license and .gitignore templates for initializing a new repository - #6024. Thanks @say25!"
    ],
    "1.5.0-beta1": [
      "[New] Repository switcher has a convenient \"Add\" button to add other repositories - #5878",
      "[New] macOS tray icon now supports drag-and-drop to add local repositories - #5048",
      "[Added] Keyboard shortcut for \"Rename Branch\" menu item - #5964. Thanks @agisilaos!",
      "[Added] Commit file list now has \"Copy File Path\" context menu action - #2944. Thanks @Amabel!",
      "[Fixed] Launching Desktop from browser always asks to clone repository - #5913",
      "[Fixed] Publish dialog displayed on push when repository is already published - #5936",
      "[Improved] Sanitize repository name before publishing to GitHub - #3090. Thanks @Daniel-McCarthy!",
      "[Improved] Getting a repository's status only blocks other operations when absolutely necessary - #5952",
      "[Improved] Avoid repository checks when no path is specified in \"Create Repository\" dialog - #5828. Thanks @JakeHL!",
      "[Improved] Display a more informative message on merge dialog when branch is up to date - #5890"
    ],
    "1.4.4-beta0": [],
    "1.4.3": [
      "[Added] Add \"Remove Repository\" keyboard shortcut - #5848. Thanks @say25!",
      "[Added] Add keyboard shortcut to delete a branch - #5018. Thanks @JakeHL!",
      "[Fixed] Emoji autocomplete not rendering in some situations - #5859",
      "[Fixed] Release notes text overflowing dialog box - #5854. Thanks @amarsiingh!",
      "[Improved] Support Python 3 in Desktop CLI on macOS - #5843. Thanks @munir131!",
      "[Improved] Avoid unnecessarily reloading commit history - #5470",
      "[Improved] Publish Branch dialog will publish commits when pressing Enter - #5777. Thanks @JKirkYuan!"
    ],
    "1.4.3-beta2": [
      "[Added] Added keyboard shortcut to delete a branch - #5018. Thanks @JakeHL!",
      "[Fixed] Fix release notes text overflowing dialog box - #5854. Thanks @amarsiingh!",
      "[Improved] Avoid unnecessarily reloading commit history - #5470"
    ],
    "1.4.3-beta1": [
      "[Added] Add \"Remove Repository\" keyboard shortcut - #5848. Thanks @say25!",
      "[Fixed] Fix emoji autocomplete not rendering in some situations - #5859",
      "[Fixed] Support Python 3 in Desktop CLI on macOS - #5843. Thanks @munir131!",
      "[Improved] Publish Branch dialog will publish commits when pressing Enter - #5777. Thanks @JKirkYuan!"
    ],
    "1.4.3-beta0": [],
    "1.4.2": [
      "[New] Show resolved conflicts as resolved in Changes pane - #5609",
      "[Added] Add Terminator, MATE Terminal, and Terminology shells - #5753. Thanks @joaomlneto!",
      "[Fixed] Update embedded Git to version 2.19.1 for security vulnerability fix",
      "[Fixed] Always show commit history list when History tab is clicked - #5783. Thanks @JKirkYuan!",
      "[Fixed] Stop overriding the protocol of a detected GitHub repository - #5721",
      "[Fixed] Update sign in error message - #5766. Thanks @tiagodenoronha!",
      "[Fixed] Correct overflowing T&C and License Notices dialogs - #5756. Thanks @amarsiingh!",
      "[Improved] Add default commit message for single-file commits - #5240. Thanks @lean257!",
      "[Improved] Refresh commit list faster after reverting commit via UI - #5752",
      "[Improved] Add repository path to Remove repository dialog - #5805. Thanks @NickCraver!",
      "[Improved] Display whether user entered incorrect username or email address - #5775. Thanks @tiagodenoronha!",
      "[Improved] Update Discard Changes dialog text when discarding all changes - #5744. Thanks @Daniel-McCarthy!"
    ],
    "1.4.2-beta0": [],
    "1.4.1-test2": [
      "Testing changes to how Desktop performs CI platform checks"
    ],
    "1.4.1-test1": [
      "Testing changes to how Desktop performs CI platform checks"
    ],
    "1.4.1": [
      "[Added] Support for opening repository in Cygwin terminal - #5654. Thanks @LordOfTheThunder!",
      "[Fixed] 'Compare to Branch' menu item not disabled when modal is open - #5673. Thanks @kanishk98!",
      "[Fixed] Co-author form does not show/hide for newly-added repository - #5490",
      "[Fixed] Desktop command line always suffixes `.git` to URL when starting a clone - #5529. Thanks @j-f1!",
      "[Fixed] Dialog styling issue for dark theme users on Windows - #5629. Thanks @cwongmath!",
      "[Fixed] No message shown when filter returns no results in Clone Repository view - #5637. Thanks @DanielHix!",
      "[Improved] Branch names cannot start with a '+' character - #5594. Thanks @Daniel-McCarthy!",
      "[Improved] Clone dialog re-runs filesystem check when re-focusing on Desktop - #5518. Thanks @Daniel-McCarthy!",
      "[Improved] Commit disabled when commit summary is only spaces - #5677. Thanks @Daniel-McCarthy!",
      "[Improved] Commit summary expander sometimes shown when not needed - #5700. Thanks @aryyya!",
      "[Improved] Error handling when looking for merge base of a missing ref - #5612",
      "[Improved] Warning if branch exists on remote when creating branch - #5141. Thanks @Daniel-McCarthy!"
    ],
    "1.4.1-beta1": [
      "[Added] Support for opening repository in Cygwin terminal - #5654. Thanks @LordOfTheThunder!",
      "[Fixed] 'Compare to Branch' menu item not disabled when modal is open - #5673. Thanks @kanishk98!",
      "[Fixed] No message shown when filter returns no results in Clone Repository view - #5637. Thanks @DanielHix!",
      "[Fixed] Co-author form does not show/hide for newly-added repository - #5490",
      "[Fixed] Dialog styling issue for dark theme users on Windows - #5629. Thanks @cwongmath!",
      "[Fixed] Desktop command line always suffixes `.git` to URL when starting a clone - #5529. Thanks @j-f1!",
      "[Improved] Commit summary expander sometimes shown when not needed - #5700. Thanks @aryyya!",
      "[Improved] Commit disabled when commit summary is only spaces - #5677. Thanks @Daniel-McCarthy!",
      "[Improved] Error handling when looking for merge base of a missing ref - #5612",
      "[Improved] Clone dialog re-runs filesystem check when re-focusing on Desktop - #5518. Thanks @Daniel-McCarthy!",
      "[Improved] Branch names cannot start with a '+' character - #5594. Thanks @Daniel-McCarthy!",
      "[Improved] Warning if branch exists on remote when creating branch - #5141. Thanks @Daniel-McCarthy!"
    ],
    "1.4.1-beta0": [],
    "1.4.0": [
      "[New] When an update is available for GitHub Desktop, release notes can be viewed in Desktop - #2774",
      "[New] Detect merge conflicts when comparing branches - #4588",
      "[Fixed] Avoid double checkout warning when opening a pull request in Desktop - #5375",
      "[Fixed] Error when publishing repository is now associated with the right tab - #5422. Thanks @Daniel-McCarthy!",
      "[Fixed] Disable affected menu items when on detached HEAD - #5500. Thanks @say25!",
      "[Fixed] Show border when commit description is expanded - #5506. Thanks @aryyya!",
      "[Fixed] GitLab URL which corresponds to GitHub repository of same name cloned GitHub repository - #4154",
      "[Fixed] Caret in co-author selector is hidden when dark theme enabled - #5589",
      "[Fixed] Authenticating to GitHub Enterprise fails when user has no emails defined - #5585",
      "[Improved] Avoid multiple lookups of default remote - #5399"
    ],
    "1.4.0-beta3": [
      "[New] When an update is available for GitHub Desktop, the release notes can be viewed in Desktop - #2774",
      "[New] Detect merge conflicts when comparing branches - #4588",
      "[Fixed] Avoid double checkout warning when opening a pull request in Desktop - #5375",
      "[Fixed] Error when publishing repository is now associated with the right tab - #5422. Thanks @Daniel-McCarthy!",
      "[Fixed] Disable affected menu items when on detached HEAD - #5500. Thanks @say25!",
      "[Fixed] Show border when commit description is expanded - #5506. Thanks @aryyya!",
      "[Fixed] GitLab URL which corresponds to GitHub repository of same name cloned GitHub repository - #4154",
      "[Improved] Avoid multiple lookups of default remote - #5399",
      "[Improved] Skip optional locks when checking status of repository - #5376"
    ],
    "1.4.0-beta2": [
      "[New] When an update is available for GitHub Desktop, the release notes can be viewed in Desktop - #2774",
      "[New] Detect merge conflicts when comparing branches - #4588",
      "[Fixed] Avoid double checkout warning when opening a pull request in Desktop - #5375",
      "[Fixed] Error when publishing repository is now associated with the right tab - #5422. Thanks @Daniel-McCarthy!",
      "[Fixed] Disable affected menu items when on detached HEAD - #5500. Thanks @say25!",
      "[Fixed] Show border when commit description is expanded - #5506. Thanks @aryyya!",
      "[Fixed] GitLab URL which corresponds to GitHub repository of same name cloned GitHub repository - #4154",
      "[Improved] Avoid multiple lookups of default remote - #5399",
      "[Improved] Skip optional locks when checking status of repository - #5376"
    ],
    "1.4.0-beta1": [
      "[New] When an update is available for GitHub Desktop, the release notes can be viewed in Desktop - #2774",
      "[New] Detect merge conflicts when comparing branches - #4588",
      "[Fixed] Avoid double checkout warning when opening a pull request in Desktop - #5375",
      "[Fixed] Error when publishing repository is now associated with the right tab - #5422. Thanks @Daniel-McCarthy!",
      "[Fixed] Disable affected menu items when on detached HEAD - #5500. Thanks @say25!",
      "[Fixed] Show border when commit description is expanded - #5506. Thanks @aryyya!",
      "[Fixed] GitLab URL which corresponds to GitHub repository of same name cloned GitHub repository - #4154",
      "[Improved] Avoid multiple lookups of default remote - #5399",
      "[Improved] Skip optional locks when checking status of repository - #5376"
    ],
    "1.4.0-beta0": [],
    "1.3.5": [
      "[Fixed] Disable delete button while deleting a branch - #5331",
      "[Fixed] History now avoids calling log.showSignature if set in config - #5466",
      "[Fixed] Start blocking the ability to add local bare repositories - #4293. Thanks @Daniel-McCarthy!",
      "[Fixed] Revert workaround for tooltip issue on Windows - #3362. Thanks @divayprakash!",
      "[Improved] Error message when publishing to missing organisation - #5380. Thanks @Daniel-McCarthy!",
      "[Improved] Don't hide commit details when commit description is expanded. - #5471. Thanks @aryyya!"
    ],
    "1.3.5-beta1": [
      "[Fixed] Disable delete button while deleting a branch - #5331",
      "[Fixed] History now avoids calling log.showSignature if set in config - #5466",
      "[Fixed] Start blocking the ability to add local bare repositories - #4293. Thanks @Daniel-McCarthy!",
      "[Fixed] Revert workaround for tooltip issue on Windows - #3362. Thanks @divayprakash!",
      "[Improved] Error message when publishing to missing organisation - #5380. Thanks @Daniel-McCarthy!",
      "[Improved] Don't hide commit details when commit summary description is expanded. - #5471. Thanks @aryyya!"
    ],
    "1.3.5-beta0": [],
    "1.3.4": [
      "[Improved] Cloning message uses remote repo name not file destination - #5413. Thanks @lisavogtsf!",
      "[Improved] Support VSCode user scope installation - #5281. Thanks @saschanaz!"
    ],
    "1.3.4-beta1": [
      "[Improved] Cloning message uses remote repo name not file destination - #5413. Thanks @lisavogtsf!",
      "[Improved] Support VSCode user scope installation - #5281. Thanks @saschanaz!"
    ],
    "1.3.4-beta0": [],
    "1.3.3": [
      "[Fixed] Maximize and restore app on Windows does not fill available space - #5033",
      "[Fixed] 'Clone repository' menu item label is obscured on Windows - #5348. Thanks @Daniel-McCarthy!",
      "[Fixed] User can toggle files when commit is in progress - #5341. Thanks @masungwon!",
      "[Improved] Repository indicator background work - #5317 #5326 #5363 #5241 #5320"
    ],
    "1.3.3-beta1": [
      "[Fixed] Maximize and restore app on Windows does not fill available space - #5033",
      "[Fixed] 'Clone repository' menu item label is obscured on Windows - #5348. Thanks @Daniel-McCarthy!",
      "[Fixed] User can toggle files when commit is in progress - #5341. Thanks @masungwon!",
      "[Improved] Repository indicator background work - #5317 #5326 #5363 #5241 #5320"
    ],
    "1.3.3-test6": ["Testing infrastructure changes"],
    "1.3.3-test5": ["Testing the new CircleCI config changes"],
    "1.3.3-test4": ["Testing the new CircleCI config changes"],
    "1.3.3-test3": ["Testing the new CircleCI config changes"],
    "1.3.3-test2": ["Testing the new CircleCI config changes"],
    "1.3.3-test1": ["Testing the new CircleCI config changes"],
    "1.3.2": [
      "[Fixed] Bugfix for background checks not being aware of missing repositories - #5282",
      "[Fixed] Check the local state of a repository before performing Git operations - #5289",
      "[Fixed] Switch to history view for default branch when deleting current branch during a compare - #5256",
      "[Fixed] Handle missing .git directory inside a tracked repository - #5291"
    ],
    "1.3.2-beta1": [
      "[Fixed] Bugfix for background checks not being aware of missing repositories - #5282",
      "[Fixed] Check the local state of a repository before performing Git operations - #5289",
      "[Fixed] Switch to history view for default branch when deleting current branch during a compare - #5256",
      "[Fixed] Handle missing .git directory inside a tracked repository - #5291"
    ],
    "1.3.1": [
      "[Fixed] Background Git operations on missing repositories are not handled as expected - #5282"
    ],
    "1.3.1-beta1": [
      "[Fixed] Background Git operations on missing repositories are not handled as expected - #5282"
    ],
    "1.3.1-beta0": [
      "[New] Notification displayed in History tab when the base branch moves ahead of the current branch - #4768",
      "[New] Repository list displays uncommitted changes indicator and ahead/behind information - #2259 #5095",
      "[Added] Option to move repository to trash when removing from app - #2108. Thanks @say25!",
      "[Added] Syntax highlighting for PowerShell files - #5081. Thanks @say25!",
      "[Fixed] \"Discard Changes\" context menu discards correct file when entry is not part of selected group - #4788",
      "[Fixed] Display local path of selected repository as tooltip - #4922. Thanks @yongdamsh!",
      "[Fixed] Display root directory name when repository is located at drive root - #4924",
      "[Fixed] Handle legacy macOS right click gesture - #4942",
      "[Fixed] History omits latest commit from list - #5243",
      "[Fixed] Markdown header elements hard to read in dark mode - #5133. Thanks @agisilaos!",
      "[Fixed] Only perform ahead/behind comparisons when branch selector is open - #5142",
      "[Fixed] Relax checks for merge commits for GitHub Enterprise repositories - #4329",
      "[Fixed] Render clickable link in \"squash and merge\" commit message - #5203. Thanks @1pete!",
      "[Fixed] Return key disabled when no matches found in Compare branch list - #4458",
      "[Fixed] Selected commit not remembered when switching between History and Changes tabs - #4985",
      "[Fixed] Selected commit when comparing is reset to latest when Desktop regains focus - #5069",
      "[Fixed] Support default branch detection for non-GitHub repositories - #4937",
      "[Improved] Change primary button color to blue for dark theme - #5074",
      "[Improved] Diff gutter elements should be considered button elements when interacting - #5158",
      "[Improved] Status parsing significantly more performant when handling thousands of changed files - #2449 #5186"
    ],
    "1.3.0": [
      "[New] Notification displayed in History tab when the base branch moves ahead of the current branch - #4768",
      "[New] Repository list displays uncommitted changes indicator and ahead/behind information - #2259 #5095",
      "[Added] Option to move repository to trash when removing from app - #2108. Thanks @say25!",
      "[Added] Syntax highlighting for PowerShell files - #5081. Thanks @say25!",
      "[Fixed] \"Discard Changes\" context menu discards correct file when entry is not part of selected group - #4788",
      "[Fixed] Display local path of selected repository as tooltip - #4922. Thanks @yongdamsh!",
      "[Fixed] Display root directory name when repository is located at drive root - #4924",
      "[Fixed] Handle legacy macOS right click gesture - #4942",
      "[Fixed] History omits latest commit from list - #5243",
      "[Fixed] Markdown header elements hard to read in dark mode - #5133. Thanks @agisilaos!",
      "[Fixed] Only perform ahead/behind comparisons when branch selector is open - #5142",
      "[Fixed] Relax checks for merge commits for GitHub Enterprise repositories - #4329",
      "[Fixed] Render clickable link in \"squash and merge\" commit message - #5203. Thanks @1pete!",
      "[Fixed] Return key disabled when no matches found in Compare branch list - #4458",
      "[Fixed] Selected commit not remembered when switching between History and Changes tabs - #4985",
      "[Fixed] Selected commit when comparing is reset to latest when Desktop regains focus - #5069",
      "[Fixed] Support default branch detection for non-GitHub repositories - #4937",
      "[Improved] Change primary button color to blue for dark theme - #5074",
      "[Improved] Diff gutter elements should be considered button elements when interacting - #5158",
      "[Improved] Status parsing significantly more performant when handling thousands of changed files - #2449 #5186"
    ],
    "1.3.0-beta7": [],
    "1.3.0-beta6": [],
    "1.3.0-beta5": [
      "[Fixed] Ensure commit message is cleared after successful commit - #4046",
      "[Fixed] History omits latest commit from list - #5243"
    ],
    "1.3.0-beta4": [
      "[Fixed] Only perform ahead/behind comparisons when branch selector is open - #5142",
      "[Fixed] Render clickable link in \"squash and merge\" commit message - #5203. Thanks @1pete!",
      "[Fixed] Selected commit not remembered when switching between History and Changes tabs - #4985",
      "[Fixed] Selected commit when comparing is reset to latest when Desktop regains focus - #5069"
    ],
    "1.3.0-beta3": [
      "[Fixed] \"Discard Changes\" context menu discards correct file when entry is not part of selected group - #4788",
      "[Fixed] Return key disabled when no matches found in Compare branch list - #4458",
      "[Improved] Status parsing significantly more performant when handling thousands of changed files - #2449 #5186"
    ],
    "1.3.0-beta2": [
      "[Added] Option to move repository to trash when removing from app - #2108. Thanks @say25!",
      "[Fixed] Markdown header elements hard to read in dark mode - #5133. Thanks @agisilaos!",
      "[Improved] Diff gutter elements should be considered button elements when interacting - #5158"
    ],
    "1.2.7-test3": ["Test deployment for electron version bump."],
    "1.3.0-beta1": [
      "[New] Notification displayed in History tab when the base branch moves ahead of the current branch - #4768",
      "[New] Repository list displays uncommitted changes count and ahead/behind information - #2259",
      "[Added] Syntax highlighting for PowerShell files- #5081. Thanks @say25!",
      "[Fixed] Display something when repository is located at drive root - #4924",
      "[Fixed] Relax checks for merge commits for GitHub Enterprise repositories - #4329",
      "[Fixed] Display local path of selected repository as tooltip - #4922. Thanks @yongdamsh!",
      "[Fixed] Support default branch detection for non-GitHub repositories - #4937",
      "[Fixed] Handle legacy macOS right click gesture - #4942",
      "[Improved] Repository list badge style tweaks and tweaks for dark theme - #5095",
      "[Improved] Change primary button color to blue for dark theme - #5074"
    ],
    "1.2.7-test2": ["Test deployment for electron version bump."],
    "1.2.7-test1": ["Sanity check deployment for refactored scripts"],
    "1.2.7-beta0": [
      "[Fixed] Visual indicator for upcoming feature should not be shown - #5026"
    ],
    "1.2.6": [
      "[Fixed] Visual indicator for upcoming feature should not be shown - #5026"
    ],
    "1.2.6-beta0": [
      "[Fixed] Feature flag for upcoming feature not applied correctly - #5024"
    ],
    "1.2.5": [
      "[Fixed] Feature flag for upcoming feature not applied correctly - #5024"
    ],
    "1.2.4": [
      "[New] Dark Theme preview - #4849",
      "[Added] Syntax highlighting for Cake files - #4935. Thanks @say25!",
      "[Added] WebStorm support for macOS - #4841. Thanks @mrsimonfletcher!",
      "[Fixed] Compare tab appends older commits when scrolling to bottom of list - #4964",
      "[Fixed] Remove temporary directory after Git LFS operation completes - #4414",
      "[Fixed] Unable to compare when two branches exist - #4947 #4730",
      "[Fixed] Unhandled errors when refreshing pull requests fails - #4844 #4866",
      "[Improved] Remove context menu needs to hint if a dialog will be shown - #4975",
      "[Improved] Upgrade embedded Git LFS - #4602 #4745",
      "[Improved] Update banner message clarifies that only Desktop needs to be restarted - #4891. Thanks @KennethSweezy!",
      "[Improved] Discard Changes context menu entry should contain ellipses when user needs to confirm - #4846. Thanks @yongdamsh!",
      "[Improved] Initializing syntax highlighting components - #4764",
      "[Improved] Only show overflow shadow when description overflows - #4898",
      "[Improved] Changes tab displays number of changed files instead of dot - #4772. Thanks @yongdamsh!"
    ],
    "1.2.4-beta5": [],
    "1.2.4-beta4": [
      "[Fixed] Compare tab appends older commits when scrolling to bottom of list - #4964",
      "[Fixed] Remove temporary directory after Git LFS operation completes - #4414",
      "[Improved] Remove context menu needs to hint if a dialog will be shown - #4975",
      "[Improved] Upgrade embedded Git LFS - #4602 #4745"
    ],
    "1.2.4-test1": [
      "Confirming latest Git LFS version addresses reported issues"
    ],
    "1.2.4-beta3": [
      "[Added] WebStorm support for macOS - #4841. Thanks @mrsimonfletcher!",
      "[Improved] Update banner message clarifies that only Desktop needs to be restarted - #4891. Thanks @KennethSweezy!"
    ],
    "1.2.4-beta2": [],
    "1.2.4-beta1": [
      "[New] Dark Theme preview - #4849",
      "[Added] Syntax highlighting for Cake files - #4935. Thanks @say25!",
      "[Fixed] Unable to compare when two branches exist - #4947 #4730",
      "[Fixed] Unhandled errors when refreshing pull requests fails - #4844 #4866",
      "[Improved] Discard Changes context menu entry should contain ellipses when user needs to confirm - #4846. Thanks @yongdamsh!",
      "[Improved] Initializing syntax highlighting components - #4764",
      "[Improved] Only show overflow shadow when description overflows - #4898",
      "[Improved] Changes tab displays number of changed files instead of dot - #4772. Thanks @yongdamsh!"
    ],
    "1.2.3": [
      "[Fixed] No autocomplete when searching for co-authors - #4847",
      "[Fixed] Error when checking out a PR from a fork - #4842"
    ],
    "1.2.3-beta1": [
      "[Fixed] No autocomplete when searching for co-authors - #4847",
      "[Fixed] Error when checking out a PR from a fork - #4842"
    ],
    "1.2.3-test1": [
      "Confirming switch from uglify-es to babel-minify addresses minification issue - #4871"
    ],
    "1.2.2": [
      "[Fixed] Make cURL/schannel default to using the Windows certificate store - #4817",
      "[Fixed] Restore text selection highlighting in diffs - #4818"
    ],
    "1.2.2-beta1": [
      "[Fixed] Make cURL/schannel default to using the Windows certificate store - #4817",
      "[Fixed] Text selection highlighting in diffs is back - #4818"
    ],
    "1.2.1": [
      "[Added] Brackets support for macOS - #4608. Thanks @3raxton!",
      "[Added] Pull request number and author are included in fuzzy-find filtering - #4653. Thanks @damaneice!",
      "[Fixed] Decreased the max line length limit - #3740. Thanks @sagaragarwal94!",
      "[Fixed] Updated embedded Git to 2.17.1 to address upstream security issue - #4791",
      "[Improved] Display the difference in file size of an image in the diff view - #4380. Thanks @ggajos!"
    ],
    "1.2.1-test1": ["Upgraded embedded Git to 2.17.0"],
    "1.2.1-beta1": [
      "[Added] Brackets support for macOS - #4608. Thanks @3raxton!",
      "[Added] Pull request number and author are included in fuzzy-find filtering - #4653. Thanks @damaneice!",
      "[Fixed] Decreased the max line length limit - #3740. Thanks @sagaragarwal94!",
      "[Fixed] Updated embedded Git to 2.17.1 to address upstream security issue - #4791",
      "[Improved] Display the difference in file size of an image in the diff view - #4380. Thanks @ggajos!"
    ],
    "1.2.1-beta0": [],
    "1.1.2-test6": ["Testing the Webpack v4 output from the project"],
    "1.2.0": [
      "[New] History now has ability to compare to another branch and merge outstanding commits",
      "[New] Support for selecting more than one file in the changes list - #1712. Thanks @icosamuel!",
      "[New] Render bitmap images in diffs - #4367. Thanks @MagicMarvMan!",
      "[Added] Add PowerShell Core support for Windows and macOS - #3791. Thanks @saschanaz!",
      "[Added] Add MacVim support for macOS - #4532. Thanks @johnelliott!",
      "[Added] Syntax highlighting for JavaServer Pages (JSP) - #4470. Thanks @damaneice!",
      "[Added] Syntax highlighting for Haxe files - #4445. Thanks @Gama11!",
      "[Added] Syntax highlighting for R files - #4455. Thanks @say25!",
      "[Fixed] 'Open in Shell' on Linux ensures Git is on PATH - #4619. Thanks @ziggy42!",
      "[Fixed] Pressing 'Enter' on filtered Pull Request does not checkout - #4673",
      "[Fixed] Alert icon shrinks in rename dialog when branch name is long - #4566",
      "[Fixed] 'Open in Desktop' performs fetch to ensure branch exists before checkout - #3006",
      "[Fixed] 'Open in Default Program' on Windows changes the window title - #4446",
      "[Fixed] Skip fast-forwarding when there are many eligible local branches - #4392",
      "[Fixed] Image diffs not working for files with upper-case file extension - #4466",
      "[Fixed] Syntax highlighting not working for files with upper-case file extension - #4462. Thanks @say25!",
      "[Fixed] Error when creating Git LFS progress causes clone to fail - #4307. Thanks @MagicMarvMan!",
      "[Fixed] 'Open File in External Editor' always opens a new instance - #4381",
      "[Fixed] 'Select All' shortcut now works for changes list - #3821",
      "[Improved] Automatically add valid repository when using command line interface - #4513. Thanks @ggajos!",
      "[Improved] Always fast-forward the default branch - #4506",
      "[Improved] Warn when trying to rename a published branch - #4035. Thanks @agisilaos!",
      "[Improved] Added context menu for files in commit history - #2845. Thanks @crea7or",
      "[Improved] Discarding all changes always prompts for confirmation - #4459",
      "[Improved] Getting list of changed files is now more efficient when dealing with thousands of files - #4443",
      "[Improved] Checking out a Pull Request may skip unnecessary fetch - #4068. Thanks @agisilaos!",
      "[Improved] Commit summary now has a hint to indicate why committing is disabled - #4429.",
      "[Improved] Pull request status text now matches format on GitHub - #3521",
      "[Improved] Add escape hatch to disable hardware acceleration when launching - #3921"
    ],
    "1.1.2-beta7": [],
    "1.1.2-beta6": [
      "[Added] Add MacVim support for macOS - #4532. Thanks @johnelliott!",
      "[Fixed] Open in Shell on Linux ensures Git is available on the user's PATH - #4619. Thanks @ziggy42!",
      "[Fixed] Keyboard focus issues when navigating Pull Request list - #4673",
      "[Improved] Automatically add valid repository when using command line interface - #4513. Thanks @ggajos!"
    ],
    "1.1.2-test5": ["Actually upgrading fs-extra to v6 in the app"],
    "1.1.2-test4": ["Upgrading fs-extra to v6"],
    "1.1.2-beta5": [
      "[Added] Syntax highlighting for JavaServer Pages (JSP) - #4470. Thanks @damaneice!",
      "[Fixed] Prevent icon from shrinking in rename dialog - #4566"
    ],
    "1.1.2-beta4": [
      "[New] New Compare tab allowing visualization of the relationship between branches",
      "[New] Support for selecting more than one file in the changes list - #1712. Thanks @icosamuel!",
      "[Fixed] 'Select All' shortcut now works for changes list - #3821",
      "[Improved] Always fast-forward the default branch - #4506",
      "[Improved] Warn when trying to rename a published branch - #4035. Thanks @agisilaos!",
      "[Improved] Added context menu for files in commit history - #2845. Thanks @crea7or",
      "[Improved] Discarding all changes always prompts for confirmation - #4459"
    ],
    "1.1.2-beta3": [
      "[Added] Syntax highlighting for Haxe files - #4445. Thanks @Gama11!",
      "[Added] Syntax highlighting for R files - #4455. Thanks @say25!",
      "[Fixed] Fetch to ensure \"Open in Desktop\" has a branch to checkout - #3006",
      "[Fixed] Handle the click event when opening a binary file - #4446",
      "[Fixed] Skip fast-forwarding when there are a lot of eligible local branches - #4392",
      "[Fixed] Image diffs not working for files with upper-case file extension - #4466",
      "[Fixed] Syntax highlighting not working for files with upper-case file extension - #4462. Thanks @say25!",
      "[Improved] Getting list of changed files is now more efficient when dealing with thousands of files - #4443",
      "[Improved] Checking out a Pull Request may skip unnecessary fetch - #4068. Thanks @agisilaos!",
      "[Improved] Commit summary now has a hint to indicate why committing is disabled - #4429."
    ],
    "1.1.2-test3": ["[New] Comparison Branch demo build"],
    "1.1.2-test2": [
      "Refactoring the diff internals to potentially land some SVG improvements"
    ],
    "1.1.2-test1": [
      "Refactoring the diff internals to potentially land some SVG improvements"
    ],
    "1.1.2-beta2": [
      "[New] Render bitmap images in diffs - #4367. Thanks @MagicMarvMan!",
      "[New] Add PowerShell Core support for Windows and macOS - #3791. Thanks @saschanaz!",
      "[Fixed] Error when creating Git LFS progress causes clone to fail - #4307. Thanks @MagicMarvMan!",
      "[Fixed] 'Open File in External Editor' does not use existing window - #4381",
      "[Fixed] Always ask for confirmation when discarding all changes - #4423",
      "[Improved] Pull request status text now matches format on GitHub - #3521",
      "[Improved] Add escape hatch to disable hardware acceleration when launching - #3921"
    ],
    "1.1.2-beta1": [],
    "1.1.1": [
      "[New] Render WebP images in diffs - #4164. Thanks @agisilaos!",
      "[Fixed] Edit context menus in commit form input elements - #3886",
      "[Fixed] Escape behavior for Pull Request list does not match Branch List - #3597",
      "[Fixed] Keep caret position after inserting completion for emoji/mention - #3835. Thanks @CarlRosell!",
      "[Fixed] Handle error events when watching files used to get Git LFS output - #4117",
      "[Fixed] Potential race condition when opening a fork pull request - #4149",
      "[Fixed] Show placeholder image when no pull requests found - #3973",
      "[Fixed] Disable commit summary and description inputs while commit in progress - #3893. Thanks @crea7or!",
      "[Fixed] Ensure pull request cache is cleared after last pull request merged - #4122",
      "[Fixed] Focus two-factor authentication dialog on input - #4220. Thanks @WaleedAshraf!",
      "[Fixed] Branches button no longer disabled while on an unborn branch - #4236. Thanks @agisilaos!",
      "[Fixed] Delete gitignore file when all entries cleared in Repository Settings - #1896",
      "[Fixed] Add visual indicator that a folder can be dropped on Desktop - #4004. Thanks @agisilaos!",
      "[Fixed] Attempt to focus the application window on macOS after signing in via the browser - #4126",
      "[Fixed] Refresh issues when user manually fetches - #4076",
      "[Improved] Add `Discard All Changes...` to context menu on changed file list - #4197. Thanks @xamm!",
      "[Improved] Improve contrast for button labels in app toolbar - #4219",
      "[Improved] Speed up check for submodules when discarding - #4186. Thanks @kmscode!",
      "[Improved] Make the keychain known issue more clear within Desktop - #4125",
      "[Improved] Continue past the 'diff too large' message and view the diff - #4050",
      "[Improved] Repository association might not have expected prefix - #4090. Thanks @mathieudutour!",
      "[Improved] Add message to gitignore dialog when not on default branch - #3720",
      "[Improved] Hide Desktop-specific forks in Branch List - #4127",
      "[Improved] Disregard accidental whitespace when cloning a repository by URL - #4216",
      "[Improved] Show alert icon in repository list when repository not found on disk - #4254. Thanks @gingerbeardman!",
      "[Improved] Repository list now closes after removing last repository - #4269. Thanks @agisilaos!",
      "[Improved] Move forget password link after the password dialog to match expected tab order - #4283. Thanks @iamnapo!",
      "[Improved] More descriptive text in repository toolbar button when no repositories are tracked - #4268. Thanks @agisilaos!",
      "[Improved] Context menu in Changes tab now supports opening file in your preferred editor - #4030"
    ],
    "1.1.1-beta4": [
      "[Improved] Context menu in Changes tab now supports opening file in your preferred editor - #4030"
    ],
    "1.1.1-beta3": [],
    "1.1.1-beta2": [
      "[New] Render WebP images in diffs - #4164. Thanks @agisilaos!",
      "[Fixed] Edit context menus in commit form input elements - #3886",
      "[Fixed] Escape behavior should match that of Branch List - #3972",
      "[Fixed] Keep caret position after inserting completion - #3835. Thanks @CarlRosell!",
      "[Fixed] Handle error events when watching files used to get Git LFS output - #4117",
      "[Fixed] Potential race condition when opening a fork pull request - #4149",
      "[Fixed] Show placeholder image when no pull requests found - #3973",
      "[Fixed] Disable input fields summary and description while commit in progress - #3893. Thanks @crea7or!",
      "[Fixed] Ensure pull request cache is cleared after last pull request merged - #4122",
      "[Fixed] Focus two-factor authentication dialog on input - #4220. Thanks @WaleedAshraf!",
      "[Fixed] Branches button no longer disabled while on an unborn branch - #4236. Thanks @agisilaos!",
      "[Fixed] Delete gitignore file when entries cleared in Repository Settings - #1896",
      "[Fixed] Add visual indicator that a folder can be dropped on Desktop - #4004. Thanks @agisilaos!",
      "[Improved] Add `Discard All Changes...` to context menu on changed file list - #4197. Thanks @xamm!",
      "[Improved] Improve contrast for button labels in app toolbar - #4219",
      "[Improved] Speed up check for submodules when discarding - #4186. Thanks @kmscode!",
      "[Improved] Make the keychain known issue more clear within Desktop - #4125",
      "[Improved] Continue past the 'diff too large' message and view the diff - #4050",
      "[Improved] Repository association might not have expected prefix - #4090. Thanks @mathieudutour!",
      "[Improved] Add message to gitignore dialog when not on default branch - #3720",
      "[Improved] Hide Desktop-specific forks in Branch List - #4127",
      "[Improved] Disregard accidental whitespace when cloning a repository by URL - #4216",
      "[Improved] Show alert icon in repository list when repository not found on disk - #4254. Thanks @gingerbeardman!",
      "[Improved] Repository list now closes after removing last repository - #4269. Thanks @agisilaos!",
      "[Improved] Move forget password link to after the password dialog to maintain expected tab order - #4283. Thanks @iamnapo!",
      "[Improved] More descriptive text in repository toolbar button when no repositories are tracked - #4268. Thanks @agisilaos!"
    ],
    "1.1.1-test2": ["[Improved] Electron 1.8.3 upgrade (again)"],
    "1.1.1-test1": [
      "[Improved] Forcing a focus on the window after the OAuth dance is done"
    ],
    "1.1.1-beta1": [],
    "1.1.0": [
      "[New] Check out pull requests from collaborators or forks from within Desktop",
      "[New] View the commit status of the branch when it has an open pull request",
      "[Added] Add RubyMine support for macOS - #3883. Thanks @gssbzn!",
      "[Added] Add TextMate support for macOS - #3910. Thanks @caiofbpa!",
      "[Added] Syntax highlighting for Elixir files - #3774. Thanks @joaovitoras!",
      "[Fixed] Update layout of branch blankslate image - #4011",
      "[Fixed] Expanded avatar stack in commit summary gets cut off - #3884",
      "[Fixed] Clear repository filter when switching tabs - #3787. Thanks @reyronald!",
      "[Fixed] Avoid crash when unable to launch shell - #3954",
      "[Fixed] Ensure renames are detected when viewing commit diffs - #3673",
      "[Fixed] Fetch default remote if it differs from the current - #4056",
      "[Fixed] Handle Git errors when .gitmodules are malformed - #3912",
      "[Fixed] Handle error when \"where\" is not on PATH - #3882 #3825",
      "[Fixed] Ignore action assumes CRLF when core.autocrlf is unset - #3514",
      "[Fixed] Prevent duplicate entries in co-author autocomplete list - #3887",
      "[Fixed] Renames not detected when viewing commit diffs - #3673",
      "[Fixed] Support legacy usernames as co-authors - #3897",
      "[Improved] Update branch button text from \"New\" to \"New Branch\" - #4032",
      "[Improved] Add fuzzy search in the repository, branch, PR, and clone FilterLists - #911. Thanks @j-f1!",
      "[Improved] Tidy up commit summary and description layout in commit list - #3922. Thanks @willnode!",
      "[Improved] Use smaller default size when rendering Gravatar avatars - #3911",
      "[Improved] Show fetch progress when initializing remote for fork - #3953",
      "[Improved] Remove references to Hubot from the user setup page - #4015. Thanks @j-f1!",
      "[Improved] Error handling around ENOENT - #3954",
      "[Improved] Clear repository filter text when switching tabs - #3787. Thanks @reyronald!",
      "[Improved] Allow window to accept single click on focus - #3843",
      "[Improved] Disable drag-and-drop interaction when a popup is in the foreground - #3996"
    ],
    "1.1.0-beta3": [
      "[Fixed] Fetch default remote if it differs from the current - #4056"
    ],
    "1.1.0-beta2": [
      "[Improved] Update embedded Git to improve error handling when using stdin - #4058"
    ],
    "1.1.0-beta1": [
      "[Improved] Add 'Branch' to 'New' branch button - #4032",
      "[Improved] Remove references to Hubot from the user setup page - #4015. Thanks @j-f1!"
    ],
    "1.0.14-beta5": [
      "[Fixed] Improve detection of pull requests associated with current branch - #3991",
      "[Fixed] Disable drag-and-drop interaction when a popup is in the foreground - #3996",
      "[Fixed] Branch blank slate image out of position - #4011"
    ],
    "1.0.14-beta4": [
      "[New] Syntax highlighting for Elixir files - #3774. Thanks @joaovitoras!",
      "[Fixed] Crash when unable to launch shell - #3954",
      "[Fixed] Support legacy usernames as co-authors - #3897",
      "[Improved] Enable fuzzy search in the repository, branch, PR, and clone FilterLists - #911. Thanks @j-f1!",
      "[Improved] Tidy up commit summary and description layout in commit list - #3922. Thanks @willnode!"
    ],
    "1.0.14-test1": ["[Improved] Electron 1.8.2 upgrade"],
    "1.0.14-beta3": [
      "[Added] Add TextMate support for macOS - #3910. Thanks @caiofbpa!",
      "[Fixed] Handle Git errors when .gitmodules are malformed - #3912",
      "[Fixed] Clear repository filter when switching tabs - #3787. Thanks @reyronald!",
      "[Fixed] Prevent duplicate entries in co-author autocomplete list - #3887",
      "[Improved] Show progress when initializing remote for fork - #3953"
    ],
    "1.0.14-beta2": [
      "[Added] Add RubyMine support for macOS - #3883. Thanks @gssbzn!",
      "[Fixed] Allow window to accept single click on focus - #3843",
      "[Fixed] Expanded avatar list hidden behind commit details - #3884",
      "[Fixed] Renames not detected when viewing commit diffs - #3673",
      "[Fixed] Ignore action assumes CRLF when core.autocrlf is unset - #3514",
      "[Improved] Use smaller default size when rendering Gravatar avatars - #3911"
    ],
    "1.0.14-beta1": ["[New] Commit together with co-authors - #3879"],
    "1.0.13": [
      "[New] Commit together with co-authors - #3879",
      "[New] PhpStorm is now a supported external editor on macOS - #3749. Thanks @hubgit!",
      "[Improved] Update embedded Git to 2.16.1 - #3617 #3828 #3871",
      "[Improved] Blank slate view is now more responsive when zoomed - #3777",
      "[Improved] Documentation fix for Open in Shell resource - #3799. Thanks @saschanaz!",
      "[Improved] Improved error handling for Linux - #3732",
      "[Improved] Allow links in unexpanded summary to be clickable - #3719. Thanks @koenpunt!",
      "[Fixed] Update Electron to 1.7.11 to address security issue - #3846",
      "[Fixed] Allow double dashes in branch name - #3599. Thanks @JQuinnie!",
      "[Fixed] Sort the organization list - #3657. Thanks @j-f1!",
      "[Fixed] Check out PRs from a fork - #3395",
      "[Fixed] Confirm deleting branch when it has an open PR - #3615",
      "[Fixed] Defer user/email validation in Preferences - #3722",
      "[Fixed] Checkout progress did not include branch name - #3780",
      "[Fixed] Don't block branch switching when in detached HEAD - #3807",
      "[Fixed] Handle discarding submodule changes properly - #3647",
      "[Fixed] Show tooltip with additional info about the build status - #3134",
      "[Fixed] Update placeholders to support Linux distributions - #3150",
      "[Fixed] Refresh local commit list when switching tabs - #3698"
    ],
    "1.0.13-test1": [
      "[Improved] Update embedded Git to 2.16.1 - #3617 #3828 #3871",
      "[Fixed] Update Electron to 1.7.11 to address security issue - #3846",
      "[Fixed] Allows double dashes in branch name - #3599. Thanks @JQuinnie!",
      "[Fixed] Pull Request store may not have status defined - #3869",
      "[Fixed] Render the Pull Request badge when no commit statuses found - #3608"
    ],
    "1.0.13-beta1": [
      "[New] PhpStorm is now a supported external editor on macOS - #3749. Thanks @hubgit!",
      "[Improved] Blank slate view is now more responsive when zoomed - #3777",
      "[Improved] Documentation fix for Open in Shell resource - #3799. Thanks @saschanaz!",
      "[Improved] Improved error handling for Linux - #3732",
      "[Improved] Allow links in unexpanded summary to be clickable - #3719. Thanks @koenpunt!",
      "[Fixed] Sort the organization list - #3657. Thanks @j-f1!",
      "[Fixed] Check out PRs from a fork - #3395",
      "[Fixed] Confirm deleting branch when it has an open PR - #3615",
      "[Fixed] Defer user/email validation in Preferences - #3722",
      "[Fixed] Checkout progress did not include branch name - #3780",
      "[Fixed] Don't block branch switching when in detached HEAD - #3807",
      "[Fixed] Handle discarding submodule changes properly - #3647",
      "[Fixed] Show tooltip with additional info about the build status - #3134",
      "[Fixed] Update placeholders to support Linux distributions - #3150",
      "[Fixed] Refresh local commit list when switching tabs - #3698"
    ],
    "1.0.12": [
      "[New] Syntax highlighting for Rust files - #3666. Thanks @subnomo!",
      "[New] Syntax highlighting for Clojure cljc, cljs, and edn files - #3610. Thanks @mtkp!",
      "[Improved] Prevent creating a branch in the middle of a merge - #3733",
      "[Improved] Truncate long repo names in panes and modals to fit into a single line - #3598. Thanks @http-request!",
      "[Improved] Keyboard navigation support in pull request list - #3607",
      "[Fixed] Inconsistent caret behavior in text boxes when using certain keyboard layouts - #3354",
      "[Fixed] Only render the organizations list when it has orgs - #1414",
      "[Fixed] Checkout now handles situations where a ref exists on multiple remotes - #3281",
      "[Fixed] Retain accounts on desktop when losing connectivity - #3641",
      "[Fixed] Missing argument in FullScreenInfo that could prevent app from launching - #3727. Thanks @OiYouYeahYou!"
    ],
    "1.0.12-beta1": [
      "[New] Syntax highlighting for Rust files - #3666. Thanks @subnomo!",
      "[New] Syntax highlighting for Clojure cljc, cljs, and edn files - #3610. Thanks @mtkp!",
      "[Improved] Prevent creating a branch in the middle of a merge - #3733",
      "[Improved] Truncate long repo names in panes and modals to fit into a single line - #3598. Thanks @http-request!",
      "[Improved] Keyboard navigation support in pull request list - #3607",
      "[Fixed] Inconsistent caret behavior in text boxes when using certain keyboard layouts - #3354",
      "[Fixed] Only render the organizations list when it has orgs - #1414",
      "[Fixed] Checkout now handles situations where a ref exists on multiple remotes - #3281",
      "[Fixed] Retain accounts on desktop when losing connectivity - #3641",
      "[Fixed] Missing argument in FullScreenInfo that could prevent app from launching - #3727. Thanks @OiYouYeahYou!"
    ],
    "1.0.12-beta0": [
      "[New] Highlight substring matches in the \"Branches\" and \"Repositories\" list when filtering - #910. Thanks @JordanMussi!",
      "[New] Add preview for ico files - #3531. Thanks @serhiivinichuk!",
      "[New] Fallback to Gravatar for loading avatars - #821",
      "[New] Provide syntax highlighting for Visual Studio project files - #3552. Thanks @saul!",
      "[New] Provide syntax highlighting for F# fsx and fsi files - #3544. Thanks @saul!",
      "[New] Provide syntax highlighting for Kotlin files - #3555. Thanks @ziggy42!",
      "[New] Provide syntax highlighting for Clojure - #3523. Thanks @mtkp!",
      "[Improved] Toggle the \"Repository List\" from the menu - #2638. Thanks @JordanMussi!",
      "[Improved] Prevent saving of disallowed character strings for your name and email  - #3204",
      "[Improved] Error messages now appear at the top of the \"Create a New Repository\" dialog - #3571. Thanks @http-request!",
      "[Improved] \"Repository List\" header is now \"Github.com\" for consistency - #3567. Thanks @iFun!",
      "[Improved] Rename the \"Install Update\" button to \"Quit and Install Update\" - #3494. Thanks @say25!",
      "[Fixed] Fix ordering of commit history when your branch and tracking branch have both changed  - #2737",
      "[Fixed] Prevent creating a branch that starts with a period - #3013. Thanks @JordanMussi!",
      "[Fixed] Branch names are properly encoded when creating a pull request - #3509",
      "[Fixed] Re-enable all the menu items after closing a popup - #3533",
      "[Fixed] Removes option to delete remote branch after it's been deleted - #2964. Thanks @JordanMussi!",
      "[Fixed] Windows: Detects available editors and shells now works even when the group policy blocks write registry access - #3105 #3405",
      "[Fixed] Windows: Menu items are no longer truncated - #3547",
      "[Fixed] Windows: Prevent disabled menu items from being accessed - #3391 #1521",
      "[Fixed] Preserve the selected pull request when a manual fetch is done - #3524",
      "[Fixed] Update pull request badge after switching branches or pull requests - #3454",
      "[Fixed] Restore keyboard arrow navigation for pull request list - #3499"
    ],
    "1.0.11": [
      "[New] Highlight substring matches in the \"Branches\" and \"Repositories\" list when filtering - #910. Thanks @JordanMussi!",
      "[New] Add preview for ico files - #3531. Thanks @serhiivinichuk!",
      "[New] Fallback to Gravatar for loading avatars - #821",
      "[New] Provide syntax highlighting for Visual Studio project files - #3552. Thanks @saul!",
      "[New] Provide syntax highlighting for F# fsx and fsi files - #3544. Thanks @saul!",
      "[New] Provide syntax highlighting for Kotlin files - #3555. Thanks @ziggy42!",
      "[New] Provide syntax highlighting for Clojure - #3523. Thanks @mtkp!",
      "[Improved] Toggle the \"Repository List\" from the menu - #2638. Thanks @JordanMussi!",
      "[Improved] Prevent saving of disallowed character strings for your name and email  - #3204",
      "[Improved] Error messages now appear at the top of the \"Create a New Repository\" dialog - #3571. Thanks @http-request!",
      "[Improved] \"Repository List\" header is now \"Github.com\" for consistency - #3567. Thanks @iFun!",
      "[Improved] Rename the \"Install Update\" button to \"Quit and Install Update\" - #3494. Thanks @say25!",
      "[Fixed] Fix ordering of commit history when your branch and tracking branch have both changed  - #2737",
      "[Fixed] Prevent creating a branch that starts with a period - #3013. Thanks @JordanMussi!",
      "[Fixed] Branch names are properly encoded when creating a pull request - #3509",
      "[Fixed] Re-enable all the menu items after closing a popup - #3533",
      "[Fixed] Removes option to delete remote branch after it's been deleted - #2964. Thanks @JordanMussi!",
      "[Fixed] Windows: Detects available editors and shells now works even when the group policy blocks write registry access - #3105 #3405",
      "[Fixed] Windows: Menu items are no longer truncated - #3547",
      "[Fixed] Windows: Prevent disabled menu items from being accessed - #3391 #1521"
    ],
    "1.0.11-test0": [
      "[Improved] now with a new major version of electron-packager"
    ],
    "1.0.11-beta0": [
      "[Improved] Refresh the pull requests list after fetching - #3503",
      "[Improved] Rename the \"Install Update\" button to \"Quit and Install Update\" - #3494. Thanks @say25!",
      "[Fixed] URL encode branch names when creating a pull request - #3509",
      "[Fixed] Windows: detecting available editors and shells now works even when the group policy blocks write registry access - #3105 #3405"
    ],
    "1.0.10": [
      "[New] ColdFusion Builder is now a supported external editor - #3336 #3321. Thanks @AtomicCons!",
      "[New] VSCode Insiders build is now a supported external editor - #3441. Thanks @say25!",
      "[New] BBEdit is now a supported external editor - #3467. Thanks @NiklasBr!",
      "[New] Hyper is now a supported shell on Windows too - #3455. Thanks @JordanMussi!",
      "[New] Swift is now syntax highlighted - #3305. Thanks @agisilaos!",
      "[New] Vue.js is now syntax highlighted - #3368. Thanks @wanecek!",
      "[New] CoffeeScript is now syntax highlighted - #3356. Thanks @agisilaos!",
      "[New] Cypher is now syntax highlighted - #3440. Thanks @say25!",
      "[New] .hpp is now syntax highlighted as C++ - #3420. Thanks @say25!",
      "[New] ML-like languages are now syntax highlighted - #3401. Thanks @say25!",
      "[New] Objective-C is now syntax highlighted - #3355. Thanks @koenpunt!",
      "[New] SQL is now syntax highlighted - #3389. Thanks @say25!",
      "[Improved] Better message on the 'Publish Branch' button when HEAD is unborn - #3344. Thanks @Venkat5694!",
      "[Improved] Better error message when trying to push to an archived repository - #3084. Thanks @agisilaos!",
      "[Improved] Avoid excessive background fetching when switching repositories - #3329",
      "[Improved] Ignore menu events sent when a modal is shown - #3308",
      "[Fixed] Parse changed files whose paths include a newline - #3271",
      "[Fixed] Parse file type changes - #3334",
      "[Fixed] Windows: 'Open without Git' would present the dialog again instead of actually opening a shell without git - #3290",
      "[Fixed] Avoid text selection when dragging resizable dividers - #3268",
      "[Fixed] Windows: Removed the title attribute on the Windows buttons so that they no longer leave their tooltips hanging around - #3348. Thanks @j-f1!",
      "[Fixed] Windows: Detect VS Code when installed to non-standard locations - #3304",
      "[Fixed] Hitting Return would select the first item in a filter list when the filter text was empty - #3447",
      "[Fixed] Add some missing keyboard shortcuts - #3327. Thanks @say25!",
      "[Fixed] Handle \"304 Not Modified\" responses - #3399",
      "[Fixed] Don't overwrite an existing .gitattributes when creating a new repository - #3419. Thanks @strafe!"
    ],
    "1.0.10-beta3": [
      "[New] Change \"Create Pull Request\" to \"Show Pull Request\" when there is already a pull request open for the branch - #2524",
      "[New] VSCode Insiders build is now a supported external editor - #3441. Thanks @say25!",
      "[New] BBEdit is now a supported external editor - #3467. Thanks @NiklasBr!",
      "[New] Hyper is now a supported shell - #3455. Thanks @JordanMussi!",
      "[New] Cypher is now syntax highlighted - #3440. Thanks @say25!",
      "[New] .hpp is now syntax highlighted as C++ - #3420. Thanks @say25!",
      "[New] ML-like languages are now syntax highlighted - #3401. Thanks @say25!",
      "[Improved] Use the same colors in pull request dropdown as we use on GitHub.com - #3451",
      "[Improved] Fancy pull request loading animations - #2868",
      "[Improved] Avoid excessive background fetching when switching repositories - #3329",
      "[Improved] Refresh the pull request list when the Push/Pull/Fetch button is clicked - #3448",
      "[Improved] Ignore menu events sent when a modal is shown - #3308",
      "[Fixed] Hitting Return would select the first item in a filter list when the filter text was empty - #3447",
      "[Fixed] Add some missing keyboard shortcuts - #3327. Thanks @say25!",
      "[Fixed] Handle \"304 Not Modified\" responses - #3399",
      "[Fixed] Don't overwrite an existing .gitattributes when creating a new repository - #3419. Thanks @strafe!"
    ],
    "1.0.10-beta2": [
      "[New] SQL is now syntax highlighted! - #3389. Thanks @say25!",
      "[Fixed] Windows: Detect VS Code when installed to non-standard locations - #3304"
    ],
    "1.0.10-beta1": [
      "[New] Vue.js code is now syntax highlighted! - #3368. Thanks @wanecek!",
      "[New] CoffeeScript is now syntax highlighted! - #3356. Thanks @agisilaos!",
      "[New] Highlight .m as Objective-C - #3355. Thanks @koenpunt!",
      "[Improved] Use smarter middle truncation for branch names - #3357",
      "[Fixed] Windows: Removed the title attribute on the Windows buttons so that they no longer leave their tooltips hanging around - #3348. Thanks @j-f1!"
    ],
    "1.0.10-beta0": [
      "[New] ColdFusion Builder is now available as an option for External Editor - #3336 #3321. Thanks @AtomicCons!",
      "[New] Swift code is now syntax highlighted - #3305. Thanks @agisilaos!",
      "[Improved] Better message on the 'Publish Branch' button when HEAD is unborn - #3344. Thanks @Venkat5694!",
      "[Improved] Better error message when trying to push to an archived repository - #3084. Thanks @agisilaos!",
      "[Fixed] Parse changed files whose paths include a newline - #3271",
      "[Fixed] Parse file type changes - #3334",
      "[Fixed] Windows: 'Open without Git' would present the dialog again instead of actually opening a shell without git - #3290",
      "[Fixed] Avoid text selection when dragging resizable dividers - #3268"
    ],
    "1.0.9": [
      "[New] ColdFusion Builder is now available as an option for External Editor - #3336 #3321. Thanks @AtomicCons!",
      "[New] Swift code is now syntax highlighted - #3305. Thanks @agisilaos!",
      "[Improved] Better message on the 'Publish Branch' button when HEAD is unborn - #3344. Thanks @Venkat5694!",
      "[Improved] Better error message when trying to push to an archived repository - #3084. Thanks @agisilaos!",
      "[Fixed] Parse changed files whose paths include a newline - #3271",
      "[Fixed] Parse file type changes - #3334",
      "[Fixed] Windows: 'Open without Git' would present the dialog again instead of actually opening a shell without git - #3290",
      "[Fixed] Avoid text selection when dragging resizable dividers - #3268"
    ],
    "1.0.9-beta1": [
      "[New] ColdFusion Builder is now available as an option for External Editor - #3336 #3321. Thanks @AtomicCons!",
      "[New] Swift code is now syntax highlighted - #3305. Thanks @agisilaos!",
      "[Improved] Better message on the 'Publish Branch' button when HEAD is unborn - #3344. Thanks @Venkat5694!",
      "[Improved] Better error message when trying to push to an archived repository - #3084. Thanks @agisilaos!",
      "[Fixed] Parse changed files whose paths include a newline - #3271",
      "[Fixed] Parse file type changes - #3334",
      "[Fixed] Windows: 'Open without Git' would present the dialog again instead of actually opening a shell without git - #3290",
      "[Fixed] Avoid text selection when dragging resizable dividers - #3268"
    ],
    "1.0.9-beta0": [
      "[Fixed] Crash when rendering diffs for certain types of files - #3249",
      "[Fixed] Continually being prompted to add the upstream remote, even when it already exists - #3252"
    ],
    "1.0.8": [
      "[Fixed] Crash when rendering diffs for certain types of files - #3249",
      "[Fixed] Continually being prompted to add the upstream remote, even when it already exists - #3252"
    ],
    "1.0.8-beta0": [
      "[New] Syntax highlighted diffs - #3101",
      "[New] Add upstream to forked repositories - #2364",
      "[Fixed] Only reset scale of title bar on macOS - #3193",
      "[Fixed] Filter symbolic refs in the branch list - #3196",
      "[Fixed] Address path issue with invoking Git Bash - #3186",
      "[Fixed] Update embedded Git to support repository hooks and better error messages - #3067 #3079",
      "[Fixed] Provide credentials to LFS repositories when performing checkout - #3167",
      "[Fixed] Assorted changelog typos - #3174 #3184 #3207. Thanks @strafe, @alanaasmaa and @jt2k!"
    ],
    "1.0.7": [
      "[New] Syntax highlighted diffs - #3101",
      "[New] Add upstream to forked repositories - #2364",
      "[Fixed] Only reset scale of title bar on macOS - #3193",
      "[Fixed] Filter symbolic refs in the branch list - #3196",
      "[Fixed] Address path issue with invoking Git Bash - #3186",
      "[Fixed] Update embedded Git to support repository hooks and better error messages - #3067 #3079",
      "[Fixed] Provide credentials to LFS repositories when performing checkout - #3167",
      "[Fixed] Assorted changelog typos - #3174 #3184 #3207. Thanks @strafe, @alanaasmaa and @jt2k!"
    ],
    "1.0.7-beta0": [
      "[Fixed] The Branches list wouldn't display the branches for non-GitHub repositories - #3169",
      "[Fixed] Pushing or pulling could error when the temp directory was unavailable - #3046"
    ],
    "1.0.6": [
      "[Fixed] The Branches list wouldn't display the branches for non-GitHub repositories - #3169",
      "[Fixed] Pushing or pulling could error when the temp directory was unavailable - #3046"
    ],
    "1.0.5": [
      "[New] The command line interface now provides some helpful help! - #2372. Thanks @j-f1!",
      "[New] Create new branches from the Branches foldout - #2784",
      "[New] Add support for VSCode Insiders - #3012 #3062. Thanks @MSathieu!",
      "[New] Linux: Add Atom and Sublime Text support - #3133. Thanks @ziggy42!",
      "[New] Linux: Tilix support - #3117. Thanks @ziggy42!",
      "[New] Linux: Add Visual Studio Code support - #3122. Thanks @ziggy42!",
      "[Improved] Report errors when a problem occurs storing tokens - #3159",
      "[Improved] Bump to Git 2.14.3 - #3146",
      "[Improved] Don't try to display diffs that could cause the app to hang - #2596",
      "[Fixed] Handle local user accounts with URL-hostile characters - #3107",
      "[Fixed] Cloning a repository which uses Git LFS would leave all the files appearing modified - #3146",
      "[Fixed] Signing in in the Welcome flow could hang - #2769",
      "[Fixed] Properly replace old Git LFS configuration values - #2984"
    ],
    "1.0.5-beta1": [
      "[New] Create new branches from the Branches foldout - #2784",
      "[New] Add support for VSCode Insiders - #3012 #3062. Thanks @MSathieu!",
      "[New] Linux: Add Atom and Sublime Text support - #3133. Thanks @ziggy42!",
      "[New] Linux: Tilix support - #3117. Thanks @ziggy42!",
      "[New] Linux: Add Visual Studio Code support - #3122. Thanks @ziggy42!",
      "[Improved] Report errors when a problem occurs storing tokens - #3159",
      "[Improved] Bump to Git 2.14.3 - #3146",
      "[Improved] Don't try to display diffs that could cause the app to hang - #2596",
      "[Fixed] Handle local user accounts with URL-hostile characters - #3107",
      "[Fixed] Cloning a repository which uses Git LFS would leave all the files appearing modified - #3146",
      "[Fixed] Signing in in the Welcome flow could hang - #2769",
      "[Fixed] Properly replace old Git LFS configuration values - #2984"
    ],
    "1.0.5-test1": [],
    "1.0.5-test0": [],
    "1.0.5-beta0": [
      "[New] The command line interface now provides some helpful help! - #2372. Thanks @j-f1!"
    ],
    "1.0.4": [
      "[New] Report Git LFS progress when cloning, pushing, pulling, or reverting - #2226",
      "[Improved] Increased diff contrast and and line gutter selection - #2586 #2181",
      "[Improved] Clarify why publishing a branch is disabled in various scenarios - #2773",
      "[Improved] Improved error message when installing the command Line tool fails - #2979. Thanks @agisilaos!",
      "[Improved] Format the branch name in \"Create Branch\" like we format branch names elsewhere - #2977. Thanks @j-f1!",
      "[Fixed] Avatars not updating after signing in - #2911",
      "[Fixed] Lots of bugs if there was a file named \"HEAD\" in the repository - #3009 #2721 #2938",
      "[Fixed] Handle duplicate config values when saving user.name and user.email - #2945",
      "[Fixed] The \"Create without pushing\" button when creating a new pull request wouldn't actually do anything - #2917"
    ],
    "1.0.4-beta1": [
      "[New] Report Git LFS progress when cloning, pushing, pulling, or reverting - #2226",
      "[Improved] Increased diff contrast and and line gutter selection - #2586 #2181",
      "[Improved] Clarify why publishing a branch is disabled in various scenarios - #2773",
      "[Improved] Improved error message when installing the command Line tool fails - #2979. Thanks @agisilaos!",
      "[Improved] Format the branch name in \"Create Branch\" like we format branch names elsewhere - #2977. Thanks @j-f1!",
      "[Fixed] Avatars not updating after signing in - #2911",
      "[Fixed] Lots of bugs if there was a file named \"HEAD\" in the repository - #3009 #2721 #2938",
      "[Fixed] Handle duplicate config values when saving user.name and user.email - #2945",
      "[Fixed] The \"Create without pushing\" button when creating a new pull request wouldn't actually do anything - #2917 #2917"
    ],
    "1.0.4-beta0": [
      "[Improved] Increase the contrast of the modified file status octicons - #2914",
      "[Fixed] Showing changed files in Finder/Explorer would open the file - #2909",
      "[Fixed] macOS: Fix app icon on High Sierra - #2915",
      "[Fixed] Cloning an empty repository would fail - #2897 #2906",
      "[Fixed] Catch logging exceptions - #2910"
    ],
    "1.0.3": [
      "[Improved] Increase the contrast of the modified file status octicons - #2914",
      "[Fixed] Showing changed files in Finder/Explorer would open the file - #2909",
      "[Fixed] macOS: Fix app icon on High Sierra - #2915",
      "[Fixed] Cloning an empty repository would fail - #2897 #2906",
      "[Fixed] Catch logging exceptions - #2910"
    ],
    "1.0.2": [
      "[Improved] Better message for GitHub Enterprise users when there is a network error - #2574. Thanks @agisilaos!",
      "[Improved] Clone error message now suggests networking might be involved - #2872. Thanks @agisilaos!",
      "[Improved] Include push/pull progress information in the push/pull button tooltip - #2879",
      "[Improved] Allow publishing a brand new, empty repository - #2773",
      "[Improved] Make file paths in lists selectable - #2801. Thanks @artivilla!",
      "[Fixed] Disable LFS hook creation when cloning - #2809",
      "[Fixed] Use the new URL for the \"Show User Guides\" menu item - #2792. Thanks @db6edr!",
      "[Fixed] Make the SHA selectable when viewing commit details - #1154",
      "[Fixed] Windows: Make `github` CLI work in Git Bash - #2712",
      "[Fixed] Use the initial path provided when creating a new repository - #2883",
      "[Fixed] Windows: Avoid long path limits when discarding changes - #2833",
      "[Fixed] Files would get deleted when undoing the first commit - #2764",
      "[Fixed] Find the repository root before adding it - #2832",
      "[Fixed] Display warning about an existing folder before cloning - #2777 #2830",
      "[Fixed] Show contents of directory when showing a repository from Show in Explorer/Finder instead of showing the parent - #2798"
    ],
    "1.0.2-beta1": [
      "[Improved] Clone error message now suggests networking might be involved - #2872. Thanks @agisilaos!",
      "[Improved] Include push/pull progress information in the push/pull button tooltip - #2879",
      "[Improved] Allow publishing a brand new, empty repository - #2773",
      "[Improved] Make file paths in lists selectable - #2801. Thanks @artivilla!",
      "[Fixed] Use the initial path provided when creating a new repository - #2883",
      "[Fixed] Windows: Avoid long path limits when discarding changes - #2833",
      "[Fixed] Files would get deleted when undoing the first commit - #2764",
      "[Fixed] Find the repository root before adding it - #2832",
      "[Fixed] Display warning about an existing folder before cloning - #2777 #2830",
      "[Fixed] Show contents of directory when showing a repository from Show in Explorer/Finder instead of showing the parent - #2798"
    ],
    "1.0.2-beta0": [
      "[Improved] Message for GitHub Enterprise users when there is a network error - #2574. Thanks @agisilaos!",
      "[Fixed] Disable LFS hook creation when cloning - #2809",
      "[Fixed] Use the new URL for the \"Show User Guides\" menu item - #2792. Thanks @db6edr!",
      "[Fixed] Make the SHA selectable when viewing commit details - #1154",
      "[Fixed] Windows: Make `github` CLI work in Git Bash - #2712"
    ],
    "1.0.1": [
      "[Improved] Message for GitHub Enterprise users when there is a network error - #2574. Thanks @agisilaos!",
      "[Fixed] Disable LFS hook creation when cloning - #2809",
      "[Fixed] Use the new URL for the \"Show User Guides\" menu item - #2792. Thanks @db6edr!",
      "[Fixed] Make the SHA selectable when viewing commit details - #1154",
      "[Fixed] Windows: Make `github` CLI work in Git Bash - #2712"
    ],
    "1.0.1-beta0": [
      "[Fixed] Use the loading/disabled state while publishing - #1995",
      "[Fixed] Lock down menu item states for unborn repositories - #2744 #2573",
      "[Fixed] Windows: Detecting the available shells and editors when using a language other than English - #2735"
    ],
    "1.0.0": [
      "[Fixed] Use the loading/disabled state while publishing - #1995",
      "[Fixed] Lock down menu item states for unborn repositories - #2744 #2573",
      "[Fixed] Windows: Detecting the available shells and editors when using a language other than English - #2735"
    ],
    "1.0.0-beta3": [
      "[New] Allow users to create repositories with descriptions - #2719. Thanks @davidcelis!",
      "[New] Use `lfs clone` for faster cloning of LFS repositories - #2679",
      "[Improved] Prompt to override existing LFS filters - #2693",
      "[Fixed] Don't install LFS hooks when checking if a repo uses LFS - #2732",
      "[Fixed] Ensure nothing is staged as part of undoing the first commit - #2656",
      "[Fixed] \"Clone with Desktop\" wouldn't include the repository name in the path - #2704"
    ],
    "0.9.1": [
      "[New] Allow users to create repositories with descriptions - #2719. Thanks @davidcelis!",
      "[New] Use `lfs clone` for faster cloning of LFS repositories - #2679",
      "[Improved] Prompt to override existing LFS filters - #2693",
      "[Fixed] Don't install LFS hooks when checking if a repo uses LFS - #2732",
      "[Fixed] Ensure nothing is staged as part of undoing the first commit - #2656",
      "[Fixed] \"Clone with Desktop\" wouldn't include the repository name in the path - #2704"
    ],
    "1.0.0-beta2": [
      "[New] Allow users to create repositories with descriptions - #2719. Thanks @davidcelis!",
      "[New] Use `lfs clone` for faster cloning of LFS repositories - #2679",
      "[Improved] Prompt to override existing LFS filters - #2693",
      "[Fixed] Don't install LFS hooks when checking if a repo uses LFS - #2732",
      "[Fixed] Ensure nothing is staged as part of undoing the first commit - #2656",
      "[Fixed] \"Clone with Desktop\" wouldn't include the repository name in the path - #2704"
    ],
    "0.9.0": [
      "[New] Allow users to create repositories with descriptions - #2719. Thanks @davidcelis!",
      "[New] Use `lfs clone` for faster cloning of LFS repositories - #2679",
      "[Improved] Prompt to override existing LFS filters - #2693",
      "[Fixed] Don't install LFS hooks when checking if a repo uses LFS - #2732",
      "[Fixed] Ensure nothing is staged as part of undoing the first commit - #2656",
      "[Fixed] \"Clone with Desktop\" wouldn't include the repository name in the path - #2704"
    ],
    "0.8.2": [
      "[New] Ask to install LFS filters when an LFS repository is added - #2227",
      "[New] Clone GitHub repositories tab - #57",
      "[New] Option to opt-out of confirming discarding changes - #2681",
      "[Fixed] Long commit summary truncation - #1742",
      "[Fixed] Ensure the repository list is always enabled - #2648",
      "[Fixed] Windows: Detecting the available shells and editors when using a non-ASCII user encoding - #2624",
      "[Fixed] Clicking the \"Cancel\" button on the Publish Branch dialog - #2646",
      "[Fixed] Windows: Don't rely on PATH for knowing where to find chcp - #2678",
      "[Fixed] Relocating a repository now actually does that - #2685",
      "[Fixed] Clicking autocompletes inserts them - #2674",
      "[Fixed] Use shift for shortcut chord instead of alt - #2607",
      "[Fixed] macOS: \"Open in Terminal\" works with repositories with spaces in their path - #2682"
    ],
    "1.0.0-beta1": [
      "[New] Option to to opt-out of confirming discarding changes - #2681",
      "[Fixed] Windows: Don't rely on PATH for knowing where to find chcp - #2678",
      "[Fixed] Relocating a repository now actually does that - #2685",
      "[Fixed] Clicking autocompletes inserts them - #2674",
      "[Fixed] Use shift for shortcut chord instead of alt - #2607",
      "[Fixed] macOS: \"Open in Terminal\" works with repositories with spaces in their path - #2682"
    ],
    "1.0.0-beta0": [
      "[New] Ask to install LFS filters when an LFS repository is added - #2227",
      "[New] Clone GitHub repositories tab - #57",
      "[Fixed] Long commit summary truncation - #1742",
      "[Fixed] Ensure the repository list is always enabled - #2648",
      "[Fixed] Windows: Detecting the available shells and editors when using a non-ASCII user encoding - #2624",
      "[Fixed] Clicking the \"Cancel\" button on the Publish Branch dialog - #2646"
    ],
    "0.8.1": [
      "[New] 'Open in Shell' now supports multiple shells - #2473",
      "[New] Windows: Enable adding self-signed certificates - #2581",
      "[Improved] Enhanced image diffs - #2383",
      "[Improved] Line diffs - #2461",
      "[Improved] Octicons updated - #2495",
      "[Improved] Adds ability to close repository list using shortcut - #2532",
      "[Improved] Switch default buttons in the Publish Branch dialog - #2515",
      "[Improved] Bring back \"Contact Support\" - #1472",
      "[Improved] Persist repository filter text after closing repository list - #2571",
      "[Improved] Redesigned example commit in the Welcome flow - #2141",
      "[Improved] Tidy up initial \"external editor\" experience - #2551",
      "[Fixed] 'Include All' checkbox not in sync with partial selection - #2493",
      "[Fixed] Copied text from diff removed valid characters - #2499",
      "[Fixed] Click-focus on Windows would dismiss dialog - #2488",
      "[Fixed] Branch list not rendered in app - #2531",
      "[Fixed] Git operations checking certificate store - #2520",
      "[Fixed] Properly identify repositories whose remotes have a trailing slash - #2584",
      "[Fixed] Windows: Fix launching the `github` command line tool - #2563",
      "[Fixed] Use the primary email address if it's public - #2244",
      "[Fixed] Local branch not checked out after clone - #2561",
      "[Fixed] Only the most recent 30 issues would autocomplete for GitHub Enterprise repositories - #2541",
      "[Fixed] Missing \"View on GitHub\" menu item for non-Gitub repositories - #2615",
      "[Fixed] New tab opened when pressing \"]\" for certain keyboard layouts - #2607",
      "[Fixed] Windows: Crash when exiting full screen - #1502",
      "[Fixed] Windows: Detecting the available shells and editors when using a non-ASCII user encoding - #2624",
      "[Fixed] Ensure the repository list is always accessible - #2648"
    ],
    "0.8.1-beta4": [
      "[Improved] Persist repository filter text after closing repository list - #2571",
      "[Improved] Redesigned example commit in the Welcome flow - #2141",
      "[Improved] Tidy up initial \"external editor\" experience - #2551",
      "[Fixed] Missing \"View on GitHub\" menu item for non-Gitub repositories - #2615",
      "[Fixed] New tab opened when pressing \"]\" for certain keyboard layouts - #2607",
      "[Fixed] Windows: Crash when exiting full screen - #1502"
    ],
    "0.8.1-beta3": [
      "[New] Windows: Enable adding self-signed certificates - #2581",
      "[Improved] Adds ability to close repository list using shortcut - #2532",
      "[Improved] Switch default buttons in the Publish Branch dialog - #2515",
      "[Improved] Bring back \"Contact Support\" - #1472",
      "[Fixed] Properly identify repositories whose remotes have a trailing slash - #2584",
      "[Fixed] Windows: Fix launching the `github` command line tool - #2563",
      "[Fixed] Use the primary email address if it's public - #2244",
      "[Fixed] Local branch not checked out after clone - #2561",
      "[Fixed] Only the most recent 30 issues would autocomplete for GitHub Enterprise repositories - #2541"
    ],
    "0.8.1-beta2": [
      "[Fixed] Branch list not rendered in app - #2531",
      "[Fixed] Git operations checking certificate store - #2520"
    ],
    "0.8.1-beta1": [
      "[New] 'Open in Shell' now supports multiple shells - #2473",
      "[Improved] Enhanced image diffs - #2383",
      "[Improved] Line diffs - #2461",
      "[Improved] Octicons updated - #2495",
      "[Fixed] 'Include All' checkbox not in sync with partial selection - #2493",
      "[Fixed] Copied text from diff removed valid characters - #2499",
      "[Fixed] Click-focus on Windows would dismiss dialog - #2488"
    ],
    "0.8.1-beta0": [],
    "0.8.0": [
      "[New] Added commit context menu - #2434",
      "[New] Added 'Open in External Editor' - #2009",
      "[New] Can choose whether a branch should be deleted on the remote as well as locally - #2136",
      "[New] Support authenticating with non-GitHub servers - #852",
      "[New] Added the ability to revert a commit - #752",
      "[New] Added a keyboard shortcut for opening the repository in the shell - #2138",
      "[Improved] Copied diff text no longer includes the line changetype markers - #1499",
      "[Improved] Fetch if a push fails because they need to pull first - #2431",
      "[Improved] Discard changes performance - #1889",
      "[Fixed] Show 'Add Repository' dialog when repository is dragged onto the app - #2442",
      "[Fixed] Dialog component did not remove event handler - #2469",
      "[Fixed] Open in External Editor context menu - #2475",
      "[Fixed] Update to Git 2.14.1 to fix security vulnerability - #2432",
      "[Fixed] Recent branches disappearing after renaming a branch - #2426",
      "[Fixed] Changing the default branch on GitHub.com is now reflected in the app - #1489",
      "[Fixed] Swap around some callouts for no repositories - #2447",
      "[Fixed] Darker unfocused selection color - #1669",
      "[Fixed] Increase the max sidebar width - #1588",
      "[Fixed] Don't say \"Publish this branch to GitHub\" for non-GitHub repositories - #1498",
      "[Fixed] macOS: Protocol schemes not getting registered - #2429",
      "[Fixed] Patches which contain the \"no newline\" marker would fail to apply - #2123",
      "[Fixed] Close the autocompletion popover when it loses focus - #2358",
      "[Fixed] Clear the selected org when switching Publish Repository tabs - #2386",
      "[Fixed] 'Create Without Pushing' button throwing an exception while opening a pull request - #2368",
      "[Fixed] Windows: Don't removing the running app out from under itself when there are updates pending - #2373",
      "[Fixed] Windows: Respect `core.autocrlf` and `core.safeclrf` when modifying the .gitignore - #1535",
      "[Fixed] Windows: Fix opening the app from the command line - #2396"
    ],
    "0.7.3-beta5": [],
    "0.7.3-beta4": [],
    "0.7.3-beta3": [],
    "0.7.3-beta2": [],
    "0.7.3-beta1": [],
    "0.7.3-beta0": [],
    "0.7.2": ["[Fixed] Issues with auto-updating to 0.7.1."],
    "0.7.2-beta0": [],
    "0.7.1": [
      "[Improved] Redesigned error and warning dialogs to be clearer - #2277",
      "[Improved] Create Pull Request dialog shows more feedback while it's working - #2265",
      "[Improved] Version text is now copiable - #1935",
      "[Fixed] Preserve existing GitHub API information when API requests fail - #2282",
      "[Fixed] Pass through error messages as received from the API - #2279",
      "[Fixed] The Pull and Create Pull Request menu items had the same shortcut - #2274",
      "[Fixed] Launching the `github` command line tool from a Fish shell - #2299",
      "[Fixed] Help menu items now work - #2314",
      "[Fixed] Windows: `github` command line tool not installing after updating - #2312",
      "[Fixed] Caret position jumping around while changing the path for adding a local repository - #2222",
      "[Fixed] Error dialogs being closed too easily - #2211",
      "[Fixed] Windows: Non-ASCII credentials were mangled - #189"
    ],
    "0.7.1-beta5": [
      "[Improved] Redesigned error and warning dialogs to be clearer - #2277",
      "[Improved] Create Pull Request dialog shows more feedback while it's working - #2265",
      "[Fixed] Preserve existing GitHub API information when API requests fail - #2282",
      "[Fixed] Pass through error messages as received from the API - #2279",
      "[Fixed] The Pull and Create Pull Request menu items had the same shortcut - #2274",
      "[Fixed] Launching the `github` command line tool from a Fish shell - #2299",
      "[Fixed] Help menu items now work - #2314",
      "[Fixed] Windows: `github` command line tool not installing after updating - #2312",
      "[Fixed] Caret position jumping around while changing the path for adding a local repository - #2222",
      "[Fixed] Error dialogs being closed too easily - #2211",
      "[Fixed] Windows: Non-ASCII credentials were mangled - #189"
    ],
    "0.7.1-beta4": [],
    "0.7.1-beta3": [],
    "0.7.1-beta2": [],
    "0.7.1-beta1": [],
    "0.7.1-beta0": [
      "[Improved] Redesigned error and warning dialogs to be clearer - #2277",
      "[Fixed] Preserve existing GitHub API information when API requests fail - #2282",
      "[Fixed] Pass through error messages as received from the API - #2279",
      "[Fixed] The Pull and Create Pull Request menu items had the same shortcut - #2274",
      "[Fixed] Launching the `github` command line tool from a Fish shell - #2299"
    ],
    "0.7.0": [
      "[New] Added the Branch > Create Pull Request menu item - #2135",
      "[New] Added the `github` command line tool - #696",
      "[Improved] Better error message when publishing a repository fails - #2089",
      "[Improved] Windows: Don't recreate the desktop shortcut if it's been deleted - #1759",
      "[Fixed] Cloning a repository's wiki - #1624",
      "[Fixed] Don't call GitHub Enterprise GitHub.com - #2094",
      "[Fixed] Don't push after publishing a new repository if the branch is unborn - #2086",
      "[Fixed] Don't close dialogs when clicking the title bar - #2056",
      "[Fixed] Windows: Clicking 'Show in Explorer' doesn't bring Explorer to the front - #2127",
      "[Fixed] Windows: Opening links doesn't bring the browser to the front - #1945",
      "[Fixed] macOS: Closing the window wouldn't exit fullscreen -  #1901",
      "[Fixed] Scale blankslate images so they look nicer on high resolution displays - #1946",
      "[Fixed] Windows: Installer not completing or getting stuck in a loop - #1875 #1863",
      "[Fixed] Move the 'Forgot Password' link to fix the tab order of the sign in view - #2200"
    ],
    "0.6.3-beta7": [],
    "0.6.3-beta6": [],
    "0.6.3-beta5": [],
    "0.6.3-beta4": [],
    "0.6.3-beta3": [],
    "0.6.3-beta2": [],
    "0.6.3-beta1": [],
    "0.6.3-beta0": [],
    "0.6.2": [
      "[New] Link to User Guides from the Help menu - #1963",
      "[New] Added the 'Open in External Editor' contextual menu item to changed files - #2023",
      "[New] Added the 'Show' and 'Open Command Prompt' contextual menu items to repositories - #1554",
      "[New] Windows: Support self-signed or untrusted certificates - #671",
      "[New] Copy the SHA to the clipboard when clicked - #1501",
      "[Improved] Provide the option of initializing a new repository when adding a directory that isn't already one - #969",
      "[Improved] Link to the working directory when there are no changes - #1871",
      "[Improved] Hitting Enter when selecting a base branch creates the new branch - #1780",
      "[Improved] Prefix repository names with their owner if they are ambiguous - #1848",
      "[Fixed] Sort and filter licenses like GitHub.com - #1987",
      "[Fixed] Long branch names not getting truncated in the Rename Branch dialog - #1891",
      "[Fixed] Prune old log files - #1540",
      "[Fixed] Ensure the local path is valid before trying to create a new repository - #1487",
      "[Fixed] Support cloning repository wikis - #1624",
      "[Fixed] Disable the Select All checkbox when there are no changes - #1389",
      "[Fixed] Changed docx files wouldn't show anything in the diff panel - #1990",
      "[Fixed] Disable the Merge button when there are no commits to merge - #1359",
      "[Fixed] Username/password authentication not working for GitHub Enterprise - #2064",
      "[Fixed] Better error messages when an API call fails - #2017",
      "[Fixed] Create the 'logs' directory if it doesn't exist - #1550",
      "[Fixed] Enable the 'Remove' menu item for missing repositories - #1776"
    ],
    "0.6.1": [
      "[Fixed] Properly log stats opt in/out - #1949",
      "[Fixed] Source maps for exceptions in the main process - #1957",
      "[Fixed] Styling of the exception dialog - #1956",
      "[Fixed] Handle ambiguous references - #1947",
      "[Fixed] Handle non-ASCII text in diffs - #1970",
      "[Fixed] Uncaught exception when hitting the arrow keys after showing autocompletions - #1971",
      "[Fixed] Clear the organizations list when publishing a new repository and switching between tabs - #1969",
      "[Fixed] Push properly when a tracking branch has a different name from the local branch - #1967",
      "[Improved] Warn when line endings will change - #1906"
    ],
    "0.6.0": [
      "[Fixed] Issue autocompletion not working for older issues - #1814",
      "[Fixed] GitHub repository association not working for repositories with some remote URL formats - #1826 #1679",
      "[Fixed] Don't try to delete a remote branch that no longer exists - #1829",
      "[Fixed] Tokens created by development builds would be used in production builds but wouldn't work - #1727",
      "[Fixed] Submodules can now be added - #708",
      "[Fixed] Properly handle the case where a file is added to the index but removed from the working tree - #1310",
      "[Fixed] Use a local image for the default avatar - #1621",
      "[Fixed] Make the file path in diffs selectable - #1768",
      "[Improved] More logging! - #1823",
      "[Improved] Better error message when trying to add something that's not a repository - #1747",
      "[Improved] Copy the shell environment into the app's environment - #1796",
      "[Improved] Updated to Git 2.13.0 - #1897",
      "[Improved] Add 'Reveal' to the contextual menu for changed files - #1566",
      "[Improved] Better handling of large diffs - #1818 #1524",
      "[Improved] App launch time - #1900"
    ],
    "0.5.9": [
      "[New] Added Zoom In and Zoom Out - #1217",
      "[Fixed] Various errors when on an unborn branch - #1450",
      "[Fixed] Disable push/pull menu items when there is no remote - #1448",
      "[Fixed] Better error message when the GitHub Enterprise version is too old - #1628",
      "[Fixed] Error parsing non-JSON responses - #1505 #1522",
      "[Fixed] Updated the 'Install Git' help documentation link - #1797",
      "[Fixed] Disable menu items while in the Welcome flow - #1529",
      "[Fixed] Windows: Fall back to HOME if Document cannot be found - #1825",
      "[Improved] Close the window when an exception occurs - #1562",
      "[Improved] Always use merge when pulling - #1627",
      "[Improved] Move the 'New Branch' menu item into the Branch menu - #1757",
      "[Improved] Remove Repository's default button is now Cancel - #1751",
      "[Improved] Only fetch the default remote - #1435",
      "[Improved] Faster commits with many files - #1405",
      "[Improved] Measure startup time more reliably - #1798",
      "[Improved] Prefer the GitHub repository name instead of the name on disk - #664"
    ],
    "0.5.8": [
      "[Fixed] Switching tabs in Preferences/Settings or Repository Settings would close the dialog - #1724",
      "[Improved] Standardized colors which improves contrast and readability - #1713"
    ],
    "0.5.7": [
      "[Fixed] Windows: Handle protocol events which launch the app - #1582",
      "[Fixed] Opting out of stats reporting in the Welcome flow - #1698",
      "[Fixed] Commit description text being too light - #1695",
      "[Fixed] Exception on startup if the app was activated too quickly - #1564",
      "[Improved] Default directory for cloning now - #1663",
      "[Improved] Accessibility support - #1289",
      "[Improved] Lovely blank slate illustrations - #1708"
    ],
    "0.5.6": [
      "[Fixed] macOS: The buttons in the Untrusted Server dialog not doing anything - #1622",
      "[Fixed] Better warning in Rename Branch when the branch will be created with a different name than was entered - #1480",
      "[Fixed] Provide a tooltip for commit summaries in the History list - #1483",
      "[Fixed] Prevent the Update Available banner from getting squished - #1632",
      "[Fixed] Title bar not responding to double-clicks - #1590 #1655",
      "[Improved] Discard All Changes is now accessible by right-clicking the file column header - #1635"
    ],
    "0.5.5": [
      "[Fixed] Save the default path after creating a new repository - #1486",
      "[Fixed] Only let the user launch the browser once for the OAuth flow - #1427",
      "[Fixed] Don't linkify invalid URLs - #1456",
      "[Fixed] Excessive padding in the Merge Branch dialog - #1577",
      "[Fixed] Octicon pixel alignment issues - #1584",
      "[Fixed] Windows: Invoking some menu items would break the window's snapped state - #1603",
      "[Fixed] macOS: Errors authenticating while pushing - #1514",
      "[Fixed] Don't linkify links in the History list or in Undo - #1548 #1608 #1474",
      "[Fixed] Diffs not working when certain git config values were set - #1559"
    ],
    "0.5.4": [
      "[Fixed] The release notes URL pointed to the wrong page - #1503",
      "[Fixed] Only create the `logs` directory if it doesn't already exist - #1510",
      "[Fixed] Uncaught exception creating a new repository if you aren't a member of any orgs - #1507",
      "[Fixed] Only report the first uncaught exception - #1517",
      "[Fixed] Include the name of the default branch in the New Branch dialog - #1449",
      "[Fixed] Uncaught exception if a network error occurred while loading user email addresses - #1522 #1508",
      "[Fixed] Uncaught exception while performing a contextual menu action - #1532",
      "[Improved] Move all error logging to the main process - #1473",
      "[Improved] Stats reporting reliability - #1561"
    ],
    "0.5.3": [
      "[Fixed] Display of large image diffs - #1494",
      "[Fixed] Discard Changes spacing - #1495"
    ],
    "0.5.2": [
      "[Fixed] Display errors that happen while publishing a repository - #1396",
      "[Fixed] Menu items not updating - #1462",
      "[Fixed] Always select the first changed file - #1306",
      "[Fixed] macOS: Use Title Case consistently - #1477 #1481",
      "[Fixed] Create Branch padding - #1479",
      "[Fixed] Bottom padding in commit descriptions - #1345",
      "[Improved] Dialog polish - #1451",
      "[Improved] Store logs in a logs directory - #1370",
      "[Improved] New Welcome illustrations - #1471",
      "[Improved] Request confirmation before removing a repository - #1233",
      "[Improved] Windows icon polish - #1457"
    ],
    "0.5.1": [
      "[New] Windows: A nice little gif while installing the app - #1440",
      "[Fixed] Disable pinch zoom - #1431",
      "[Fixed] Don't show carriage return indicators in diffs - #1444",
      "[Fixed] History wouldn't update after switching branches - #1446",
      "[Improved] Include more information in exception reports - #1429",
      "[Improved] Updated Terms and Conditions - #1438",
      "[Improved] Sub-pixel anti-aliasing in some lists - #1452",
      "[Improved] Windows: A new application identifier, less likely to collide with other apps - #1441"
    ],
    "0.5.0": [
      "[Added] Menu item for showing the app logs - #1349",
      "[Fixed] Don't let the two-factor authentication dialog be submitted while it's empty - #1386",
      "[Fixed] Undo Commit showing the wrong commit - #1373",
      "[Fixed] Windows: Update the icon used for the installer - #1410",
      "[Fixed] Undoing the first commit - #1401",
      "[Fixed] A second window would be opened during the OAuth dance - #1382",
      "[Fixed] Don't include the comment from the default merge commit message - #1367",
      "[Fixed] Show progress while committing - #923",
      "[Fixed] Windows: Merge Branch sizing would be wrong on high DPI monitors - #1210",
      "[Fixed] Windows: Resize the app from the top left corner - #1424",
      "[Fixed] Changing the destination path for cloning a repository now appends the repository's name - #1408",
      "[Fixed] The blank slate view could be visible briefly when the app launched - #1398",
      "[Improved] Performance updating menu items - #1321",
      "[Improved] Windows: Dim the title bar when the app loses focus - #1189"
    ],
    "0.0.39": ["[Fixed] An uncaught exception when adding a user - #1394"],
    "0.0.38": [
      "[New] Shiny new icon! - #1221",
      "[New] More helpful blank slate view - #871",
      "[Fixed] Don't allow Undo while pushing/pulling/fetching - #1047",
      "[Fixed] Updating the default branch on GitHub wouldn't be reflected in the app - #1028 #1314",
      "[Fixed] Long repository names would overflow their container - #1331",
      "[Fixed] Removed development menu items in production builds - #1031 #1251 #1323 #1340",
      "[Fixed] Create Branch no longer changes as it's animating closed - #1304",
      "[Fixed] Windows: Cut / Copy / Paste menu items not working - #1379",
      "[Improved] Show a better error message when the user tries to authenticate with a personal access token - #1313",
      "[Improved] Link to the repository New Issue page from the Help menu - #1349",
      "[Improved] Clone in Desktop opens the Clone dialog - #918"
    ],
    "0.0.37": [
      "[Fixed] Better display of the 'no newline at end of file' indicator - #1253",
      "[Fixed] macOS: Destructive dialogs now use the expected button order - #1315",
      "[Fixed] Display of submodule paths - #785",
      "[Fixed] Incomplete stats submission - #1337",
      "[Improved] Redesigned welcome flow - #1254",
      "[Improved] App launch time - #1225",
      "[Improved] Handle uncaught exceptions - #1106"
    ],
    "0.0.36": [
      "[Fixed] Bugs around associating an email address with a GitHub user - #975",
      "[Fixed] Use the correct reference name for an unborn branch - #1283",
      "[Fixed] Better diffs for renamed files - #980",
      "[Fixed] Typo in Create Branch - #1303",
      "[Fixed] Don't allow whitespace-only branch names - #1288",
      "[Improved] Focus ring polish - #1287",
      "[Improved] Less intrusive update notifications - #1136",
      "[Improved] Faster launch time on Windows - #1309",
      "[Improved] Faster git information refreshing - #1305",
      "[Improved] More consistent use of sentence case on Windows - #1316",
      "[Improved] Autocomplete polish - #1241"
    ],
    "0.0.35": [
      "[New] Show push/pull/fetch progress - #1238",
      "[Fixed] macOS: Add the Zoom menu item - #1260",
      "[Fixed] macOS: Don't show the titlebar while full screened - #1247",
      "[Fixed] Windows: Updates would make the app unresponsive - #1269",
      "[Fixed] Windows: Keyboard navigation in menus - #1293",
      "[Fixed] Windows: Repositories list item not working - #1293",
      "[Fixed] Auto updater errors not being propagated properly - #1266",
      "[Fixed] Only show the current branch tooltip on the branches button - #1275",
      "[Fixed] Double path truncation - #1270",
      "[Fixed] Sometimes toggling a file's checkbox would get undone - #1248",
      "[Fixed] Uncaught exception when internet connectivity was lost - #1048",
      "[Fixed] Cloned repositories wouldn't be associated with their GitHub repository - #1285",
      "[Improved] Better performance on large repositories - #1281",
      "[Improved] Commit summary is now expandable when the summary is long - #519",
      "[Improved] The SHA in historical commits is now selectable - #1154",
      "[Improved] The Create Branch dialog was polished and refined - #1137"
    ],
    "0.0.34": [
      "[New] macOS: Users can choose whether to accept untrusted certificates - #671",
      "[New] Windows: Users are prompted to install git when opening a shell if it is not installed - #813",
      "[New] Checkout progress is shown if branch switching takes a while - #1208",
      "[New] Commit summary and description are automatically populated for merge conflicts - #1228",
      "[Fixed] Cloning repositories while not signed in - #1163",
      "[Fixed] Merge commits are now created as merge commits - #1216",
      "[Fixed] Display of diffs with /r newline - #1234",
      "[Fixed] Windows: Maximized windows are no longer positioned slightly off screen - #1202",
      "[Fixed] JSON parse errors - #1243",
      "[Fixed] GitHub Enterprise repositories were not associated with the proper Enterprise repository - #1242",
      "[Fixed] Timestamps in the Branches list would wrap - #1255",
      "[Fixed] Merges created from pulling wouldn't use the right git author - #1262",
      "[Improved] Check for update errors are suppressed if they happen in the background - #1104, #1195",
      "[Improved] The shortcut to show the repositories list is now command or control-T - #1220",
      "[Improved] Command or control-W now closes open dialogs - #949",
      "[Improved] Less memory usage while parsing large diffs - #1235"
    ],
    "0.0.33": ["[Fixed] Update Now wouldn't update now - #1209"],
    "0.0.32": [
      "[New] You can now disable stats reporting from Preferences > Advanced - #1120",
      "[New] Acknowledgements are now available from About - #810",
      "[New] Open pull requests from dot com in the app - #808",
      "[Fixed] Don't show background fetch errors - #875",
      "[Fixed] No more surprise and delight - #620",
      "[Fixed] Can't discard renamed files - #1177",
      "[Fixed] Logging out of one account would log out of all accounts - #1192",
      "[Fixed] Renamed files truncation - #695",
      "[Fixed] Git on Windows now integrates with the system certificate store - #706",
      "[Fixed] Cloning with an account/repoository shortcut would always fail - #1150",
      "[Fixed] OS version reporting - #1130",
      "[Fixed] Publish a new repository would always fail - #1046",
      "[Fixed] Authentication would fail for the first repository after logging in - #1118",
      "[Fixed] Don't flood the user with errors if a repository disappears on disk - #1132",
      "[Improved] The Merge dialog uses the Branches list instead of a drop down menu - #749",
      "[Improved] Lots of design polish - #1188, #1183, #1170, #1184, #1181, #1179, #1142, #1125"
    ],
    "0.0.31": [
      "[New] Prompt user to login when authentication error occurs - #903",
      "[New] Windows application has a new app menu, replaces previous hamburger menu - #991",
      "[New] Refreshed colours to align with GitHub website scheme -  #1077",
      "[New] Custom about dialog on all platforms - #1102",
      "[Fixed] Improved error handling when probing for a GitHub Enterprise server - #1026",
      "[Fixed] User can cancel 2FA flow - #1057",
      "[Fixed] Tidy up current set of menu items - #1063",
      "[Fixed] Manually focus the window when a URL action has been received - #1072",
      "[Fixed] Disable middle-click event to prevent new windows being launched - #1074",
      "[Fixed] Pre-fill the account name in the Welcome wizard, not login - #1078",
      "[Fixed] Diffs wouldn't work if an external diff program was configured - #1123",
      "[Improved] Lots of design polish work - #1113, #1099, #1094, #1077"
    ],
    "0.0.30": [
      "[Fixed] Crash when invoking menu item due to incorrect method signature - #1041"
    ],
    "0.0.29": [
      "[New] Commit summary and description fields now display issues and mentions as links for GitHub repositories - #941",
      "[New] Show placeholder when the repository cannot be found on disk - #946",
      "[New] New Repository actions moved out of popover and into new menu - #1018",
      "[Fixed] Display a helpful error message when an unverified user signs into GitHub Desktop - #1010",
      "[Fixed] Fix kerning issue when access keys displayed - #1033",
      "[Fixed] Protected branches show a descriptive error when the push is rejected - #1036",
      "[Fixed] 'Open in shell' on Windows opens to repository location - #1037"
    ],
    "0.0.28": ["[Fixed] Bumping release notes to test deployments again"],
    "0.0.27": [
      "[Fixed] 2FA dialog when authenticating has information for SMS authentication - #1009",
      "[Fixed] Autocomplete for users handles accounts containing `-` - #1008"
    ],
    "0.0.26": [
      "[Fixed] Address deployment issue by properly documenting release notes"
    ],
    "0.0.25": [
      "[Added] Autocomplete displays user matches - #942",
      "[Fixed] Handle Enter key in repository and branch list when no matches exist - #995",
      "[Fixed] 'Add Repository' button displays in dropdown when repository list empty - #984",
      "[Fixed] Correct icon displayed for non-GitHub repository - #964 #955",
      "[Fixed] Enter key when inside dialog submits form - #956",
      "[Fixed] Updated URL handler entry on macOS - #945",
      "[Fixed] Commit button is disabled while commit in progress - #940",
      "[Fixed] Handle index state change when gitginore change is discarded - #935",
      "[Fixed] 'Create New Branch' view squashes branch list when expanded - #927",
      "[Fixed] Application creates repository path if it doesn't exist on disk - #925",
      "[Improved] Preferences sign-in flow updated to standalone dialogs - #961"
    ],
    "0.0.24": ["Changed a thing", "Added another thing"]
  }
}<|MERGE_RESOLUTION|>--- conflicted
+++ resolved
@@ -1,9 +1,8 @@
 {
   "releases": {
-<<<<<<< HEAD
     "3.4.13": [
       "[Fixed] Mitigates several vulnerabilities related to Git's credential helper protocol - CVE-2024-50349, CVE-2024-52006, CVE-2024-50338, CVE-2024-53263"
-=======
+    ],
     "3.4.13-beta2": [
       "[Added] Add Ghostty shell integration - #19777. Thanks @aelew!",
       "[Fixed] Mitigates several vulnerabilities related to Git's credential helper protocol - CVE-2024-50349, CVE-2024-52006, CVE-2024-50338, CVE-2024-53263",
@@ -16,7 +15,6 @@
       "[Improved] Don't execute rev-parse unless we have to - #19694",
       "[Removed] Remove the tooltip on the CI status indicator - #19735",
       "[Removed] Drop support for Atom, invoke editors directly - #19744"
->>>>>>> c534a506
     ],
     "3.4.12": [
       "[Fixed] Merge branch dialog updates whether a branch can be merged when changing selection - #19730"
@@ -604,8 +602,12 @@
       "[Fixed] Scrolling works as expected in the \"Commit Reachability\" dialog - #17421",
       "[Improved] Upgrade to Electron v26.2.1 - #17408"
     ],
-    "3.3.3": ["[Improved] Upgrade to Electron v24.8.3 - #17416"],
-    "3.3.3-beta2": ["[Improved] Upgrade to Electron v24.8.3 - #17416"],
+    "3.3.3": [
+      "[Improved] Upgrade to Electron v24.8.3 - #17416"
+    ],
+    "3.3.3-beta2": [
+      "[Improved] Upgrade to Electron v24.8.3 - #17416"
+    ],
     "3.3.3-beta1": [
       "[Added] Add support for Pulsar code editor on Linux - #17397. Thanks @Daeraxa!",
       "[Added] Add Eclipse IDE integrations for macOS - #16991. Thanks @yuzawa-san!",
@@ -668,8 +670,12 @@
       "[Improved] Dropdown select buttons menu is keyboard navigable and have aria attributes - #17271",
       "[Improved] Prevent interrupting verbose announcements of branch count on branch dropdown open for screen reader users - #17225"
     ],
-    "3.2.10-beta1": ["[Fixed] Fix the inability to log into GHES - #17237"],
-    "3.2.9": ["[Fixed] Fix the inability to log into GHES - #17237"],
+    "3.2.10-beta1": [
+      "[Fixed] Fix the inability to log into GHES - #17237"
+    ],
+    "3.2.9": [
+      "[Fixed] Fix the inability to log into GHES - #17237"
+    ],
     "3.2.9-beta1": [
       "[Fixed] Double clicking the checkbox of a changed file does not open that file in the external editor - #17229",
       "[Fixed] Expand buttons in the diff are keyboard navigable. - #17212",
@@ -837,7 +843,9 @@
       "[Improved] Improve accessibility of GitHub Enterprise login flow - #16567",
       "[Improved] Screen readers announce sign in errors - #16556"
     ],
-    "3.2.2": ["[Improved] Upgrade embedded Git to 2.39.3"],
+    "3.2.2": [
+      "[Improved] Upgrade embedded Git to 2.39.3"
+    ],
     "3.2.2-beta2": [
       "[Improved] Improve accessibility of GitHub Enterprise login flow - #16567",
       "[Improved] Screen readers announce sign in errors - #16556",
@@ -941,7 +949,9 @@
       "[Improved] Focus on first suitable child in sign in flow - #16125",
       "[Improved] The misattributed warning popover is accessible through keyboard navigation - #16100"
     ],
-    "3.1.9-beta2": ["[Fixed] Fixed production build startup crash - #16191"],
+    "3.1.9-beta2": [
+      "[Fixed] Fixed production build startup crash - #16191"
+    ],
     "3.1.9-beta1": [
       "[Added] Add Tabby terminal integration for macOS - #16040. Thanks @ansidev!",
       "[Added] Add JetBrains DataSpell support on Windows - #16020. Thanks @tsvetilian-ty!",
@@ -963,8 +973,12 @@
       "[Fixed] Fix support for the latest versions of RStudio on Windows - #15810",
       "[Fixed] Fix support for latest versions of VSCodium on Windows - #15585. Thanks @voidei!"
     ],
-    "3.1.7": ["[Improved] Upgrade embedded Git to 2.39.2"],
-    "3.1.7-beta1": ["[Improved] Upgrade embedded Git to 2.39.2"],
+    "3.1.7": [
+      "[Improved] Upgrade embedded Git to 2.39.2"
+    ],
+    "3.1.7-beta1": [
+      "[Improved] Upgrade embedded Git to 2.39.2"
+    ],
     "3.1.6": [
       "[Improved] Upgrade embedded Git to 2.39.1 and Git LFS to 3.3.0 - #15915"
     ],
@@ -1005,7 +1019,9 @@
       "[Improved] Close repository list after creating or adding repositories - #15508. Thanks @angusdev!",
       "[Improved] Always show an error message when an update fails - #15530"
     ],
-    "3.1.4": ["[Improved] Upgrade embedded Git to 2.35.6"],
+    "3.1.4": [
+      "[Improved] Upgrade embedded Git to 2.35.6"
+    ],
     "3.1.4-beta1": [
       "[Added] Add support for JetBrains Toolbox and JetBrains Fleet editor for Windows - #12912. Thanks @tsvetilian-ty!",
       "[Added] Add support for Emacs editor for Linux - #15857. Thanks @zipperer!",
@@ -1058,8 +1074,12 @@
       "[Fixed] Fix commit shortcut (Ctrl/Cmd + Enter) while amending a commit - #15445",
       "[Improved] Pull request preview dialog width and height is responsive - #15500"
     ],
-    "3.1.3-beta1": ["[Improved] Upgrade embedded Git to 2.35.5"],
-    "3.1.2": ["[Improved] Upgrade embedded Git to 2.35.5"],
+    "3.1.3-beta1": [
+      "[Improved] Upgrade embedded Git to 2.35.5"
+    ],
+    "3.1.2": [
+      "[Improved] Upgrade embedded Git to 2.35.5"
+    ],
     "3.1.2-beta1": [
       "[Added] You can preview the changes a pull request from your current branch would make - #11517",
       "[Fixed] App correctly remembers undo commit prompt setting - #15408",
@@ -1150,8 +1170,12 @@
     "3.0.5-beta1": [
       "[Fixed] Surface again Git's warning about unsafe directories and provide a way to trust repositories not owned by the current user"
     ],
-    "3.0.4": ["[Improved] Upgrade embedded Git to 2.35.4"],
-    "3.0.4-beta1": ["[Improved] Upgrade embedded Git to 2.35.4"],
+    "3.0.4": [
+      "[Improved] Upgrade embedded Git to 2.35.4"
+    ],
+    "3.0.4-beta1": [
+      "[Improved] Upgrade embedded Git to 2.35.4"
+    ],
     "3.0.3": [
       "[Added] Add Aptana Studio support - #14669. Thanks @tsvetilian-ty!",
       "[Fixed] Fix crash when user's locale is unsupported by the spellchecker - #14817. Thanks @tsvetilian-ty!",
@@ -1551,7 +1575,9 @@
       "[Added] Add syntax highlighting for dart - #12827. Thanks @say25!",
       "[Fixed] Fix scrolling performance issue for large diffs."
     ],
-    "2.9.2": ["[Fixed] Fix scrolling performance issue for large diffs."],
+    "2.9.2": [
+      "[Fixed] Fix scrolling performance issue for large diffs."
+    ],
     "2.9.1": [
       "[Added] Add Fluent Terminal shell support - #12305. Thanks @Idered!",
       "[Added] Add support for IntelliJ CE for macOS - #12748. Thanks @T41US!",
@@ -1800,7 +1826,9 @@
       "[Fixed] Performing remote Git operations in rare cases displays an error message instead of crashing the app - #11694",
       "[Improved] Clicking on \"Add Co-Author\" moves the focus to the co-authors text field - #11621"
     ],
-    "2.6.5": ["[Fixed] Performing remote Git operations could crash the app"],
+    "2.6.5": [
+      "[Fixed] Performing remote Git operations could crash the app"
+    ],
     "2.6.4": [
       "[Added] Allow users to rename and delete branches via a new context menu on branches in the branches list - #5803 #10432",
       "[Fixed] Allow users to modify git config on a per repository basis - #9449. Thanks @say25!",
@@ -1838,7 +1866,9 @@
       "[Fixed] Remote git operations (like cloning a repo) won't fail on old macOS versions - #11516",
       "[Fixed] Updated about modal dialog on macOS to match the new Big Sur icon - #11511"
     ],
-    "2.6.3-beta2": ["[Improved] Update app icon for macOS Big Sur - #10855"],
+    "2.6.3-beta2": [
+      "[Improved] Update app icon for macOS Big Sur - #10855"
+    ],
     "2.6.3-beta1": [
       "[Fixed] Fast-forward all possible branches except the current branch when fetching - #11387",
       "[Improved] Enable spellcheck on commit summary and description - #1597",
@@ -1862,7 +1892,9 @@
       "[Fixed] Fork behavior changes are now reflected in the app immediately - #11327",
       "[Fixed] Commit message remains in text box until user chooses to commit - #7251"
     ],
-    "2.6.2-beta3": ["[Removed] Release removed in favor of 2.6.2-beta4"],
+    "2.6.2-beta3": [
+      "[Removed] Release removed in favor of 2.6.2-beta4"
+    ],
     "2.6.2-beta2": [
       "[Fixed] Forked repository remotes are no longer removed when there's local branches tracking them - #11266",
       "[Fixed] Avoid bright flash for users of the dark theme when launching the app maximized - #5631. Thanks @AndreiMaga!",
@@ -1923,8 +1955,12 @@
       "[Fixed] Fixes overflow issues with long branch names - #5970. Thanks @juliarvalenti!",
       "[Removed] Sign in to GitHub.com with username/password is no longer supported"
     ],
-    "2.5.8-beta1": ["[Improved] Upgrade embedded Git LFS - #10973"],
-    "2.5.7": ["[Improved] Upgrade embedded Git LFS - #10973"],
+    "2.5.8-beta1": [
+      "[Improved] Upgrade embedded Git LFS - #10973"
+    ],
+    "2.5.7": [
+      "[Improved] Upgrade embedded Git LFS - #10973"
+    ],
     "2.5.7-beta2": [
       "[New] Search text within split diffs - #10755",
       "[Improved] Use Page down, Page up, Home, and End keys to navigate and select items in lists - #10837",
@@ -2269,8 +2305,12 @@
       "[Improved] Format errors containing raw Git output with fixed-width font - #8964",
       "[Improved] Upgrade to Electron 7 - #8967"
     ],
-    "2.3.0-test2": ["Testing upgrade from Electron v6 to v7"],
-    "2.3.0-test1": ["Testing upgrade from Electron v5 to v6"],
+    "2.3.0-test2": [
+      "Testing upgrade from Electron v6 to v7"
+    ],
+    "2.3.0-test1": [
+      "Testing upgrade from Electron v5 to v6"
+    ],
     "2.3.2-beta1": [],
     "2.3.1": [
       "[Fixed] Don't display erroneous Git error when creating a fork - #9004",
@@ -2313,7 +2353,9 @@
       "[Fixed] Update branch protection state for checkout outside of Desktop - #8790",
       "[Improved] Re-designed preferences dialog - #8774"
     ],
-    "2.2.5-test1": ["[Fixed] Sign Windows installers using SHA256 file digest"],
+    "2.2.5-test1": [
+      "[Fixed] Sign Windows installers using SHA256 file digest"
+    ],
     "2.2.4": [
       "[New] Warn when committing to a protected branch - #7023",
       "[New] Warn when committing to a repository you don't have write access to - #8665",
@@ -2362,11 +2404,21 @@
       "[Fixed] Address warnings on macOS Catalina preventing app from opening after install - #8555",
       "[Improved] Update to most recent gitignore templates - #8527"
     ],
-    "2.2.3-test5": ["Testing entitlements + notarization for mac app"],
-    "2.2.3-test4": ["Testing entitlements + notarization for mac app"],
-    "2.2.3-test3": ["Testing entitlements + notarization for mac app"],
-    "2.2.3-test2": ["Testing notarization for mac app"],
-    "2.2.3-test1": ["Testing notarization for mac app"],
+    "2.2.3-test5": [
+      "Testing entitlements + notarization for mac app"
+    ],
+    "2.2.3-test4": [
+      "Testing entitlements + notarization for mac app"
+    ],
+    "2.2.3-test3": [
+      "Testing entitlements + notarization for mac app"
+    ],
+    "2.2.3-test2": [
+      "Testing notarization for mac app"
+    ],
+    "2.2.3-test1": [
+      "Testing notarization for mac app"
+    ],
     "2.2.2": [
       "[Added] Onboarding tutorial animations help guide users to the next action - #8487",
       "[Added] Prompt users to re-authenticate if they are unable to push changes to a workflow file - #8357",
@@ -2466,7 +2518,9 @@
       "[Improved] Always fast forward recent branches after fetch - #7761",
       "[Improved] Ensure recent branches are updated during remote interactions - #8081"
     ],
-    "2.1.2-beta2": ["[Fixed] Update embedded Git on Windows - #8133"],
+    "2.1.2-beta2": [
+      "[Fixed] Update embedded Git on Windows - #8133"
+    ],
     "2.1.2-beta1": [
       "[Added] Option to hide whitespace in historical commits - #8045. Thanks @say25!",
       "[Fixed] Small images are scaled down too much in two-up image rendering - #7520",
@@ -2536,7 +2590,9 @@
       "[Improved] Update license and .gitignore templates for initializing a new repository - #7548 #7661. Thanks @VADS!",
       "[Improved] \"Authentication failed\" dialog provides more help to diagnose issue -  #7622"
     ],
-    "2.0.4-test2": ["Upgrading infrastructure to Node 10"],
+    "2.0.4-test2": [
+      "Upgrading infrastructure to Node 10"
+    ],
     "2.0.4": [
       "[Fixed] Refresh for Enterprise repositories did not handle API error querying branches - #7713",
       "[Fixed] Missing \"Discard all changes\" context menu in Changes header - #7696",
@@ -3123,12 +3179,24 @@
       "[Fixed] User can toggle files when commit is in progress - #5341. Thanks @masungwon!",
       "[Improved] Repository indicator background work - #5317 #5326 #5363 #5241 #5320"
     ],
-    "1.3.3-test6": ["Testing infrastructure changes"],
-    "1.3.3-test5": ["Testing the new CircleCI config changes"],
-    "1.3.3-test4": ["Testing the new CircleCI config changes"],
-    "1.3.3-test3": ["Testing the new CircleCI config changes"],
-    "1.3.3-test2": ["Testing the new CircleCI config changes"],
-    "1.3.3-test1": ["Testing the new CircleCI config changes"],
+    "1.3.3-test6": [
+      "Testing infrastructure changes"
+    ],
+    "1.3.3-test5": [
+      "Testing the new CircleCI config changes"
+    ],
+    "1.3.3-test4": [
+      "Testing the new CircleCI config changes"
+    ],
+    "1.3.3-test3": [
+      "Testing the new CircleCI config changes"
+    ],
+    "1.3.3-test2": [
+      "Testing the new CircleCI config changes"
+    ],
+    "1.3.3-test1": [
+      "Testing the new CircleCI config changes"
+    ],
     "1.3.2": [
       "[Fixed] Bugfix for background checks not being aware of missing repositories - #5282",
       "[Fixed] Check the local state of a repository before performing Git operations - #5289",
@@ -3213,7 +3281,9 @@
       "[Fixed] Markdown header elements hard to read in dark mode - #5133. Thanks @agisilaos!",
       "[Improved] Diff gutter elements should be considered button elements when interacting - #5158"
     ],
-    "1.2.7-test3": ["Test deployment for electron version bump."],
+    "1.2.7-test3": [
+      "Test deployment for electron version bump."
+    ],
     "1.3.0-beta1": [
       "[New] Notification displayed in History tab when the base branch moves ahead of the current branch - #4768",
       "[New] Repository list displays uncommitted changes count and ahead/behind information - #2259",
@@ -3226,8 +3296,12 @@
       "[Improved] Repository list badge style tweaks and tweaks for dark theme - #5095",
       "[Improved] Change primary button color to blue for dark theme - #5074"
     ],
-    "1.2.7-test2": ["Test deployment for electron version bump."],
-    "1.2.7-test1": ["Sanity check deployment for refactored scripts"],
+    "1.2.7-test2": [
+      "Test deployment for electron version bump."
+    ],
+    "1.2.7-test1": [
+      "Sanity check deployment for refactored scripts"
+    ],
     "1.2.7-beta0": [
       "[Fixed] Visual indicator for upcoming feature should not be shown - #5026"
     ],
@@ -3307,7 +3381,9 @@
       "[Fixed] Updated embedded Git to 2.17.1 to address upstream security issue - #4791",
       "[Improved] Display the difference in file size of an image in the diff view - #4380. Thanks @ggajos!"
     ],
-    "1.2.1-test1": ["Upgraded embedded Git to 2.17.0"],
+    "1.2.1-test1": [
+      "Upgraded embedded Git to 2.17.0"
+    ],
     "1.2.1-beta1": [
       "[Added] Brackets support for macOS - #4608. Thanks @3raxton!",
       "[Added] Pull request number and author are included in fuzzy-find filtering - #4653. Thanks @damaneice!",
@@ -3316,7 +3392,9 @@
       "[Improved] Display the difference in file size of an image in the diff view - #4380. Thanks @ggajos!"
     ],
     "1.2.1-beta0": [],
-    "1.1.2-test6": ["Testing the Webpack v4 output from the project"],
+    "1.1.2-test6": [
+      "Testing the Webpack v4 output from the project"
+    ],
     "1.2.0": [
       "[New] History now has ability to compare to another branch and merge outstanding commits",
       "[New] Support for selecting more than one file in the changes list - #1712. Thanks @icosamuel!",
@@ -3355,8 +3433,12 @@
       "[Fixed] Keyboard focus issues when navigating Pull Request list - #4673",
       "[Improved] Automatically add valid repository when using command line interface - #4513. Thanks @ggajos!"
     ],
-    "1.1.2-test5": ["Actually upgrading fs-extra to v6 in the app"],
-    "1.1.2-test4": ["Upgrading fs-extra to v6"],
+    "1.1.2-test5": [
+      "Actually upgrading fs-extra to v6 in the app"
+    ],
+    "1.1.2-test4": [
+      "Upgrading fs-extra to v6"
+    ],
     "1.1.2-beta5": [
       "[Added] Syntax highlighting for JavaServer Pages (JSP) - #4470. Thanks @damaneice!",
       "[Fixed] Prevent icon from shrinking in rename dialog - #4566"
@@ -3382,7 +3464,9 @@
       "[Improved] Checking out a Pull Request may skip unnecessary fetch - #4068. Thanks @agisilaos!",
       "[Improved] Commit summary now has a hint to indicate why committing is disabled - #4429."
     ],
-    "1.1.2-test3": ["[New] Comparison Branch demo build"],
+    "1.1.2-test3": [
+      "[New] Comparison Branch demo build"
+    ],
     "1.1.2-test2": [
       "Refactoring the diff internals to potentially land some SVG improvements"
     ],
@@ -3462,7 +3546,9 @@
       "[Improved] Move forget password link to after the password dialog to maintain expected tab order - #4283. Thanks @iamnapo!",
       "[Improved] More descriptive text in repository toolbar button when no repositories are tracked - #4268. Thanks @agisilaos!"
     ],
-    "1.1.1-test2": ["[Improved] Electron 1.8.3 upgrade (again)"],
+    "1.1.1-test2": [
+      "[Improved] Electron 1.8.3 upgrade (again)"
+    ],
     "1.1.1-test1": [
       "[Improved] Forcing a focus on the window after the OAuth dance is done"
     ],
@@ -3518,7 +3604,9 @@
       "[Improved] Enable fuzzy search in the repository, branch, PR, and clone FilterLists - #911. Thanks @j-f1!",
       "[Improved] Tidy up commit summary and description layout in commit list - #3922. Thanks @willnode!"
     ],
-    "1.0.14-test1": ["[Improved] Electron 1.8.2 upgrade"],
+    "1.0.14-test1": [
+      "[Improved] Electron 1.8.2 upgrade"
+    ],
     "1.0.14-beta3": [
       "[Added] Add TextMate support for macOS - #3910. Thanks @caiofbpa!",
       "[Fixed] Handle Git errors when .gitmodules are malformed - #3912",
@@ -3534,7 +3622,9 @@
       "[Fixed] Ignore action assumes CRLF when core.autocrlf is unset - #3514",
       "[Improved] Use smaller default size when rendering Gravatar avatars - #3911"
     ],
-    "1.0.14-beta1": ["[New] Commit together with co-authors - #3879"],
+    "1.0.14-beta1": [
+      "[New] Commit together with co-authors - #3879"
+    ],
     "1.0.13": [
       "[New] Commit together with co-authors - #3879",
       "[New] PhpStorm is now a supported external editor on macOS - #3749. Thanks @hubgit!",
@@ -4064,7 +4154,9 @@
     "0.7.3-beta2": [],
     "0.7.3-beta1": [],
     "0.7.3-beta0": [],
-    "0.7.2": ["[Fixed] Issues with auto-updating to 0.7.1."],
+    "0.7.2": [
+      "[Fixed] Issues with auto-updating to 0.7.1."
+    ],
     "0.7.2-beta0": [],
     "0.7.1": [
       "[Improved] Redesigned error and warning dialogs to be clearer - #2277",
@@ -4283,7 +4375,9 @@
       "[Improved] Performance updating menu items - #1321",
       "[Improved] Windows: Dim the title bar when the app loses focus - #1189"
     ],
-    "0.0.39": ["[Fixed] An uncaught exception when adding a user - #1394"],
+    "0.0.39": [
+      "[Fixed] An uncaught exception when adding a user - #1394"
+    ],
     "0.0.38": [
       "[New] Shiny new icon! - #1221",
       "[New] More helpful blank slate view - #871",
@@ -4355,7 +4449,9 @@
       "[Improved] Command or control-W now closes open dialogs - #949",
       "[Improved] Less memory usage while parsing large diffs - #1235"
     ],
-    "0.0.33": ["[Fixed] Update Now wouldn't update now - #1209"],
+    "0.0.33": [
+      "[Fixed] Update Now wouldn't update now - #1209"
+    ],
     "0.0.32": [
       "[New] You can now disable stats reporting from Preferences > Advanced - #1120",
       "[New] Acknowledgements are now available from About - #810",
@@ -4400,7 +4496,9 @@
       "[Fixed] Protected branches show a descriptive error when the push is rejected - #1036",
       "[Fixed] 'Open in shell' on Windows opens to repository location - #1037"
     ],
-    "0.0.28": ["[Fixed] Bumping release notes to test deployments again"],
+    "0.0.28": [
+      "[Fixed] Bumping release notes to test deployments again"
+    ],
     "0.0.27": [
       "[Fixed] 2FA dialog when authenticating has information for SMS authentication - #1009",
       "[Fixed] Autocomplete for users handles accounts containing `-` - #1008"
@@ -4421,6 +4519,9 @@
       "[Fixed] Application creates repository path if it doesn't exist on disk - #925",
       "[Improved] Preferences sign-in flow updated to standalone dialogs - #961"
     ],
-    "0.0.24": ["Changed a thing", "Added another thing"]
+    "0.0.24": [
+      "Changed a thing",
+      "Added another thing"
+    ]
   }
 }