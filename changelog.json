{
  "releases": {
<<<<<<< HEAD
    "3.4.20": [
      "[Fixed] Prevent network share traversal with renamed UNC paths on Windows"
    ],
=======
    "3.4.20-beta3": [
      "[Fixed] Prevent network share traversal with renamed UNC paths on Windows"
    ],
    "3.4.20-beta2": [
      "[Fixed] Fix spacing of text in \"Thank You\" banner - #20411",
      "[Fixed] Radio inputs include the area around the radio button as a click surface.  - #20404",
      "[Fixed] Checking or unchecking lots of files is fast once again - #20429",
      "[Improved] Upgrade Electron to v36.1.0 - #20450",
      "[Improved] Users can turn off the filter in the changes list in the `View` menu - #20303"
    ],
    "3.4.20-beta1": [
      "[Added] Handled GitHub Secret Scanning push protection errors in a friendly dialog with the ability to bypass blocked non-approval requiring secrets - #20386, #20387, #20391",
      "[Fixed] Fix path used to create repository on existing non-Git directory - #20400",
      "[Fixed] Show default branch name when opening Git settings from 'committing as' popup - #20399"
    ],
>>>>>>> 1e861018
    "3.4.19": [
      "[New] Users can filter the changed files list - #20220",
      "[New] Add support for multiple enterprise accounts - #20227",
      "[Fixed] Right-clicking on selected files will keep those files selected in the changes list - #20319",
      "[Fixed] Let credential helper prompt for the specific enterprise account used in a given repository - #20318",
      "[Fixed] Fix invalidated token dialog styling - #20317",
      "[Fixed] Fix indentation bug in split diff view - #18800. Thanks @iamarjunsuresh!",
      "[Fixed] Initialize Integrations settings when opening it from a no-changes screen - #19807. Thanks @iamarjunsuresh!",
      "[Fixed] Resizing the list of files in \"Preview Pull Request\" does not open/create the pull request - #20200",
      "[Fixed] Section lists such as the repository list in the cloning dialog and the pull request list announce their labels to screen readers - #20184",
      "[Fixed] The added and removed prefixes of diff do not wrap making diff contents width equal in side by side diffs - #20191",
      "[Fixed] Pressing Ctrl+A in the Find dialog selects the search text instead of the diff content - #20049",
      "[Improved] Improve default README formatting - #20161. Thanks @OctCarp!",
      "[Improved] The radio options label in the \"How do you plan to use this fork?\" dialog reflects their purpose - #20183",
      "[Improved] The radio controls in the create branch, stashing changes, and fork behavior dialogs have visual selection indicators - #20052",
      "[Improved] Promote use of GIT_CONFIG_PARAMETERS to production - #20198",
      "[Improved] Use the default cursor instead of the text cursor in the whitespace hint popover - #20153"
    ],
    "3.4.19-beta3": [
      "[New] Copilot now helps you craft AI-generated commit messages with just one click - #17439"
    ],
    "3.4.19-beta2": [
      "[Fixed] Right-clicking on selected files will keep those files selected in the changes list - #20319",
      "[Fixed] Let credential helper prompt for the specific enterprise account used in a given repository - #20318",
      "[Fixed] Fix invalidated token dialog styling - #20317",
      "[Fixed] Fix indentation bug in split diff view - #18800. Thanks @iamarjunsuresh!",
      "[Fixed] Initialize Integrations settings when opening it from a no-changes screen - #19807. Thanks @iamarjunsuresh!",
      "[Improved] Return changes check all label to full row width for expanded click target area - #20282"
    ],
    "3.4.19-beta1": [
      "[New] Add support for multiple enterprise accounts - #20227",
      "[New] Users can filter the changed files list - #20220",
      "[Fixed] Resizing the list of files in \"Preview Pull Request\" does not open/create the pull request - #20200",
      "[Fixed] Section lists such as the repository list in the cloning dialog and the pull request list announce their labels to screen readers - #20184",
      "[Fixed] The added and removed prefixes of diff do not wrap making diff contents width equal in side by side diffs - #20191",
      "[Fixed] Improve default README formatting - #20161. Thanks @OctCarp!",
      "[Fixed] Pressing Ctrl+A in the Find dialog now selects the search text instead of the diff content - #20049",
      "[Improved] The radio options label in the \"How do you plan to use this fork?\" dialog reflects their purpose - #20183",
      "[Improved] The radio controls in the create branch, stashing changes, and fork behavior dialogs have visual selection indicators - #20052",
      "[Improved] Promote use of GIT_CONFIG_PARAMETERS to production - #20198",
      "[Improved] Use the default, not text cursor in whitespace hint popover - #20153"
    ],
    "3.4.18": [
      "[Fixed] Prevent crash due to non-critical error - #20150",
      "[Fixed] Reinstate missing space in the About dialog last checked text - #20094. Thanks @alexravenna!"
    ],
    "3.4.18-beta2": [
      "[Fixed] Prevent crash due to non-critical error - #20150"
    ],
    "3.4.18-beta1": [
      "[Fixed] Fix: inconsistent rebase behaviour - #19816. Thanks @sfadschm!",
      "[Fixed] Pressing Ctrl+A in the Find dialog now selects the search text instead of the diff content - #20049"
    ],
    "3.4.17": [
      "[Fixed] Dialogs announce their titles on macOS Sequoia for VoiceOver users - #20009",
      "[Fixed] The commit button words are separated by spaces for screen reader users - #20011",
      "[Fixed] Prevent crash when attempting to launch external editor with insufficient permissions - #19929",
      "[Fixed] Running the Desktop CLI on Windows no longer waits for Desktop to exit before exiting itself - #19916",
      "[Improved] Announce update progress in about dialog - #20018",
      "[Improved] Buttons with dropdown caret that trigger context menus can be opened with down arrow - #20007",
      "[Improved] Links that do not open external urls now have a role of button for improved screen reader semantics - #20010",
      "[Improved] Email attribution warning only considers verified emails - #19968",
      "[Improved] Improve tooltip for unknown co-authors - #19992",
      "[Improved] The length of shortened SHAs are consistently 7 characters - #19902. Thanks @molnarriso!",
      "[Improved] Upgrade Electron to v34.0.1 - #19919",
      "[Removed] Remove support for macOS 10.15 - #19919"
    ],
    "3.4.17-beta3": [
      "[Fixed] Dialogs announce their titles on macOS Sequoia for VoiceOver users - #20009",
      "[Fixed] The commit button words are separated by spaces for screen reader users - #20011",
      "[Improved] Announce update progress in about dialog - #20018",
      "[Improved] Buttons with dropdown caret that trigger context menus can be opened with down arrow - #20007",
      "[Improved] Links that do not open external urls now have a role of button for improved screen reader semantics - #20010",
      "[Improved] Email attribution warning only considers verified emails - #19968"
    ],
    "3.4.17-beta2": [
      "[Fixed] Opening autocomplete inputs no longer causes a crash due to resize observer error - #19997",
      "[Improved] Improve tooltip for unknown co-authors - #19992",
      "[Improved] The length of shortened SHAs are consistently 9 characters - #19902. Thanks @molnarriso!"
    ],
    "3.4.17-beta1": [
      "[Fixed] Prevent crash when attempting to launch external editor with insufficient permissions - #19929",
      "[Fixed] Running the Desktop CLI on Windows no longer waits for Desktop to exit before exiting itself - #19916",
      "[Improved] Upgrade Electron to v34.0.1 - #19919",
      "[Removed] Remove support for macOS 10.15 - #19919"
    ],
    "3.4.16": [
      "[Improved] Prevent upgrading from macOS 10.15 as soon to be unsupported - #19918"
    ],
    "3.4.16-beta2": [
      "[Improved] Prevent upgrading from macOS 10.15 as soon to be unsupported - #19918"
    ],
    "3.4.16-beta1": [
      "[New] Add support for arm64 version of Git on Windows - #19880. Thanks @dennisameling",
      "[Fixed] Restore ability to sign in on Windows - #19873",
      "[Fixed] Moving maximized window in windows - #19786. Thanks @ahrm!",
      "[Improved] Upgrade embedded Git to v2.47.1 on macOS, and to v2.47.2.windows.2 on Windows"
    ],
    "3.4.15": ["[Fixed] Restore ability to sign in on Windows"],
    "3.4.14": [
      "[Added] Add Ghostty shell integration - #19777. Thanks @aelew!",
      "[Fixed] No extra new line is prepended to `.gitignore` when adding to a non-existent `.gitignore` file - #19279. Thanks @GWDx!",
      "[Fixed] Fix Branch List context menu showing pull request option when none exists - #19711. Thanks @DylanDevelops!",
      "[Fixed] The Thank You banner is announced by VoiceOver - #19734",
      "[Fixed] The \"Showcase Update Banner\" and \"OS version No Longer Supported Banner\" announce their messages when using VoiceOver.",
      "[Fixed] Showcase update banner's \"x\" button will dismiss the banner.",
      "[Improved] Desktop's CLI no longer communicates with the app via protocol handlers - #19733",
      "[Improved] Defer expensive path validation until it's required - #19694",
      "[Removed] Remove the tooltip on the CI status indicator - #19735",
      "[Removed] Drop support for Atom, invoke editors directly - #19744",
      "[Removed] The \"Accessibility Settings\" announcement banner is removed."
    ],
    "3.4.13": [
      "[Fixed] Mitigates several vulnerabilities related to Git's credential helper protocol - CVE-2025-23040, CVE-2024-50349, CVE-2024-52006, CVE-2024-50338, CVE-2024-53263"
    ],
    "3.4.13-beta2": [
      "[Added] Add Ghostty shell integration - #19777. Thanks @aelew!",
      "[Fixed] Mitigates several vulnerabilities related to Git's credential helper protocol - CVE-2024-50349, CVE-2024-52006, CVE-2024-50338, CVE-2024-53263",
      "[Fixed] No extra new line is prepended to `.gitignore` when adding to a non-existent `.gitignore` file - #19279. Thanks @GWDx!"
    ],
    "3.4.13-beta1": [
      "[Fixed] Fix Branch List context menu showing pull request option when none exists - #19711. Thanks @DylanDevelops!",
      "[Fixed] The Thank You banner is announced by VoiceOver - #19734",
      "[Improved] Have CLI invoke the app directly - #19733",
      "[Improved] Don't execute rev-parse unless we have to - #19694",
      "[Removed] Remove the tooltip on the CI status indicator - #19735",
      "[Removed] Drop support for Atom, invoke editors directly - #19744"
    ],
    "3.4.12": [
      "[Fixed] Merge branch dialog updates whether a branch can be merged when changing selection - #19730"
    ],
    "3.4.12-beta1": [
      "[Fixed] Merge branch dialog updates whether a branch can be merged when changing selection - #19730",
      "[Fixed] Close diff options on mouse down outside of popover - #19644",
      "[Fixed] Cap output from git at string max length - #19724",
      "[Improved] Add aria label and aria description to ignore files text area in repository settings - #19684",
      "[Improved] The link target height of the \"Terms and Conditions\" and \"License and Open Source Notices\" in the about dialog are 24px - #19685",
      "[Improved] The contrast of the pending checks header text and progress pie chart meets 3:1 contrast requirements - #19687"
    ],
    "3.4.11": [
      "[Fixed] Prevent crash due to excessively long Git output - #19724"
    ],
    "3.4.10": [
      "[Added] Add a banner for communicating when prioritized updates exist - #19655",
      "[Added] Add \"View Pull Request on GitHub\" Option to the Checked-Out Branch Button and Pull Requests List - #19453. Thanks @DylanDevelops!",
      "[Fixed] Accurately calculate number of conflicted files in a merge - #8049",
      "[Fixed] Inform user when a staged renamed file has changes - #17467. Thanks @ssigwart!",
      "[Fixed] The visual label for the remote url in the repository settings is announced by screen readers - #19647",
      "[Fixed] Remove duplicate avatar users - #19597",
      "[Fixed] Fix for indents of clear button in text box - #19613. Thanks @artbutko!",
      "[Fixed] Screen readers announce the position of the list items in selectable lists such as the history commit list - #19603",
      "[Fixed] Limit the commit message length we accept - #15355",
      "[Fixed] Prevent repository not found message for large git status operations - #19583",
      "[Fixed] Add aria-labelledby and aria-describedby attributes to \"Show whitespace changes?\" popover - #19518",
      "[Fixed] Fix logical tab order from co-authors text box - #19517",
      "[Fixed] Allow using Escape to dismiss the commit message warning popover - #19514",
      "[Fixed] Fix diffing images when multiple commits are selected - #20329",
      "[Improved] Improved appearance of the list of files in 'File size limit exceeded' dialog - #19581",
      "[Improved] Resize events of resizable elements are announced by screen readers - #19649",
      "[Improved] Update the names of some JetBrains editors on Linux - #19637. Thanks @ankddev!",
      "[Improved] Swipe image diffs now handle images with transparency better - #16657 #17735. Thanks @Psychpsyo!",
      "[Improved] Commit messages now show correct indentation - #17691. Thanks @SuperLlama88888!"
    ],
    "3.4.10-beta3": [
      "[Added] Add a banner for communicating when prioritized updates exist - #19655",
      "[Fixed] Accurately calculate number of conflicted files in a merge - #8049",
      "[Fixed] Inform user when a staged renamed file renamed has changes - #17467. Thanks @ssigwart!",
      "[Fixed] The visual label for the remote url in the repository settings is announced by screen readers - #19647",
      "[Fixed] Remove duplicate avatar users - #19597",
      "[Fixed] Fix for indents of clear button in text box - #19613. Thanks @artbutko!",
      "[Improved] Resize events of resizable elements are announced by screen readers - #19649",
      "[Improved] Update the names of some JetBrains editors on Linux - #19637. Thanks @ankddev!",
      "[Improved] Swipe image diffs now handle images with transparency better - #16657 #17735. Thanks @Psychpsyo!",
      "[Improved] Commit messages now show correct indentation - #17691. Thanks @SuperLlama88888!"
    ],
    "3.4.10-beta2": [
      "[Fixed] Screen readers announce the position of the list items in selectable lists such as the history commit list - #19603",
      "[Fixed] Limit the commit message length we accept - #15355",
      "[Fixed] Prevent repository not found message for large git status operations - #19583",
      "[Improved] Improved appearance of the list of files in 'File size limit exceeded' dialog - #19581"
    ],
    "3.4.10-beta1": [
      "[Added] Add \"View Pull Request on GitHub\" Option to the Checked-Out Branch Button and Pull Requests List - #19453. Thanks @DylanDevelops!",
      "[Fixed] Add aria-labelledby and aria-describedby attributes to \"Show whitespace changes?\" popover - #19518",
      "[Fixed] Fix logical tab order from co-authors text box - #19517",
      "[Fixed] Allow using Escape to dismiss the commit message warning popover - #19514"
    ],
    "3.4.9": [
      "[Fixed] App no longer crash for first time users going through the welcome flow and attempting to sign in more than once - #19442",
      "[Fixed] Files configured to use the binary merge driver are now treated as binary files when resolving conflicts - #9846",
      "[Fixed] Fix UI glitch rendering tooltips - #19342",
      "[Improved] Replace hint text of toggle Co-Authors button with a regular tooltip - #19383",
      "[Improved] Use OS emojis - #19102",
      "[Improved] Insert unicode emoji - #19376",
      "[Improved] Allow resizing Branch and Push/Pull toolbar buttons - #4569 #17388. Thanks @jpedroso!",
      "[Improved] Upgrade Electron to v32.1.2 - #19334",
      "[Improved] The commit lists in the \"Commit Reachability\" dialogs are traversable in browse mode of screen readers - #19341",
      "[Removed] Remove ruleset bypass confirmation modal - #19281. Thanks @lofcz!"
    ],
    "3.4.9-beta1": [
      "[Added] Add support for DDS image files - #5337. Thanks @mkafrin!",
      "[Fixed] Fix drag and drop by addressing breaking Electron change - #19473",
      "[Fixed] App no longer crash for first time users going through the welcome flow and attempting to sign in more than once - #19442",
      "[Improved] Insert unicode emoji - #19376"
    ],
    "3.4.8": [
      "[Fixed] App no longer crash for first time users going through the welcome flow and attempting to sign in more than once"
    ],
    "3.4.7": [
      "[Improved] Support entering GitHub.com as a GitHub Enterprise endpoint - #19342"
    ],
    "3.4.7-beta2": [
      "[Fixed] Fix misaligned resizable toolbar buttons - #19330. Thanks @jpedroso!",
      "[Fixed] Files configured to use the binary merge driver are now treated as binary files when resolving conflicts - #9846",
      "[Fixed] Fix UI glitch rendering tooltips - #19342",
      "[Improved] Support entering GitHub.com as a GitHub Enterprise endpoint - #19342",
      "[Improved] Replace hint text of toggle Co-Authors button with a regular tooltip - #19383",
      "[Improved] Use OS emojis - #19102",
      "[Improved] Upgrade Electron to v32.1.2 - #19334"
    ],
    "3.4.7-beta1": [
      "[Improved] The commit lists in the \"Commit Reachability\" dialogs are traversable in browse mode of screen readers - #19341",
      "[Removed] Remove ruleset bypass confirmation modal - #19281. Thanks @lofcz!"
    ],
    "3.4.6": [
      "[Fixed] Don't show certificate error dialog when probing for endpoint kind - #18991",
      "[Fixed] Colorize multi-line strings in toml - #14333",
      "[Fixed] Unset GIT_SEQUENCE_EDITOR when rebasing - #15413",
      "[Fixed] Use `api.` subdomain for requests to GHE.com hosts - #19312",
      "[Fixed] Migrate existing GHE account endpoints to the new `api.` subdomain - #19319",
      "[Fixed] Right-clicking on diff checkmarks displays the context menu - #19302",
      "[Fixed] Arguments with spaces are passed correctly to custom editors or shells on Windows - #19218",
      "[Removed] Remove staggered updates block in about dialog - #19274"
    ],
    "3.4.6-beta3": [
      "[Fixed] Don't show certificate error dialog when probing for endpoint kind - #18991"
    ],
    "3.4.6-beta2": [
      "[Fixed] Colorize multi-line strings in toml - #14333",
      "[Fixed] Workaround for issues with empty environment variable in third-party tools - #19273",
      "[Fixed] Unset GIT_SEQUENCE_EDITOR when rebasing - #15413",
      "[Fixed] Use `api.` subdomain for requests to GHE.com hosts - #19312",
      "[Fixed] Migrate existing GHE account endpoints to the new `api.` subdomain - #19319",
      "[Fixed] Right-clicking on diff checkmarks displays the context menu - #19302",
      "[Removed] Remove staggered updates block in about dialog - #19274"
    ],
    "3.4.6-beta1": [
      "[Fixed] Arguments with spaces are passed correctly to custom editors or shells on Windows - #19218",
      "[Improved] Allow resizing Branch and Push/Pull toolbar buttons - #4569 #17388. Thanks @jpedroso!"
    ],
    "3.4.5-beta2": [
      "[Fixed] Quotes are preserved in custom integration arguments - #19218",
      "[Fixed] Symbolic links on Windows can be used as custom editor and shell - #19217"
    ],
    "3.4.5": [
      "[Fixed] Quotes are preserved in custom integration arguments - #19218",
      "[Fixed] Symbolic links on Windows can be used as custom editor and shell - #19217"
    ],
    "3.4.5-beta1": [
      "[Added] Add Cursor integration for Windows - #19158. Thanks @colinabear!",
      "[Fixed] Users can clone wiki's - #19152",
      "[Improved] Inform users when attempting to create a repository out of an existing subdirectory of another repository - #19148",
      "[Improved] When publishing a new repository, publish the default branch first as opposed to the currently checked out branch - #19151",
      "[Improved] The \"Create a New Repository\" dialog informs the user of the path to be created - #19147"
    ],
    "3.4.4": [
      "[New] Add support for custom editors and shells - #18954",
      "[Added] Add Cursor support on macOS - #17462. Thanks @bjorntechCarl!",
      "[Added] Add JetBrains RustRover support - #18802. Thanks @Radd-Sma!",
      "[Fixed] The \"Create a New Repository\" dialog allows creation of repositories in repository subfolders - #19137",
      "[Fixed] Stop improper announcement of \"dialog\" role on the autocompletion suggestions popover - #19114",
      "[Fixed] The \"Open a Pull Request\" and \"About\" dialog's headings are announced via NVDA - #19107",
      "[Fixed] The branch selection popover in the \"Open a Pull Request\" dialog does not close on filter clearing - #19106",
      "[Fixed] The contrast ratio of icon in the diff file warnings is at least 3:1 - #19097",
      "[Fixed] The \"Push Local Changes\" confirmation dialog users \"alertdialog\" role such that screen readers announce entire dialog contents - #19098",
      "[Fixed] Emoji's provide descriptions for screen readers - #19101",
      "[Fixed] Only ask for SSH credentials for the selected repository and only delete them after an authentication error - #19019",
      "[Improved] Screen readers will announce when users expand context in a diff - #19128",
      "[Improved] The squash dialog provides visual input labels - #19100",
      "[Improved] The search inputs across the app provide visual labeling in the form of a search icon - #19103",
      "[Improved] Use CmdOrCtrl+Q for Exit shortcut on Linux - #19093. Thanks @shiftkey!",
      "[Improved] Add support for Gnome Console, LXTerminal and Warp shells on Linux - #19092. Thanks @shiftkey!"
    ],
    "3.4.4-beta3": [
      "[Fixed] The custom editor and shell integrations handles when there are no predefined editors or shells - #19160",
      "[Fixed] The \"Create a New Repository\" dialog allows creation of repositories in repository subfolders - #19137",
      "[Fixed] Stop improper announcement of \"dialog\" role on the autocompletion suggestions popover - #19114",
      "[Improved] Screen readers will announce when users expand context in a diff - #19128"
    ],
    "3.4.4-beta2": [
      "[Fixed] The \"Open a Pull Request\" and \"About\" dialog's headings are announced via NVDA - #19107",
      "[Fixed] The branch selection popover in the \"Open a Pull Request\" dialog does not close on filter clearing - #19106",
      "[Fixed] Increased contrast ratio of icon in the diff file warnings - #19097",
      "[Fixed] Use \"alertdialog\" role for \"Push Local Changes\" dialog - #19098",
      "[Fixed] Add emoji descriptions for screen readers - #19101",
      "[Improved] The squash dialog provides input labels - #19100",
      "[Improved] Added search input visual labeling in the form of a search icon - #19103",
      "[Improved] Use CmdOrCtrl+Q for Exit shortcut on Linux - #19093. Thanks @shiftkey!",
      "[Improved] Add support for Gnome Console, LXTerminal and Warp shells on Linux - #19092. Thanks @shiftkey!"
    ],
    "3.4.4-beta1": [
      "[New] Add support for custom editors and shells - #18954",
      "[Added] Add Cursor support on macOS - #17462. Thanks @bjorntechCarl!",
      "[Added] Add JetBrains RustRover support - #18802. Thanks @Radd-Sma!",
      "[Fixed] Only ask for SSH credentials for the selected repository and only delete them after an authentication error - #19019"
    ],
    "3.4.3": [
      "[Added] Add Zed as an external editor option for Linux - #18962. Thanks @adil192!",
      "[Added] Shift + F10 opens context menu's on macOS",
      "[Fixed] Allow pushing to gists - #19009",
      "[Fixed] The copy button announces when clicked in VoiceOver.",
      "[Fixed] Context menu actions in the diff are accessible via keyboard - #18946",
      "[Fixed] Add/Remove Co-authors hint text is positioned correctly when scrolling through the changes list - #18929",
      "[Fixed] VoiceOver can now use browser mode on the diff. - #18935",
      "[Fixed] Increased contrast of several texts and icons in the app - #18922",
      "[Fixed] Add aria-expanded and aria-controls attributes to Stashed Changes button - #18924",
      "[Fixed] Hunk header text color contrast ratio is greater than 4.5:1 - #18916"
    ],
    "3.4.3-beta3": [
      "[Added] Add Zed as an external editor option for Linux - #18962. Thanks @adil192!",
      "[Fixed] Allow pushing to gists - #19009"
    ],
    "3.4.3-beta2": [
      "[Added] Shift + F10 opens context menu's on macOS",
      "[Fixed] The copy button announces when clicked in VoiceOver."
    ],
    "3.4.3-beta1": [
      "[Fixed] Context menu actions in the diff are accessible via keyboard - #18946",
      "[Fixed] Add/Remove Co-authors hint text is positioned correctly when scrolling through the changes list - #18929",
      "[Fixed] VoiceOver can now use browser mode on the diff. - #18935",
      "[Fixed] Increased contrast of several texts and icons in the app - #18922",
      "[Fixed] Add aria-expanded and aria-controls attributes to Stashed Changes button - #18924",
      "[Fixed] Hunk header text color contrast ratio is greater than 4.5:1 - #18916"
    ],
    "3.4.2": [
      "[New] Option to use Git Credential Manager for repositories hosted outside of GitHub.com - #18700",
      "[New] Allow customizing tab character width in spaces - #15561. Thanks @Repiteo",
      "[Fixed] Remote urls containing spaces are now displayed in their entirety in the remote settings screen - #18876",
      "[Fixed] Newly uploaded images are rendered in Pull Request comments and reviews - #18830"
    ],
    "3.4.2-beta4": [
      "[Fixed] Remote urls containing spaces are now displayed in their entirety in the remote settings screen - #18876",
      "[Fixed] Newly uploaded images are rendered in Pull Request comments and reviews - #18830"
    ],
    "3.4.2-beta3": [
      "[Fixed] Users running Windows on arm64 processors are able to authenticate - #18825"
    ],
    "3.4.2-beta2": [
      "[New] Option to use Git Credential Manager for repositories hosted outside of GitHub.com - #18700"
    ],
    "3.4.2-beta1": [
      "[New] Allow customizing tab character width in spaces - #15561. Thanks @Repiteo",
      "[Fixed] Using hooks on Windows no longer results in a \"command not found\" error - #18739"
    ],
    "3.4.1": [
      "[Fixed] Using hooks on Windows no longer results in an \"command not found\" error - #18739"
    ],
    "3.4.1-beta1": [
      "[Fixed] Prevent crashes when external editors fail to launch - #17717. Thanks @tsvetilian-ty!",
      "[Fixed] Fix 'delete branch' message - #18706. Thanks @zetaloop!",
      "[Improved] Use system feedback to draw user attention when a dialog is shown in background - #17220. Thanks @yuzawa-san!",
      "[Improved] Upgrade embedded Git to v2.45.1 - #18704",
      "[Improved] Upgrade Electron to v30.0.8 - #18697"
    ],
    "3.4.0": [
      "[New] Reset to a previous commit - #12393",
      "[Added] Add accessibility settings to toggle link underlines and diff check marks - #18227, #18035",
      "[Fixed] Support multiple accounts for remote urls that differ in path - #18676, #18651",
      "[Fixed] Refreshing repository indicators will not invalidate credentials - #18622",
      "[Fixed] Clear stored credentials when authentication fails on insecure http hosts - #18588",
      "[Improved] The generic git auth dialog contents are announced to users of screen readers - #18670",
      "[Improved] The diff line numbers and line group controls show check marks so color is not the sole medium to determine inclusion into a commit - #18077",
      "[Improved] Links are underlined by default - #18035"
    ],
    "3.3.19-beta2": [
      "[Fixed] Support multiple accounts for remote urls that differ in path - #18676, #18651",
      "[Fixed] Refreshing repository indicators will not invalidate credentials - #18622",
      "[Improved] The generic git auth dialog contents are announced to users of screen readers - #18670"
    ],
    "3.3.19-beta1": [
      "[Fixed] Clear stored credentials when authentication fails on insecure http hosts - #18588"
    ],
    "3.3.18": [
      "[Fixed] Prevent Pull Request comment or review dialog from moving constantly under some circumstances - #18596",
      "[Fixed] Prevent Pull Request notification dialogs from truncating long Pull Request titles - #18596",
      "[Fixed] The welcome start flow content does not overlap or clip when zoomed - #18565",
      "[Fixed] Clear stored credentials when authentication fails on insecure http hosts - #18588",
      "[Improved] Improved accessibility of checks failed notification dialog by moving \"Re-run checks\" button out of the heading element - #18596",
      "[Improved] Upgrade embedded Git to v2.43.4 on macOS, and to v2.43.4.windows.1 on Windows"
    ],
    "3.3.18-beta3": [
      "[Improved] Upgrade embedded Git to v2.43.4 on macOS, and to v2.43.4.windows.1 on Windows",
      "[Removed] Clear stored credentials when authentication fails on insecure http hosts - #18588"
    ],
    "3.3.18-beta2": [
      "[Fixed] Prevent Pull Request comment or review dialog from moving constantly under some circumstances - #18596",
      "[Fixed] Prevent Pull Request notification dialogs from truncating long Pull Request titles - #18596",
      "[Fixed] The welcome start flow content does not overlap or clip when zoomed - #18565",
      "[Improved] Improved accessibility of checks failed notification dialog by moving \"Re-run checks\" button out of the heading element - #18596"
    ],
    "3.3.18-beta1": [
      "[Fixed] Clear stored credentials when authentication fails on insecure http hosts - #18588"
    ],
    "3.3.17": [
      "[Fixed] Pushing and pulling repositories using Git LFS no longer causes an indefinite loop - #18582",
      "[Improved] Improve the accessibility of the tabs in the preferences dialog for users of screen readers - #18567",
      "[Improved] Always focus the first focusable element in the preferences dialog on open - #18567"
    ],
    "3.3.17-beta1": [
      "[Fixed] Pushing and pulling repositories using Git LFS no longer causes an indefinite loop - #18582",
      "[Improved] Improve the accessibility of the tabs in the preferences dialog for users of screen readers - #18567",
      "[Improved] Always focus the first focusable element in the preferences dialog on open - #18567"
    ],
    "3.3.16": [
      "[Fixed] Resolved auth failures when interacting with repositories hosted on non-GitHub hosts - #18568 #18570 #18569"
    ],
    "3.3.16-beta1": [
      "[Fixed] Resolved auth failures when interacting with repositories hosted on non-GitHub hosts - #18568 #18570 #18569"
    ],
    "3.3.15": [
      "[Added] The diff view now highlights Zig syntax - #17957. Thanks @imkylecat!",
      "[Fixed] Bring back color to links in PR timeline - #18561",
      "[Fixed] Remove unnecessary br elements to make the app easier to navigate with screen readers - #18444, #18436",
      "[Fixed] Prevent clipping of dialog controls and content when app is zoomed - #18412",
      "[Improved] Make sure the arrow path in a dropdown button can't receive focus - #18562",
      "[Improved] Increase contrast on modified and conflicted octicons - #18560"
    ],
    "3.3.15-beta2": [
      "[Fixed] Bring back color to links in PR timeline - #18561",
      "[Improved] Make sure the arrow path in a dropdown button can't receive focus - #18562",
      "[Improved] Increase contrast on modified and conflicted octicons - #18560",
      "[Improved] Add banner to announce the accessibility settings - #18460"
    ],
    "3.3.15-beta1": [
      "[New] Reset to a previous commit - #12393",
      "[Added] The diff view now highlights Zig syntax - #17957. Thanks @imkylecat!",
      "[Fixed] Remove unnecessary br elements to make the app easier to navigate with screen readers - #18444, #18436",
      "[Fixed] Prevent clipping of dialog controls and content when app is zoomed - #18412"
    ],
    "3.3.14": [
      "[Fixed] The tab panel semantics in the \"Publish Repository\" and \"Clone a Repository\" are announced by screen readers - #18408",
      "[Fixed] The check all button in the diff always only represents one selectable group - #18422",
      "[Fixed] Images diffs of less than 200px in width do not render with a zero width for diff views other than `2-up` - #18405",
      "[Fixed] Fix list accessibility semantics of the Pull Request list - #18397",
      "[Fixed] Fix screen reader support of warning dialogs - #18371",
      "[Fixed] Selecting the \"Configure manually\" radio option does not cause unexpected focus shift to the name input in the Git Configuration page of the welcome flow - #18341",
      "[Fixed] All dialogs can be closed by pressing Esc - #18335",
      "[Improved] The force push warning in the push dropdown now has a contrast of 4.5:1 - #18415",
      "[Improved] Hyphen replacement and invalid sanitized name warnings and errors in the create branch and create repository dialogs are associated to the input by the aria-describedby attribute - #18404",
      "[Improved] Add VapourSynth script files (.vpy) to test/x-python - #18364. Thanks @couleurm!",
      "[Improved] The text contrast of tutorial steps when closed is 4.5:1 - #18342",
      "[Improved] Upgrade to Electron v28.2.3 - #18185",
      "[Removed] Remove support for macOS 10.13 and 10.14 - #18316"
    ],
    "3.3.14-beta2": [
      "[Fixed] The tab panel semantics in the \"Publish Repository\" and \"Clone a Repository\" are announced by screen readers - #18408",
      "[Fixed] The check all button in the diff always only represents one selectable group - #18422",
      "[Improved] The force push warning in the push dropdown now has a contrast of 4.5:1 - #18415"
    ],
    "3.3.14-beta1": [
      "[Fixed] Images diffs of less than 200px in width do not render with a zero width for diff views other than `2-up` - #18405",
      "[Fixed] Fix list accessibility semantics of the Pull Request list - #18397",
      "[Fixed] Fix screen reader support of warning dialogs - #18371",
      "[Fixed] Selecting the \"Configure manually\" radio option does not cause unexpected focus shift to the name input in the Git Configuration page of the welcome flow - #18341",
      "[Fixed] All dialogs can be closed by pressing Esc - #18335",
      "[Improved] Hypen replacement and invalid sanitized name warnings and errors in the create branch and create repository dialogs are associated to the input by the aria-describedby attribute - #18404",
      "[Improved] Add VapourSynth script files (.vpy) to test/x-python - #18364. Thanks @couleurm!",
      "[Improved] The text contrast of tutorial steps when closed is 4.5:1 - #18342"
    ],
    "3.3.13": [
      "[Fixed] Fix layout issues in 2-up image diffing when images are too small - #18313",
      "[Fixed] The \"Show whitespace changes?\" popover can be closed by pressing Escape - #18314",
      "[Fixed] Added announcing the number of results to the diff search via screen readers - #18306",
      "[Improved] Git errors due to bad config values are surfaced in the UI - #18230",
      "[Improved] The pull request check run popover is now keyboard accessible - #18276",
      "[Improved] The pull request check run popover button is now keyboard accessible - #18268",
      "[Improved] Add the aria-label attribute to our markdown iframes to clarify their purpose to users of screen readers in browse mode.  - #18277",
      "[Improved] Add support for newer versions of Alacritty shell - #16614. Thanks @lhvy!",
      "[Improved] Upgrade embedded Git to v2.43.3 on macOS, and to v2.43.0.windows.1 on Windows, and Git LFS to v3.5.1 - #18292"
    ],
    "3.3.13-beta1": [
      "[Fixed] Fix layout issues in 2-up image diffing when images are too small - #18313",
      "[Fixed] The \"Show whitespace changes?\" popover can be closed by pressing Escape - #18314",
      "[Removed] Remove support for macOS 10.13 and 10.14 - #18316"
    ],
    "3.3.12": [
      "[Fixed] On Windows, PATH environment variable with values longer than 1024 are not truncated - #18244",
      "[Improved] Added semantic and keyboard accessible check all button for a groups of consecutive selectable rows in the diff - #18201",
      "[Improved] Prevent upgrading from macOS 10.13 and 10.14 as soon to be unsupported - #18316",
      "[Improved] Update banners will only dismiss when closing with the dismiss button - #18319",
      "[Improved] Add the \"link\" role to the \"Open pull request\" button in tutorial sidebar - #18245"
    ],
    "3.3.12-beta3": [
      "[Fixed] Bring back support for macOS 10.13 and 10.14 and prevent upgrading from them - #18316",
      "[Fixed] Added announcing the number of results to the diff search via screen readers - #18306",
      "[Improved] Update banners will only dismiss when closing with the dismiss button - #18319"
    ],
    "3.3.12-beta2": [
      "[Improved] The pull request check run popover is now keyboard accessible - #18276",
      "[Improved] The pull request check run popover button is now keyboard accessible - #18268",
      "[Improved] Add the aria-label attribute to our markdown iframes to clarify their purpose to users of screen readers in browse mode.  - #18277",
      "[Improved] Add support for newer versions of Alacritty shell - #16614. Thanks @lhvy!",
      "[Improved] Upgrade embedded Git to v2.43.3 on macOS, and to v2.43.0.windows.1 on Windows, and Git LFS to v3.5.1 - #18292",
      "[Improved] Git errors due to bad config values are surfaced in the UI - #18230"
    ],
    "3.3.12-beta1": [
      "[Fixed] In the changes diff, groups of two rows that represent one line number change have a check all control - #18232",
      "[Fixed] Copying lines in side by side diffs does not add new lines between each line when pasted - #18249",
      "[Fixed] On Windows, PATH environment variable with values longer than 1024 are not truncated - #18244",
      "[Fixed] The last lines in diffs are visible when warning banners are displayed - #18237",
      "[Improved] Add the \"link\" role to the \"Open pull request\" button in tutorial sidebar - #18245",
      "[Improved] Upgrade to Electron v28.2.3 - #18185"
    ],
    "3.3.11": [
      "[Fixed] Copying lines in the side by side diff does not add new lines between each line when pasted. - #18249"
    ],
    "3.3.10": [
      "[Fixed] The last lines in diffs are visible when warning banners are displayed - #18237",
      "[Fixed] Ignore a file's parent directories on Windows. - #1203"
    ],
    "3.3.10-beta1": [
      "[Added] Added visible and semantic check all button for a group of consecutive selectable rows in the diff - #18201",
      "[Fixed] Ignore a file's parent directories on Windows - #18206",
      "[Improved] Add a setting for visibility of diff check marks when committing - #18227",
      "[Improved] Add support for toggling link underlines globally - #18035"
    ],
    "3.3.9": [
      "[Fixed] The line number inclusion controls are semantic checkboxes and are keyboard accessible - #18064",
      "[Fixed] Copying commit SHAs from submodule diffs is keyboard accessible - #18124",
      "[Fixed] Show avatars of bot accounts such as dependabot - #12766",
      "[Fixed] Focus outline is visible on the diff - #18086",
      "[Fixed] Selecting or deselecting lines in a diff by dragging the mouse now scrolls the contents as needed - #17673",
      "[Fixed] Last line of diffs can be selected when the file didn't have a new line at the end - #18081",
      "[Fixed] Promote line endings change warning from icon to a banner, improving its accessibility - #18084",
      "[Fixed] Amending a commit in non-GitHub repositories restores the commit message - #18061",
      "[Fixed] The merge dialog submit button is available when conflicts are detected - #18037",
      "[Fixed] Avatars are once again loading for GitHub Enterprise Server users - #18034",
      "[Fixed] Lists scroll and render as expected when scrolling by dragging the scrollbar on Windows - #18012",
      "[Fixed] External editor or shell failure error will open to integration settings - #18021. Thanks @yasuking0304!",
      "[Improved] Add `pyi` to syntax highlighting - #18141. Thanks @pLeBlanc93!",
      "[Improved] Syntax highlighting now supports .cmake, .cxx, .hh, .hxx, and .xsd files - #17503. Thanks @DylanDevelops!",
      "[Improved] Apply Markdown highlighting to .mdx files - #18040. Thanks @bentookey-yotta!",
      "[Improved] Implemented folder ignore with all parent directories - #1203. Thanks @masecla22!"
    ],
    "3.3.9-beta2": [
      "[Fixed] The line number inclusion controls are semantic checkboxes and are keyboard accessible - #18064",
      "[Fixed] Copying commit SHAs from submodule diffs is keyboard accessible - #18124",
      "[Fixed] Show avatars of bot accounts such as dependabot - #12766",
      "[Fixed] Focus outline is visible on the diff - #18086",
      "[Fixed] Selecting or deselecting lines in a diff by dragging the mouse now scrolls the contents as needed - #17673",
      "[Fixed] Last line of diffs can be selected when the file didn't have a new line at the end - #18081",
      "[Fixed] Promote line endings change warning from icon to a banner, improving its accessibility - #18084",
      "[Fixed] Amending a commit in non-GitHub repositories restores the commit message - #18061",
      "[Improved] Add `pyi` to syntax highlighting - #18141. Thanks @pLeBlanc93!",
      "[Improved] Syntax highlighting now supports .cmake, .cxx, .hh, .hxx, and .xsd files - #17503. Thanks @DylanDevelops!",
      "[Improved] Apply Markdown highlighting to .mdx files - #18040. Thanks @bentookey-yotta!",
      "[Improved] The diff line numbers show check marks so color is not the sole medium to determine inclusion into a commit - #18077"
    ],
    "3.3.9-beta1": [
      "[Fixed] The merge dialog submit button is available when conflicts are detected - #18037",
      "[Fixed] Avatars are once again loading for GitHub Enterprise Server users - #18034",
      "[Fixed] Lists scroll and render as expected when scrolling by dragging the scrollbar on Windows - #18012",
      "[Fixed] External editor or shell failure error will open to integration settings - #18021. Thanks @yasuking0304!",
      "[Improved] Implemented folder ignore with all parent directories - #1203. Thanks @masecla22!"
    ],
    "3.3.8": [
      "[Fixed] The merge dialog submit button is available when conflicts are detected. - #18037",
      "[Fixed] Avatars are once again loading for GitHub Enterprise Server users. - #18036"
    ],
    "3.3.7": [
      "[Fixed] Merge branch dialog's merge preview no longer shows stale merge check data - #17929",
      "[Fixed] Co-authors are restored as such when a commit is amended - #17879",
      "[Fixed] Tags with commas are no longer truncated to the first comma - #17952",
      "[Fixed] The \"Reveal in Finder\" context menu option in the conflict resolution dialog no longer causes Finder to be unresponsive - #17933",
      "[Fixed] Clicking on the commit message length warning does not close the squash commit dialog - #17966",
      "[Fixed] Fix Alacritty bundle ID on macOS - #17940. Thanks @JannesMeyer!",
      "[Fixed] Merge branch dialog no longer shows flickering merge preview when switching branches - #17948. Thanks @GengShengJia!",
      "[Fixed] Diff no longer jumps when scrolling after pressing expansion buttons - #17776",
      "[Fixed] Use list semantics in job step lists for improved accessibility - #17855",
      "[Fixed] Fix heading levels used in dialogs for improved accessibility - #17848",
      "[Improved] Replace the \"Default branch name for new repositories\" radio button setting with a more accessible and inclusive textbox input and description - #17844",
      "[Improved] The \"You're Done\" header is focused after tutorial completion so it is announced and screen reader users are made aware of the completion screen - #17835",
      "[Improved] Checkboxes always have unique id's for label association - #17839",
      "[Improved] Better visibility of checkbox focus indicator - #17842",
      "[Improved] Improve inclusivity and clarification of branch name change warning.  - #17866",
      "[Improved] Focus moves to closest expansion button or diff container after expansion - #17499",
      "[Improved] Tooltips can be dismissed with the escape key - #17823, #17836",
      "[Improved] Semantically grouping our settings radio and checkbox groups so their group headers will be announced to screen reader users. - #17787",
      "[Improved] The \"Other\" email description is announced on input focus in the git config form - #17785",
      "[Improved] Move the repository list on the \"Let's get started!\" screen to the left hand side so it can be the first logical tab placement.  - #17821",
      "[Improved] Increased the specificity of the \"Sign In\" and \"Sign Out\" buttons in the Account settings - #17794"
    ],
    "3.3.7-beta3": [
      "[Fixed] Merge branch dialog's merge preview no longer shows stale merge check data - #17929",
      "[Fixed] Co-authors are restored as such when a commit is amended - #17879",
      "[Fixed] Tags with commas are no longer truncated to the first comma - #17952",
      "[Fixed] The \"Reveal in Finder\" context menu option in the conflict resolution dialog no longer causers Finder to be unresponsive - #17933",
      "[Fixed] Clicking on the commit message length warning does not close the squash commit dialog - #17966",
      "[Fixed] Fix Alacritty bundle ID on macOS - #17940. Thanks @JannesMeyer!",
      "[Fixed] Merge branch dialog no longer shows flickering merge preview when switching branches - #17948. Thanks @GengShengJia!",
      "[Improved] Improve inclusivity and clarification of branch name change warning.  - #17866"
    ],
    "3.3.7-beta2": [
      "[Fixed] Use list semantics in job step lists for improved accessibility - #17855",
      "[Fixed] Fix heading levels used in dialogs for improved accessibility - #17848",
      "[Improved] Replace the \"Default branch name for new repositories\" radio button setting with a more accessible and inclusive textbox input and description - #17844",
      "[Improved] The \"You're Done\" header is focused after tutorial completion so it is announced and screen reader users are made aware of the completion screen - #17835",
      "[Improved] Checkboxes always have unique id's for label association - #17839",
      "[Improved] Better visibility of checkbox focus indicator - #17842",
      "[Improved] By default, tooltips can be dismissed with the escape key - #17836"
    ],
    "3.3.7-beta1": [
      "[Fixed] Diff no longer jumps when scrolling after pressing expansion buttons - #17776",
      "[Improved] Focus moves to closes expansion button or diff container after expansion - #17499",
      "[Improved] Tooltips can be dismissed with the escape key - #17823",
      "[Improved] Semantically grouping our settings radio and checkbox groups so their group headers will be announced to screen reader users. - #17787",
      "[Improved] The \"Other\" email description is announced on input focus in the git config form - #17785",
      "[Improved] Move the repository list on the \"Let's get started!\" screen to the left hand side so it can be the first logical tab placement.  - #17821",
      "[Improved] Increased the specificity of the \"Sign In\" and \"Sign Out\" buttons in the Account settings - #17794"
    ],
    "3.3.6": [
      "[Fixed] Previewing a pull request with a deleted image file no longer errors with \"The path does not exist on disk\".  - #17659",
      "[Fixed] Empty lines are included when copying text from diffs - #17652",
      "[Fixed] A copied full line from a diff now includes a trailing newline  - #17652",
      "[Fixed] Creating pull requests from a renamed branch uses the branch name in the remote - #17628",
      "[Fixed] On macOS Sonoma, the VoiceOver regression preventing our dialog headers announcements has been fixed. - #17631",
      "[Fixed] Squash dialog is not shown again after finishing another squashing operation where uncommitted changes were present and had to be stashed - #17627",
      "[Improved] Added the ability to open your global .gitconfig file in your selected external editor - #17544. Thanks @DylanDevelops!",
      "[Improved] Fixed `Github` -> `GitHub` typo in repository settings - #17697. Thanks @WilliamDavidHarrison!",
      "[Improved] Screen readers announce group name when navigating through grouped lists - #17567",
      "[Improved] The history commit summary header is now expandable making the tool-tipped meta data keyboard accessible - #17557.",
      "[Improved] Reordering commits is now keyboard accessible - #17671",
      "[Improved] The conflicts resolution dialog now has a success banner that is screen reader announced that summarize actions taken - #17687",
      "[Improved] The pull request branch selection popover header is announced by screen readers. - #17631",
      "[Improved] Prevent possible duplicate announcement of button labeling to screen reader users - #17706",
      "[Improved] Improve keyboard and screen reader support for banners - #17542"
    ],
    "3.3.6-beta4": [
      "[Fixed] Previewing a pull request with a deleted image file no longer errors with \"The path does not exist on disk\".  - #17659",
      "[Improved] Commit summary descriptions are scrollable when the content is long - #17708"
    ],
    "3.3.6-beta3": [
      "[Fixed] A copied full line from a diff now includes a trailing newline  - #17652",
      "[Fixed] Squash dialog is not shown again after finishing another squashing operation where uncommitted changes were present and had to be stashed - #17627",
      "[Improved] The conflicts resolution dialog now has a success banner that is screen reader announced that summarize actions taken - #17687",
      "[Improved] Added the ability to open your global .gitconfig file in your selected external editor - #17544. Thanks @DylanDevelops!",
      "[Improved] Fixed `Github` -> `GitHub` typo in repository settings - #17697. Thanks @WilliamDavidHarrison!",
      "[Improved] Reordering commits is now keyboard accessible - #17671",
      "[Improved] Prevent possible duplicate announcement of button labeling to screen reader users - #17706",
      "[Improved] Prevent multiple announcing of success banners with Windows NVDA screen reader  - #17705"
    ],
    "3.3.6-beta2": [
      "[Fixed] Empty lines are included when copying text from diffs - #17652"
    ],
    "3.3.6-beta1": [
      "[Fixed] Creating pull requests from a renamed branch uses the branch name in the remote - #17628",
      "[Fixed] On macOS Sonoma, the VoiceOver regression preventing our dialog headers announcements has been fixed. - #17631",
      "[Improved] The pull request branch selection popover header is announced by screen readers. - #17631",
      "[Improved] Improve keyboard and screen reader support for banners - #17542",
      "[Improved] The commit summary description overflow is limited to two lines when collapsed. - #17618",
      "[Improved] The commit summary description has a grey background color when expanded. - #17618"
    ],
    "3.3.5": [
      "[Added] Syntax highlighting now supports .cc files - #17503. Thanks @DylanDevelops!",
      "[Fixed] Long file paths are correctly truncated in the conflicts dialog - #17595"
    ],
    "3.3.5-beta1": [
      "[Added] Syntax highlighting now supports .cc files - #17503. Thanks @DylanDevelops!",
      "[Fixed] Long file paths are correctly truncated in the conflicts dialog - #17595",
      "[Fixed] Screen readers announce group name when navigating through grouped lists - #17567",
      "[Fixed] The history commit summary header is now expandable making the tool-tipped meta data keyboard accessible - #17557."
    ],
    "3.3.4": [
      "[Added] Added Cursor support on macOS - #17462. Thanks @bjorntechCarl!",
      "[Added] Add support for Pulsar code editor on Linux - #17397. Thanks @Daeraxa!",
      "[Added] Add Eclipse IDE integrations for macOS - #16991. Thanks @yuzawa-san!",
      "[Fixed] Fix JetBrains PhpStorm capitalization - #17505. Thanks @imkylecat!",
      "[Fixed] Screen readers announce contents of error dialog when attempting to perform certain operations while local changes are present - #17519",
      "[Fixed] Screen readers announce contents of app error dialogs - #17479",
      "[Fixed] Screen readers announce contents of merge, rebase, interactive rebase abort confirmation dialogs - #17478",
      "[Fixed] Pasting long texts in the commit summary textbox does not show a scrollbar in the left pane - #17472",
      "[Fixed] Tab characters in diffs are rendered correctly - #8616",
      "[Fixed] Close button in release notes dialog can be clicked - #17438",
      "[Fixed] Scrolling works as expected in the \"Commit Reachability\" dialog - #17421",
      "[Fixed] Tip of comment bubbles in Pull Request notifications is rendered correctly - #17411",
      "[Improved] Added a setting to allow toggling the availability of the commit message length warning - #17370. Thanks @rystills!",
      "[Improved] Added accessibility label to filter textbox in the History tab - #17488",
      "[Improved] Improved clarity of the structure of dialogs by using `h2` elements for their titles - #17483",
      "[Improved] Display co-authors button additional information when it's focused via keyboard navigation - #17464",
      "[Improved] When focusing the rebase/merge/squash button, screen readers announce the outcome of the operation - #17448",
      "[Improved] Clarified the outcome of toggling the setting under \"Background Updates\" in the \"Advanced\" settings - #17389",
      "[Improved] Undo link when resolving conflicts is now a button - #17373"
    ],
    "3.3.4-beta3": [
      "[Fixed] Screen readers announce contents of error dialog when attempting to perform certain operations while local changes are present - #17519",
      "[Fixed] Fix JetBrains PhpStorm capitalization - #17505. Thanks @imkylecat!",
      "[Improved] Upgrade to Electron v26.2.4 - #17524",
      "[Improved] Upgrade node to 18.16.1 - #17453"
    ],
    "3.3.4-beta2": [
      "[Added] Added Cursor support on macOS - #17462. Thanks @bjorntechCarl!",
      "[Fixed] Screen readers announce contents of app error dialogs - #17479",
      "[Fixed] Screen readers announce contents of merge, rebase, interactive rebase abort confirmation dialogs - #17478",
      "[Fixed] Pasting long texts in the commit summary textbox does not show a scrollbar in the left pane - #17472",
      "[Fixed] Tab characters in diffs are rendered correctly - #8616",
      "[Improved] Added accessibility label to filter textbox in the History tab - #17488",
      "[Improved] Improved clarity of the structure of dialogs by using `h2` elements for their titles - #17483",
      "[Improved] Display co-authors button additional information when it's focused via keyboard navigation - #17464",
      "[Improved] When focusing the rebase/merge/squash button, screen readers announce the outcome of the operation - #17448"
    ],
    "3.3.4-beta1": [
      "[Fixed] Close button in release notes dialog can be clicked - #17438",
      "[Fixed] Scrolling works as expected in the \"Commit Reachability\" dialog - #17421",
      "[Improved] Upgrade to Electron v26.2.1 - #17408"
    ],
    "3.3.3": ["[Improved] Upgrade to Electron v24.8.3 - #17416"],
    "3.3.3-beta2": ["[Improved] Upgrade to Electron v24.8.3 - #17416"],
    "3.3.3-beta1": [
      "[Added] Add support for Pulsar code editor on Linux - #17397. Thanks @Daeraxa!",
      "[Added] Add Eclipse IDE integrations for macOS - #16991. Thanks @yuzawa-san!",
      "[Improved] Added a setting to allow toggling the availability of the commit message length warning - #17370. Thanks @rystills!",
      "[Improved] Clarified the outcome of toggling the setting under \"Background Updates\" in the \"Advanced\" settings - #17389",
      "[Fixed] Tip of comment bubbles in Pull Request notifications is rendered correctly - #17411",
      "[Improved] Undo link when resolving conflicts is now a button - #17373"
    ],
    "3.3.2": [
      "[Fixed] Use forked repository when checking repo rules on forks - #17382. Thanks @vaindil!",
      "[Fixed] On macOs, the scroll bar only present when scrolling no longer overlaps conflict resolution buttons - #17374",
      "[Fixed] Allow rebasing even when the branch is a direct descendant of the base branch - #17260",
      "[Fixed] Branch name pattern regex no longer causes an automatic failure in the \"Create a Branch\" dialog. - #17392",
      "[Fixed] Make clear button in input text boxes keyboard accessible - #17324",
      "[Fixed] Make the create and clone repository dialogs accessible when the app is zoomed in and the window is small - #17337",
      "[Fixed] Fix keyboard navigation in filtered lists - #17311",
      "[Fixed] Pressing Tab from the \"Select branch to compare…\" filter input textbox focuses on the first branch in the list - #17314",
      "[Fixed] Fix \"Invalid numstat line\" error when trying to preview a pull request - #17267",
      "[Improved] After undo, the focus is set to the changes tab instead of the entire document body - #17387",
      "[Improved] Commit text inputs retain focus while committing - #17283"
    ],
    "3.3.2-beta2": [
      "[Fixed] Use forked repository when checking repo rules on forks - #17382. Thanks @vaindil!",
      "[Fixed] On macOs, the scroll bar only present when scrolling no longer overlaps conflict resolution buttons - #17374",
      "[Fixed] Allow rebasing even when the branch is a direct descendant of the base branch - #17260",
      "[Fixed] Branch name pattern regex no longer causes an automatic failure in the \"Create a Branch\" dialog. - #17392",
      "[Improved] After undo, the focus is set to the changes tab instead of the entire document body - #17387"
    ],
    "3.3.2-beta1": [
      "[Fixed] Support the repository rule to enforce commit signing - #17310",
      "[Fixed] Make clear button in input text boxes keyboard accessible - #17324",
      "[Fixed] Make the create and clone repository dialogs accessible when the app is zoomed in and the window is small - #17337",
      "[Fixed] Fix keyboard navigation in filtered lists - #17311",
      "[Fixed] Pressing Tab from the \"Select branch to compare…\" filter input textbox focuses on the first branch in the list - #17314",
      "[Fixed] Fix \"Invalid numstat line\" error when trying to preview a pull request - #17267",
      "[Improved] Commit text inputs retain focus while committing - #17283"
    ],
    "3.3.1": [
      "[Fixed] Support the repository rule to enforce commit signing - #17310",
      "[Fixed] Keyboard navigation in lists reintroduced - #17313"
    ],
    "3.3.0": [
      "[New] Initial support for repository rules - #16707",
      "[Fixed] Recreate stash after renaming branch - #16442",
      "[Fixed] Fix loop creating a new repository that already exists, or trying to add a repository that doesn't exist - #17262",
      "[Fixed] Allow cloning repositories that have git as a suffix - #17221",
      "[Fixed] Fix accessibility semantics of root items of the app menu bar - #17254",
      "[Fixed] Double clicking the checkbox of a changed file does not open that file in the external editor - #17229",
      "[Fixed] Expand buttons in the diff are keyboard navigable. - #17212",
      "[Improved] Improve light mode color contrast of lines added and deleted - #17206",
      "[Improved] Dropdown select buttons have aria attributes  - #17271",
      "[Improved] Dropdown select button menu items are keyboard navigable and have aria attributes - #17271",
      "[Improved] Prevent interrupting verbose announcements of branch count on branch dropdown open for screen reader users - #17225"
    ],
    "3.2.10-beta2": [
      "[Fixed] Fix loop creating a new repository that already exists, or trying to add a repository that doesn't exist - #17262",
      "[Fixed] Allow cloning repositories that have git as suffix - #17221",
      "[Fixed] Fix accessibility semantics of root items of the app menu bar - #17254",
      "[Improved] Dropdown select buttons have aria attributes  - #17271",
      "[Improved] Dropdown select buttons menu is keyboard navigable and have aria attributes - #17271",
      "[Improved] Prevent interrupting verbose announcements of branch count on branch dropdown open for screen reader users - #17225"
    ],
    "3.2.10-beta1": ["[Fixed] Fix the inability to log into GHES - #17237"],
    "3.2.9": ["[Fixed] Fix the inability to log into GHES - #17237"],
    "3.2.9-beta1": [
      "[Fixed] Double clicking the checkbox of a changed file does not open that file in the external editor - #17229",
      "[Fixed] Expand buttons in the diff are keyboard navigable. - #17212",
      "[Improved] Improve light mode color contrast of lines added and deleted - #17206"
    ],
    "3.2.8": [
      "[New] Checkout a commit from the History tab - #10068. Thanks @kitswas!",
      "[New] Add Double Click to Open in Default Editor - #2620. Thanks @digitalmaster!",
      "[New] Show when a repository has been archived in the clone dialog - #7183",
      "[Added] Add Zed Preview as an external editor option - #17097. Thanks @filiptronicek!",
      "[Added] Add support for Pulsar code editor on Windows - #17120. Thanks @confused-Techie!",
      "[Fixed] The force push loading state is screen reader announced - #17116",
      "[Fixed] Improve readability of file statuses for keyboard-only users - #17192",
      "[Fixed] Fix detection of VSCodium Insiders for Windows - #17078. Thanks @voidei!",
      "[Fixed] Enable context menu keyboard shortcut for file lists - #17143",
      "[Fixed] Adds a workaround for the macOS Ventura `aria-labelledby` and `aria-describedby` regressions such that dialog titles are always announced - #17148",
      "[Fixed] Screen readers announce the status of files within a commit - #17144",
      "[Fixed] Fix not recognizing remote for partial clone/fetch - #16284. Thanks @mkafrin!",
      "[Fixed] Fix association of repositories using nonstandard usernames - #17024",
      "[Improved] Screen readers announce \"overwrite stash\" and \"discard stash\" confirmation dialogs - #17197",
      "[Improved] Screen readers announce contents of Delete Tag confirmation dialog - #17166",
      "[Improved] The stash restore button's description is associated to the restore button - #17204",
      "[Improved] The delete branch dialog's contents are announced as alert dialogs. - #17210",
      "[Improved] Improve branch dropdown tabs screen reader support - #17172",
      "[Improved] The rename dialog warnings are placed before the branch name input - #17164",
      "[Improved] The \"Restore\" button in stashed changes is not disabled when uncommitted changes are present - #12994. Thanks @samuelko123!",
      "[Improved] Improve contrast of text to links in dark and light themes - #17092",
      "[Improved] The errors and warnings in the \"Create a New Repository\" dialog are screen reader announced - #16993",
      "[Improved] Add `aria-label` and `aria-expanded` attributes to diff options button - #17062",
      "[Improved] Screen readers announce the number of pull requests found after refreshing the list - #17031",
      "[Improved] The context menu for the History view items can be invoked by keyboard shortcuts - #17035"
    ],
    "3.2.8-beta4": [
      "[Fixed] Fix selecting/deselecting changed files with the keyboard - #17207. Thanks @koenpunt!",
      "[Improved] The stash restore button's description is associated to the restore button - #17204",
      "[Improved] The delete branch dialog's contents are announced as alert dialogs. - #17210"
    ],
    "3.2.8-beta3": [
      "[Added] Add Zed Preview as an external editor option - #17097. Thanks @filiptronicek!",
      "[Added] Add support for Pulsar code editor on Windows - #17120. Thanks @confused-Techie!",
      "[Fixed] The force push loading state is screen reader announced - #17116",
      "[Fixed] Allow screen readers to announce \"overwrite stash\" and \"discard stash\" confirmation dialogs - #17197",
      "[Fixed] Improve readability of file statuses for keyboard-only users - #17192",
      "[Fixed] Screen readers announce contents of Delete Tag confirmation dialog - #17166",
      "[Fixed] Fix detection of VSCodium Insiders for Windows - #17078. Thanks @voidei!",
      "[Improved] Improve branch dropdown tabs screen reader support - #17172",
      "[Improved] The rename dialog warnings are placed before the branch name input - #17164",
      "[Improved] The \"Restore\" button in stashed changes is not disabled when uncommitted changes are present - #12994. Thanks @samuelko123!"
    ],
    "3.2.8-beta2": [
      "[New] Initial support for repository rules - #16707. Thanks @vaindil!",
      "[Fixed] Enable context menu keyboard shortcut for file lists - #17143",
      "[Fixed] Adds a workaround for the macOS Ventura `aria-labelledby` and `aria-describedby` regressions such that dialog titles are always announced - #17148",
      "[Fixed] Screen readers announce branch group names correctly when there are no recent branches - #17142",
      "[Fixed] Screen readers announce the status of files within a commit - #17144",
      "[Improved] Improve contrast of text to links in dark and light themes - #17092",
      "[Improved] The errors and warnings in the \"Create a New Repository\" dialog are screen reader announced - #16993"
    ],
    "3.2.8-beta1": [
      "[Fixed] Fix not recognizing remote for partial clone/fetch - #16284. Thanks @mkafrin!",
      "[Fixed] Fix association of repositories using nonstandard usernames - #17024",
      "[Improved] Add aria-label and aria-expanded attributes to diff options button - #17062",
      "[Improved] Screen readers announce number of pull requests found after refreshing the list - #17031",
      "[Improved] The context menu for the History view items can be invoked by keyboard shortcuts - #17035"
    ],
    "3.2.7": [
      "[Fixed] Improved performance when selecting and viewing a large number of commits - #16880",
      "[Fixed] Fix crash using Edit -> Copy menu when no text is selected in the diff - #16876",
      "[Fixed] Emoji autocomplete list highlights filter text correctly - #16899",
      "[Fixed] Allow filtering autocomplete results using uppercase characters - #16886"
    ],
    "3.2.7-beta2": [
      "[New] Checkout a commit from the History tab - #10068. Thanks @kitswas!",
      "[New] Show when a repository has been archived in the clone dialog - #7183",
      "[Fixed] \"Clone a Repository\" dialog list is keyboard navigable - #16977",
      "[Improved] Checkboxes in dialogs can receive initial keyboard focus - #17014",
      "[Improved] The progress state of the pull, push, fetch button is announced by screen readers - #16985",
      "[Improved] Inline errors are consistently announced by screen readers - #16850",
      "[Improved] Group title and position is correctly announced by screen readers in repository and branch lists - #16968"
    ],
    "3.2.7-beta1": [
      "[Fixed] Recreate stash after renaming branch - #16442",
      "[Fixed] Improved performance when selecting and viewing a large number of commits - #16880",
      "[Fixed] Preferences renamed to Settings on macOS to follow platform convention - #16907",
      "[Fixed] Allow filtering autocomplete results using uppercase characters - #16886",
      "[Fixed] Emoji autocomplete list highlights filter text correctly - #16899",
      "[Fixed] Fix crash using Edit -> Copy menu when no text is selected in the diff - #16876",
      "[Fixed] The list of the repositories under the filter box on the \"Let's get started!\" page is visible - #16955",
      "[Improved] The \"pull, push, fetch\" dropdown button has an aria-label for screen reader users - #16839",
      "[Improved] The aria role of alert is applied to dialog error banners so they are announced by screen readers - #16809",
      "[Improved] Add Double Click to Open in Default Editor - #2620. Thanks @digitalmaster!",
      "[Improved] Upgrade to Electron v24.4.0 - #15831"
    ],
    "3.2.6": [
      "[Fixed] The list of the repositories under the filter box on the \"Let's get started!\" page is visible - #16955"
    ],
    "3.2.5": [
      "[Fixed] Entering in double forward slash does not trim the target directory in the cloning dialog - #15842. Thanks @IgnazioGul!",
      "[Fixed] In the \"No Repositories\" screen, controls at the bottom stay inside window when it is resized - #16502. Thanks @samuelko123!",
      "[Fixed] Link to editor settings on the tutorial screen - #16636. Thanks @IgnazioGul!",
      "[Fixed] Fix crash using Edit -> Copy menu when no text is selected in the diff - #16876",
      "[Improved] Improve screen reader support of the \"Create Alias\" dialog - #16802",
      "[Improved] Screen readers announce the number of results in filtered lists (like repositories, branches or pull requests) - #16779",
      "[Improved] Screen readers announce expanded/collapsed state of dropdowns - #16781",
      "[Improved] The context menu for a branches list items can be invoked by keyboard shortcuts - #16760",
      "[Improved] The context menu for a repository list item can be invoked by keyboard shortcuts - #16758",
      "[Improved] Make floating elements more responsive as the window or the UI are resized - #16717",
      "[Improved] Adds committing avatar popover to see git configuration and ability to open git configuration settings - #16640",
      "[Improved] Password inputs have a visibility toggle.  - #16714",
      "[Improved] Welcome flow screen change in context is announced - #16698",
      "[Improved] Focus the sign in with browser button on opening the enterprise server login screen - #16706",
      "[Improved] Show the remote branch name if it does not match the local branch name - #13591. Thanks @samuelko123!",
      "[Improved] Reduce retries of avatars that fail to load - #16592"
    ],
    "3.2.4": [
      "[Fixed] The misattributed commit avatar popover no longer causes the changes list to have scrollbars - #16684",
      "[Fixed] Autocompletion list is always visible regardless of its position on the screen - #16609, #16650",
      "[Fixed] Close Squash Commit Message dialog on squash start - #16605",
      "[Fixed] Multi-commit diffing produces the same results whether you select up to down or down to up - #15883",
      "[Removed] Remove support for Windows 7, 8, and 8.1 - #16566"
    ],
    "3.2.4-beta1": [
      "[Fixed] Entering in double forward slash does not  target directory in cloning dialog - #15842. Thanks @IgnazioGul!",
      "[Fixed] In the \"No Repositories\" screen, controls at the bottom stay inside window when it is resized - #16502. Thanks @samuelko123!",
      "[Fixed] Link to editor settings on the tutorial screen - #16636. Thanks @IgnazioGul!",
      "[Fixed] Close Squash Commit Message dialog on squash start - #16605",
      "[Fixed] Multi-commit diffing produces the same results whether you select up to down or down to up - #15883",
      "[Fixed] The misattributed commit avatar popover no longer causes the changes list to have scrollbars - #16684",
      "[Fixed] Autocompletion list is always visible regardless of its position on the screen - #16650 #16609",
      "[Improved] Improve screen reader support of the \"Create Alias\" dialog - #16802",
      "[Improved] Screen readers announce the number of results in filtered lists (like repositories, branches or pull requests) - #16779",
      "[Improved] Screen readers announce expanded/collapsed state of dropdowns - #16781",
      "[Improved] The context menu for a branches list items can be invoked by keyboard shortcuts - #16760",
      "[Improved] The context menu for a repository list item can be invoked by keyboard shortcuts - #16758",
      "[Improved] Make floating elements more responsive as the window or the UI are resized - #16717",
      "[Improved] Adds committing avatar popover to see git configuration and ability to open git configuration settings - #16640",
      "[Improved] Password inputs have a visibility toggle.  - #16714",
      "[Improved] Welcome flow screen change in context is announced - #16698",
      "[Improved] Focus the sign in with browser button on opening the enterprise server login screen - #16706",
      "[Improved] Show the remote branch name if it does not match the local branch name - #13591. Thanks @samuelko123!",
      "[Improved] Reduce retries of avatars that fail to load - #16592",
      "[Removed] Remove support for Windows 7, 8, and 8.1 - #16566"
    ],
    "3.2.3": [
      "[New] Add fetch and force-push actions in a dropdown as an alternative to the main Pull/Push/Publish action button - #15907",
      "[New] Get notified when someone comments your pull requests - #16226",
      "[Added] Add support for VimR code editor on macOS. - #16354. Thanks @Elmar-Wiese!",
      "[Fixed] Preview pull request button in the no local changes suggested next action isn't intermittently disabled - #16368",
      "[Fixed] NVDA reads number of suggestions when an autocompletion list shows up - #16526",
      "[Fixed] The undo commit confirmation modal message is screen reader announced - #16472",
      "[Fixed] Clipping and overlapping of the changes list is fixed at 200% zoom - #16425",
      "[Fixed] The commit message avatar is now a toggle tip making the commit author details keyboard accessible - #16272",
      "[Fixed] The commit length hint is keyboard and screen reader accessible - #16449",
      "[Fixed] The changes list header checkbox tooltip description is announced by screen readers - #16457",
      "[Fixed] The changes list header checkbox tooltip is keyboard accessible - #16487",
      "[Fixed] Announce a file's state of inclusion in the commit on the changes list - #16420",
      "[Fixed] Display focus ring around focused control after dismissing a dialog - #16528",
      "[Improved] Add icons for tabs in Repository settings dialog - #16432. Thanks @sweezyio!",
      "[Improved] Use correct name for VSCodium editor - #16511. Thanks @GitMensch!",
      "[Improved] Styling improvements on Linux to scroll bars and default layouts - #16484. Thanks @shiftkey!",
      "[Improved] Include remote branches in search for default branch - #15754",
      "[Improved] Identify the changes list and history commit list as the changes and history tab panels for screen readers - #16463",
      "[Improved] Windows title bar controls do not interrupt screen readers in browse mode - #16483",
      "[Improved] Make radio theme selection look like radio buttons. - #16525",
      "[Improved] Improve accessibility of GitHub Enterprise login flow - #16567",
      "[Improved] Screen readers announce sign in errors - #16556"
    ],
    "3.2.2": ["[Improved] Upgrade embedded Git to 2.39.3"],
    "3.2.2-beta2": [
      "[Improved] Improve accessibility of GitHub Enterprise login flow - #16567",
      "[Improved] Screen readers announce sign in errors - #16556",
      "[Improved] Include remote branches in search for default branch - #15754",
      "[Improved] Upgrade embedded Git to 2.39.3",
      "[Removed] Remove unshipped high contrast theme and dependencies - #16559"
    ],
    "3.2.2-beta1": [
      "[Added] Add support for VimR code editor on macOS. - #16354. Thanks @Elmar-Wiese!",
      "[Fixed] NVDA reads number of suggestions when an autocompletion list shows up - #16526",
      "[Fixed] The undo commit confirmation modal message is screen reader announced - #16472",
      "[Fixed] Clipping and overlapping of the changes list is fixed at 200% zoom - #16425",
      "[Fixed] Preview pull request button in the no local changes suggested next action isn't intermittently disabled - #16368",
      "[Fixed] The commit message avatar is now a toggle tip making the commit author details keyboard accessible - #16272",
      "[Fixed] The commit length hint is keyboard and screen reader accessible - #16449",
      "[Fixed] The changes list header checkbox tooltip description is announced by screen readers - #16457",
      "[Fixed] The changes list header checkbox tooltip is keyboard accessible - #16487",
      "[Fixed] Announce a file's state of inclusion in the commit on the changes list - #16420",
      "[Fixed] Display focus ring around focused control after dismissing a dialog - #16528",
      "[Improved] Identify the changes list and history commit list as the changes and history tab panels for screen readers - #16463",
      "[Improved] Windows title bar controls do not interrupt screen readers in browse mode - #16483",
      "[Improved] Add icons for tabs in Repository settings dialog - #16432. Thanks @sweezyio!",
      "[Improved] Use correct name for VSCodium editor - #16511. Thanks @GitMensch!",
      "[Improved] Styling improvements on Linux to scroll bars and default layouts - #16484. Thanks @shiftkey!",
      "[Improved] Make radio theme selection look like radio buttons. - #16525"
    ],
    "3.2.1": [
      "[Added] Add Zed as an external editor option - #16026. Thanks @JosephTLyons!",
      "[Added] Add support for Pulsar code editor on macOS. - #16220. Thanks @mdibella-dev!",
      "[Fixed] Misattributed warning is announced in 'Git' preferences/options by screen readers - #16239",
      "[Fixed] Remove check for update error modal when no internet connection or computer has been asleep - #16057",
      "[Fixed] Update diff after adding or removing trailing newlines to a file - #15638",
      "[Fixed] The Preferences/Options dialog content is still visible when zoomed - #16317",
      "[Fixed] Up/down arrow can be used to navigate autocomplete lists like emoji again - #16044",
      "[Fixed] Large diff messaging styled consistently in pull request preview - #16238",
      "[Fixed] Fix support of newer versions of RStudio - #16339",
      "[Improved] Show repositories available for cloning as they're received for users with access to lots of repositories - #16276 #8955 #2770",
      "[Improved] Update preferences dialog to maintain a consistent size when switching between tabs - #16313",
      "[Improved] Focus history and changes list when accessed via keyboard shortcut or menu - #16360",
      "[Improved] On Windows, app level menu bar and menu items are announced by screen readers - #16315",
      "[Improved] Keyboard shortcuts for resizing app sidebar and file lists - #16332",
      "[Improved] Misattributed commit popover does not clip when app is zoomed - #16407",
      "[Improved] Accessibility improvements for the co-authors input - #16335",
      "[Improved] Commit completion status is announced by screen readers - #16371, #16340",
      "[Improved] Improve accessibility of dialogs for screen reader users - #16350",
      "[Improved] Accessibility improvements for autocompletion suggestions - #16324",
      "[Improved] Learn more links are descriptive for screen readers - #16274",
      "[Improved] Popover titles are announced by screen readers - #16270",
      "[Improved] Show offset focus ring for buttons, vertical tabs etc - #16288",
      "[Improved] Application main menu on Windows doesn't clip when zoom is set to 200% - #16290",
      "[Improved] Button and text box contrast bumps - #16287",
      "[Improved] Other email input in \"Git\" preferences/Options and misattributed popover email select have a screen readable label - #16240",
      "[Improved] Add/remove co-authors button is now keyboard accessible - #16200"
    ],
    "3.2.1-beta3": [
      "[Fixed] Add Zed as an external editor option - #16026. Thanks @JosephTLyons!",
      "[Improved] Show repositories available for cloning as they're received for users with access to lots of repositories - #16276 #8955 #2770",
      "[Improved] Users can resize the app sidebar via keyboard shortcuts - #16332",
      "[Improved] Misattributed commit popover does not clip when app is zoomed - #16407",
      "[Improved] Make co-authors input text accessible - #16335",
      "[Improved] Commit completion status is announced by screen readers - #16371",
      "[Improved] Windows menu scroll bars only present when menu is scrollable - #16367",
      "[Improved] Committing status after submitting a commit is screen reader announced - #16340"
    ],
    "3.2.1-beta2": [
      "[Added] Add support for Pulsar code editor on macOS. - #16220. Thanks @mdibella-dev!",
      "[Fixed] Fix support of newer versions of RStudio - #16339",
      "[Fixed] On Windows, app level menu bar and menu items are announced by screen readers - #16315",
      "[Fixed] Misattributed warning is announced in 'Git' preferences/options by screen readers - #16239",
      "[Fixed] Remove check for update error modal when no internet connection or computer has been asleep - #16057",
      "[Fixed] Update diff after adding or removing trailing newlines to a file - #15638",
      "[Fixed] The Preferences/Options dialog content is still visible when zoomed - #16317",
      "[Fixed] Focus history and changes list when accessed via keyboard shortcut or menu - #16360",
      "[Improved] Improve accessibility of dialogs for screen reader users - #16350",
      "[Improved] Make autocompletion suggestions more accessible for screen readers - #16324",
      "[Improved] Preference dialog height doesn't change much between sections - #16313",
      "[Improved] Learn more links are descriptive for screen readers - #16274",
      "[Improved] Popover titles are announced by screen readers - #16270",
      "[Improved] Add offset focus ring for buttons, vertical tabs etc - #16288",
      "[Improved] Windows app main menu's do not clip when zoom is set to 200% - #16290",
      "[Improved] Button and text box contrast bumps - #16287"
    ],
    "3.2.1-beta1": [
      "[New] Get notified when someone comments your pull requests - #16226",
      "[Fixed] Up/down arrow can be used to navigate autocomplete lists like emoji again - #16044",
      "[Fixed] Large diff messaging styled consistently in pull request preview - #16238",
      "[Improved] Other email input in \"Git\" preferences/Options and misattributed popover email select have a screen readable label - #16240",
      "[Improved] Make the add/remove co-authors button keyboard accessible - #16200"
    ],
    "3.2.0": [
      "[New] Preview your pull request - view a diff of changes in your current branch.",
      "[Added] Add Tabby terminal integration for macOS - #16040. Thanks @ansidev!",
      "[Added] Add JetBrains DataSpell support - #16020. Thanks @tsvetilian-ty and @jm-rivera!",
      "[Added] Editors installed with JetBrains Toolbox supported on Linux - #16029. Thanks @adil192!",
      "[Added] Support for numerous additional editors on Linux - #16030. Thanks @shiftkey!",
      "[Fixed] Include renamed files in the commit summary changed files tooltip - #15155. Thanks @haykam821!",
      "[Improved] The context menu for a file in the changed files list can be invoked by keyboard shortcuts - #16114",
      "[Improved] The file status of a changed file is announced by screen readers - #16098",
      "[Improved] The changes list announces file selection position with screen readers - #16108",
      "[Improved] The 'x' close button on dialogs is keyboard accessible - #16110",
      "[Improved] Focus on first suitable child in sign in flow - #16125",
      "[Improved] The misattributed warning popover is accessible through keyboard navigation - #16100"
    ],
    "3.1.9-beta2": ["[Fixed] Fixed production build startup crash - #16191"],
    "3.1.9-beta1": [
      "[Added] Add Tabby terminal integration for macOS - #16040. Thanks @ansidev!",
      "[Added] Add JetBrains DataSpell support on Windows - #16020. Thanks @tsvetilian-ty!",
      "[Added] Add JetBrains DataSpell support on macOS- #16020. Thanks @jm-rivera!",
      "[Added] Editors installed with JetBrains Toolbox supported on Linux - #16029. Thanks @adil192!",
      "[Added] Support for numerous additional editors on Linux - #16030. Thanks @shiftkey!",
      "[Fixed] Include renamed files in the commit summary changed files tooltip - #15155. Thanks @haykam821!",
      "[Improved] The context menu for a file in the changed files list can be invoked by keyboard shortcuts - #16114",
      "[Improved] The file status of a changed file is announced with voice over - #16098",
      "[Improved] The changes list announces file selection position with voice over - #16108",
      "[Improved] The 'x' close button on dialogs is keyboard accessible - #16110",
      "[Improved] Focus on first suitable child in sign in flow - #16125",
      "[Improved] The misattributed warning popover is accessible through keyboard navigation - #16100"
    ],
    "3.1.8": [
      "[Added] Add JetBrains CLion support on macOS - #15881. Thanks @tsvetilian-ty!",
      "[Fixed] Fix crash launching the app on Apple silicon devices - #16011",
      "[Fixed] Trim leading and trailing whitespace in URLs of repository remotes - #15821. Thanks @Shivareddy-Aluri!",
      "[Fixed] Fix support for the latest versions of RStudio on Windows - #15810",
      "[Fixed] Fix support for latest versions of VSCodium on Windows - #15585. Thanks @voidei!"
    ],
    "3.1.7": ["[Improved] Upgrade embedded Git to 2.39.2"],
    "3.1.7-beta1": ["[Improved] Upgrade embedded Git to 2.39.2"],
    "3.1.6": [
      "[Improved] Upgrade embedded Git to 2.39.1 and Git LFS to 3.3.0 - #15915"
    ],
    "3.1.6-beta2": [
      "[Fixed] Fix crash launching the app on Apple silicon devices - #16011",
      "[Fixed] Trim leading and trailing whitespaces in URLs of repository remotes - #15821. Thanks @Shivareddy-Aluri!",
      "[Fixed] Fix support for the latest versions of RStudio on Windows - #15810"
    ],
    "3.1.6-beta1": [
      "[Added] Add fetch and force-push actions in a dropdown as an alternative to the main Pull/Push/Publish action button - #15907",
      "[Added] Add JetBrains CLion support on macOS - #15881. Thanks @tsvetilian-ty!",
      "[Fixed] Fix support for latest versions of VSCodium on Windows - #15585. Thanks @voidei!",
      "[Improved] Upgrade to Electron v22.0.3 - #15831",
      "[Improved] Upgrade embedded Git to 2.39.1 and Git LFS to 3.3.0 - #15915"
    ],
    "3.1.5": [
      "[Added] Enable menu option to Force-push branches that have diverged - #15211",
      "[Added] Add menu option to Fetch the current repository at any time - #7805",
      "[Added] Add support for JetBrains Toolbox and JetBrains Fleet editor for Windows - #12912. Thanks @tsvetilian-ty!",
      "[Added] Add support for Emacs editor for Linux - #15857. Thanks @zipperer!",
      "[Added] Add Jetbrains PhpStorm and WebStorm Editors for Linux - #15375. Thanks @patinthehat!",
      "[Added] Support VSCodium as an external editor - #15348. Thanks @daniel-ciaglia!",
      "[Fixed] Hide window instead of hiding the app on macOS - #15511. Thanks @angusdev!",
      "[Fixed] Only left mouse clicks invoke dragging in the commit list - #15313",
      "[Fixed] Selected list items stay selected when scrolling - #2957",
      "[Fixed] Stick to one tooltip at a time in the repository list  - #15583",
      "[Fixed] Notifications of Pull Request reviews are displayed for forked repositories - #15580",
      "[Fixed] Notifications when checks of a Pull Request fail are displayed for forked repositories - #15422",
      "[Fixed] Prevent closing GitHub Desktop while it's being updated - #7055, #5197",
      "[Fixed] Notifications are shown only when they are relevant to the current repository - #15487",
      "[Fixed] The repository change indicator is visible if repository list item is selected and in focus - #7651. Thanks @angusdev!",
      "[Fixed] Tooltips are positioned properly if mouse is not moved - #13636. Thanks @angusdev!",
      "[Fixed] Tooltips of long commit author emails wrap to multiple lines - #15424. Thanks @angusdev!",
      "[Fixed] Clone repository progress bar no longer hidden by repository list - #11953. Thanks @angusdev!",
      "[Improved] Ability to copy tag names from the commit list - #15137. Thanks @Shivareddy-Aluri!",
      "[Improved] The dropdown selection component is keyboard navigable - #15620",
      "[Improved] The diff view now highlights Arduino's `.ino` files as C++ source - #15555. Thanks @j-f1!",
      "[Improved] Close repository list after creating or adding repositories - #15508. Thanks @angusdev!",
      "[Improved] Always show an error message when an update fails - #15530"
    ],
    "3.1.4": ["[Improved] Upgrade embedded Git to 2.35.6"],
    "3.1.4-beta1": [
      "[Added] Add support for JetBrains Toolbox and JetBrains Fleet editor for Windows - #12912. Thanks @tsvetilian-ty!",
      "[Added] Add support for Emacs editor for Linux - #15857. Thanks @zipperer!",
      "[Added] Add Jetbrains PhpStorm and WebStorm Editors for Linux - #15375. Thanks @patinthehat!",
      "[Improved] Pull request preview dialog only uses remote branches for base branch options - #15768",
      "[Improved] Upgrade embedded Git to 2.35.6"
    ],
    "3.1.3": [
      "[Fixed] Disable reorder, squashing, cherry-picking while an action of this type is in progress. - #15468",
      "[Fixed] Using the key command of 'Shift' + 'ArrowDown' adds the next commit below the current selection to the selection - #15549",
      "[Fixed] Close 'Resolve conflicts before Rebase' dialog will not disable menu items - #13081. Thanks @angusdev!",
      "[Fixed] Fix commit shortcut (Ctrl/Cmd + Enter) while amending a commit - #15445"
    ],
    "3.1.3-beta4": [
      "[Fixed] Hide window instead of hiding the app on macOS - #15511. Thanks @angusdev!",
      "[Fixed] Only left mouse clicks invoke dragging in the commit list - #15313",
      "[Fixed] Ensure selected list items stay selected when scrolling - #2957",
      "[Fixed] Stick to one tooltip at a time in the repository list  - #15583",
      "[Fixed] Preview Pull Request opens when there is not a local default branch - #15704",
      "[Fixed] Preview Pull Request suggested next action available on first app open without interaction - #15703",
      "[Improved] Ability to copy tag names from the commit list - #15137. Thanks @Shivareddy-Aluri!",
      "[Improved] Stacked popups remember their state when hidden due to another popup opening - #15668",
      "[Improved] Create pull request from pull request preview opens to compare against the user's selected base branch - #15706",
      "[Improved] On Preview Pull Request dialog, submit button closes the dialog - #15695"
    ],
    "3.1.3-beta3": [
      "[Fixed] Using the key command of 'Shift' + 'ArrowDown' in the commit list adds the next commit to the current selection - #15536",
      "[Fixed] Notifications of Pull Request reviews are displayed for forked repositories - #15580",
      "[Fixed] Notifications when checks of a Pull Request fail are displayed for forked repositories - #15422",
      "[Improved] User can preview a Pull Request from the suggested next actions.  - #15588",
      "[Improved] The dropdown selection component is keyboard navigable - #15620",
      "[Improved] 'Preview Pull Request' menu item availability is consistent with other menu items - #15590",
      "[Improved] The diff view now highlights Arduino's `.ino` files as C++ source - #15555. Thanks @j-f1!",
      "[Improved] Close repository list after creating or adding repositories - #15508. Thanks @angusdev!",
      "[Improved] Always show an error message when an update fails - #15530",
      "[Improved] Popups are stacked. Opening a popup will not discard an existing popup - #15496"
    ],
    "3.1.3-beta2": [
      "[Added] Enable menu option to Force-push branches that have diverged - #15211",
      "[Added] Add menu option to Fetch the current repository at any time - #7805",
      "[Added] Support VSCodium as an external editor - #15348. Thanks @daniel-ciaglia!",
      "[Fixed] Prevent closing the GitHub Desktop while it's being updated - #7055, #5197",
      "[Fixed] Notifications are shown only when they are relevant to the current repository - #15487",
      "[Fixed] Disable reorder, squashing, cherry-picking while an action of this type is in progress. - #15468",
      "[Fixed] Fix repository change indicator not visible if selected and in focus - #7651. Thanks @angusdev!",
      "[Fixed] Close 'Resolve conflicts before Rebase' dialog will not disable menu items - #13081. Thanks @angusdev!",
      "[Fixed] Tooltips are positioned properly if mouse is not moved - #13636. Thanks @angusdev!",
      "[Fixed] Fix tooltips of long commit author emails not breaking properly - #15424. Thanks @angusdev!",
      "[Fixed] Clone repository progress bar no longer hidden by repository list - #11953. Thanks @angusdev!",
      "[Fixed] Fix commit shortcut (Ctrl/Cmd + Enter) while amending a commit - #15445",
      "[Improved] Pull request preview dialog width and height is responsive - #15500"
    ],
    "3.1.3-beta1": ["[Improved] Upgrade embedded Git to 2.35.5"],
    "3.1.2": ["[Improved] Upgrade embedded Git to 2.35.5"],
    "3.1.2-beta1": [
      "[Added] You can preview the changes a pull request from your current branch would make - #11517",
      "[Fixed] App correctly remembers undo commit prompt setting - #15408",
      "[Improved] Add support for zooming out at the 67%, 75%, 80% and 90% zoom levels - #15401. Thanks @sathvikrijo!",
      "[Improved] Add option to disable discard stash confirmation - #15379. Thanks @tsvetilian-ty!"
    ],
    "3.1.1": [
      "[Fixed] App correctly remembers undo commit prompt setting - #15408"
    ],
    "3.1.0": [
      "[Added] You can diff a consecutive range of commits - #14682",
      "[Added] Submodule changes now display an explanatory, interactive diff screen - #15176",
      "[Fixed] Enable update from upstream default branch when contributing to a fork - #15299",
      "[Fixed] Fix crash installing updates that were downloaded a long time ago on macOS - #15275",
      "[Fixed] Tooltips are positioned accurately when the user prefers reduced motion - #15249",
      "[Improved] Add option to disable Undo Commit confirmation - #15134. Thanks @geophilusd!",
      "[Improved] Update submodules when fetching, pulling and checking out branches - #8221 #9174"
    ],
    "3.0.9-beta1": [
      "[Fixed] Enable update from upstream default branch when contributing to a fork - #15299",
      "[Fixed] Fix crash installing updates that were downloaded a long time ago on macOS - #15275",
      "[Fixed] Tooltips are positioned accurately when the user prefers reduced motion - #15249",
      "[Fixed] Add option to disable Undo Commit popup - #15134. Thanks @geophilusd!"
    ],
    "3.0.8": [
      "[Fixed] Fix system animations on Windows - #14037",
      "[Fixed] The app window doesn't overlap the taskbar on Windows - #14263",
      "[Fixed] The app window doesn't fit on the screen when using scaled UI on Windows - #13940"
    ],
    "3.0.8-beta1": [
      "[Added] Add support for Lite XL editor on Linux & macOS - #15180. Thanks @KaMeHb-UA!",
      "[Added] Add Neovide support on macOS - #14929. Thanks @Yohannfra!",
      "[Fixed] Text selection is preserved while scrolling diffs in split mode - #13701",
      "[Improved] Update submodules when fetching, pulling and checking out branches - #8221 #9174",
      "[Improved] Avoid truncating long menu item labels on Windows - #14868",
      "[Improved] Add \"Learn more\" link to \"Commit Reachability\" dialog - #15208",
      "[Improved] Improve submodule support with a new diff screen with more detailed information - #15176"
    ],
    "3.0.7": [
      "[Fixed] Do not show login prompt when repositories are fetched - #15163",
      "[Improved] On Apple silicon devices running unoptimized builds, auto-update on first run to an optimized build - #14998"
    ],
    "3.0.7-beta1": [
      "[Added] Add Emacs integration for macOS - #15130. Thanks @zipperer!",
      "[Fixed] Do not show login prompt when repositories are fetched - #15163"
    ],
    "3.0.6": [
      "[Added] Add Warp terminal integration for macOS - #14329. Thanks @lhvy!",
      "[Added] Add context menu to the Current Branch and Current Repository toolbar - #13148. Thanks @uttiya10!",
      "[Fixed] Older versions of Sublime Text and SlickEdit are also recognized as external editors - #15117. Thanks @vbwx!",
      "[Fixed] Fix commit shortcut (Ctrl/Cmd + Enter) - #14689. Thanks @tsvetilian-ty!",
      "[Fixed] Add PyCharm Community Edition support on macOS - #15016. Thanks @tsvetilian-ty!",
      "[Fixed] Unified diff line gutter context menu items for discard changes no longer enabled when whitespace is hidden - #15003",
      "[Fixed] 'Show Whitespace Changes' popover appears as expected on unified diff - #15003",
      "[Fixed] On pull or fetch, make sure the default branch is updated to match the repository settings - #14266",
      "[Fixed] Show 'Email' label on the preferences form when user is not signed in - #13736. Thanks @andymckay!",
      "[Fixed] Fix invalid URL state while the \"Clone Repository\" modal is open - #7961. Thanks @tsvetilian-ty!",
      "[Fixed] Fix commit description with three lines overflowing when it shouldn't - #14791. Thanks @HeCorr!",
      "[Fixed] Fix notifications on Windows 10 builds prior to the Creators Update - #14714",
      "[Fixed] 'Update from default branch` menu item allows quick merge of upstream - #14145. Thanks @uttiya10!",
      "[Improved] Add ability to skip staggered release to ensure the latest version is downloaded - #14883"
    ],
    "3.0.6-beta3": [
      "[Fixed] Older versions of Sublime Text and SlickEdit are also recognized as external editors - #15117. Thanks @vbwx!",
      "[Fixed] Fix commit shortcut (Ctrl/Cmd + Enter) - #14689. Thanks @tsvetilian-ty!",
      "[Improved] Add ability to skip staggered release to ensure the latest version is downloaded - #14883"
    ],
    "3.0.6-beta2": [
      "[Fixed] Add PyCharm Community Edition support on macOS - #15016. Thanks @tsvetilian-ty!",
      "[Fixed] Unified diff line gutter context menu items for discard changes no longer enabled when whitespace is hidden - #15003",
      "[Fixed] 'Show Whitespace Changes' popover appears as expected on unified diff - #15003",
      "[Fixed] On pull or fetch, make sure the default branch is updated to match the repository settings - #14266",
      "[Fixed] Show 'Email' label on the preferences form when user is not signed in - #13736. Thanks @andymckay!"
    ],
    "3.0.6-beta1": [
      "[Added] You can diff a consecutive range of commits. - #14682",
      "[Added] Add Warp terminal integration for macOS - #14329. Thanks @lhvy!",
      "[Added] Add context menu to the Current Branch and Current Repository toolbar - #13148. Thanks @uttiya10!",
      "[Fixed] Fix invalid URL state while the \"Clone Repository\" modal is open - #7961. Thanks @tsvetilian-ty!",
      "[Fixed] Fix commit description with three lines overflowing when it shouldn't - #14791. Thanks @HeCorr!",
      "[Fixed] Fix notifications on Windows 10 builds prior to the Creators Update - #14714",
      "[Fixed] 'Update from default branch` menu item allows quick merge of upstream - #14145. Thanks @uttiya10!",
      "[Improved] On Apple silicon devices running unoptimized builds, auto-update on first run to an optimized build - #14998"
    ],
    "3.0.5": [
      "[Fixed] Surface again Git's warning about unsafe directories and provide a way to trust repositories not owned by the current user"
    ],
    "3.0.5-beta1": [
      "[Fixed] Surface again Git's warning about unsafe directories and provide a way to trust repositories not owned by the current user"
    ],
    "3.0.4": ["[Improved] Upgrade embedded Git to 2.35.4"],
    "3.0.4-beta1": ["[Improved] Upgrade embedded Git to 2.35.4"],
    "3.0.3": [
      "[Added] Add Aptana Studio support - #14669. Thanks @tsvetilian-ty!",
      "[Fixed] Fix crash when user's locale is unsupported by the spellchecker - #14817. Thanks @tsvetilian-ty!",
      "[Fixed] On Windows, remember the app's zoom level on update - #5315",
      "[Fixed] Fix Markdown syntax highlighting - #14710",
      "[Improved] Add context menu option to copy repository paths - #14785. Thanks @novialriptide!",
      "[Improved] Allow copying paths when multiple files are selected - #14638. Thanks @tsvetilian-ty!",
      "[Improved] Add support for SSH password prompts when accessing repositories - #14676"
    ],
    "3.0.3-beta1": [
      "[Added] Add Aptana Studio support - #14669. Thanks @tsvetilian-ty!",
      "[Fixed] Fix crash when user's locale is unsupported by the spellchecker - #14817. Thanks @tsvetilian-ty!",
      "[Fixed] On Windows, remember the apps zoom level on update - #5315",
      "[Fixed] Fix Markdown syntax highlighting - #14710",
      "[Improved] Add context menu option to copy repository paths - #14785. Thanks @novialriptide!",
      "[Improved] Allow copying paths when multiple files are selected - #14638. Thanks @tsvetilian-ty!",
      "[Improved] Add support for SSH password prompts when accessing repositories - #14676",
      "[Improved] Upgrade to Electron v19.0.0 - #14813"
    ],
    "3.0.2": [
      "[Fixed] Fix crash launching the app on macOS High Sierra - #14712",
      "[Fixed] Terminate all GitHub Desktop processes on Windows when the app is closed - #14733. Thanks @tsvetilian-ty!"
    ],
    "3.0.2-beta4": [
      "[Improved] Add support for SSH password prompts when accessing repositories - #14676",
      "[Fixed] Fix Markdown syntax highlighting - #14710",
      "[Fixed] Fix issue with some repositories not being properly persisted - #14748"
    ],
    "3.0.2-beta3": [
      "[Fixed] Terminate all GitHub Desktop processes on Windows when the app is closed - #14733. Thanks @tsvetilian-ty!"
    ],
    "3.0.2-beta2": [
      "[Fixed] Fix crash launching the app on macOS High Sierra - #14712"
    ],
    "3.0.2-beta1": [
      "[Added] Add support for Aptana Studio - #14669. Thanks @tsvetilian-ty!"
    ],
    "3.0.1": [
      "[Added] Add support for PyCharm Community Edition on Windows - #14411. Thanks @tsvetilian-ty!",
      "[Added] Add support for highlighting .mjs/.cjs/.mts/.cts files as JavaScript/TypeScript - #14481. Thanks @j-f1!",
      "[Fixed] Prevent crash when encountering a large number of conflicts while checking for ability to merge branch - #14485",
      "[Fixed] Url encode branch names when 'Viewing Branch in Github' is selected - #14631. Thanks @tsvetilian-ty!",
      "[Fixed] Fix opening files with Android Studio - #14519",
      "[Fixed] Checks popover summary correctly reflects a successful conclusion when skipped or neutral checks are present - #14508",
      "[Fixed] Long lists of conflicted files to commit or files to discard can be scrolled - #14468",
      "[Fixed] Fix random crashes when external apps probe GitHub Desktop trampoline port - #14471",
      "[Improved] Display a banner when we have a pretext release note to highlight the new feature - #14620",
      "[Improved] Enable interactions with notifications from previous app sessions - #14496",
      "[Improved] Improve feedback about user permission to display notifications - #14496",
      "[Improved] Add ability to have showcasing of features through release notes - #14488",
      "[Improved] User can see all releases notes between their current version and the latest update - #14458",
      "[Removed] Outdated new drag and drop and split diff new feature callouts removed - #14463"
    ],
    "3.0.1-beta2": [
      "[Fixed] Prevent crash when encountering a large number of conflicts while checking for ability to merge branch - #14485",
      "[Fixed] Url encode branch names when 'Viewing Branch in Github' is selected - #14631. Thanks @tsvetilian-ty!"
    ],
    "3.0.1-beta1": [
      "[Added] Add support for PyCharm Community Edition on Windows - #14411. Thanks @tsvetilian-ty!",
      "[Added] Add support for highlighting .mjs/.cjs/.mts/.cts files as JavaScript/TypeScript - #14481. Thanks @j-f1!",
      "[Fixed] Fix opening files with Android Studio - #14519",
      "[Fixed] Checks popover summary correctly reflects a successful conclusion when skipped or neutral checks are present - #14508",
      "[Fixed] Long lists of conflicted files to commit or files to discard can be scrolled - #14468",
      "[Fixed] Fix random crashes when external apps probe GitHub Desktop trampoline port - #14471",
      "[Improved] Display a banner when we have a pretext release note to highlight the new feature - #14620",
      "[Improved] Enable interactions with notifications from previous app sessions - #14496",
      "[Improved] Improve feedback about user permission to display notifications - #14496",
      "[Improved] Add ability to have showcasing of features through release notes - #14488",
      "[Improved] User can see all releases notes between their current version and the latest update - #14458",
      "[Removed] Outdated new drag and drop and split diff new feature callouts removed - #14463"
    ],
    "3.0.0": [
      "[New] Get notified when your pull requests are reviewed - #14175",
      "[Fixed] Default to merging when pulling without a configured preference between merge or rebase - #14431",
      "[Improved] Add ability to re-run individual and failed GitHub Action checks - #14310"
    ],
    "2.9.16-beta2": [
      "[Fixed] Use fast-forward flag as default for pulling divergent paths - #14431"
    ],
    "2.9.16-beta1": [
      "[Improved] Add ability to re-run individual and failed GitHub Action checks - #14310"
    ],
    "2.9.15": [
      "[Fixed] Support trusting repositories on network shares (Windows) - #14368",
      "[Improved] Redesigned dialog for re-running checks - #14322"
    ],
    "2.9.15-beta2": [
      "[Improved] Show progress indicator when trusting a repository directory - #14410",
      "[Improved] Reduced noise on the rerun dialog user interface - #14322",
      "[Improved] Upgrade embedded Git LFS to 3.1.4 - #14415"
    ],
    "2.9.15-beta1": [
      "[Improved] Add UNC path prefix before adding to safe directory list - #14368",
      "[Improved] Upgrade embedded Git to v2.35.3 on macOS, v2.35.3.windows.1 on Windows, and Git LFS to v3.1.2"
    ],
    "2.9.14": [
      "[Improved] Surface Git's warning about unsafe directories and provide a way to trust repositories not owned by the current user - #14336"
    ],
    "2.9.14-beta1": [
      "[Improved] Surface Git's warning about unsafe directories and provide a way to trust repositories not owned by the current user - #14336"
    ],
    "2.9.13": [
      "[Added] Add ability to include or exclude multiple selected files for a commit from the context menu - #7790. Thanks @tsvetilian-ty!",
      "[Added] Add \"View Branch on GitHub\" to the branches menu - #14224. Thanks @tsvetilian-ty!",
      "[Fixed] Fix CI check status popover not closing when clicking on PR badge - #14256",
      "[Fixed] Fix checks list overflow handling on re-run checks dialog - #14246",
      "[Fixed] Pull requests adhere to temporal laws again - #14238",
      "[Fixed] Fix repository group header overflow when text is too long - #14233. Thanks @tsvetilian-ty!",
      "[Fixed] Clone dialog \"Choose\" button uses an open dialog for directory selection on Windows - #12812",
      "[Improved] Add a link under \"Enable notifications\" settings to the user's OS system notification settings - #14288"
    ],
    "2.9.13-beta2": [
      "[Added] Add ability to include or exclude multiple selected files for a commit from the context menu - #7790. Thanks @tsvetilian-ty!",
      "[Added] Add \"View Branch on GitHub\" to the branches menu - #14224. Thanks @tsvetilian-ty!",
      "[Fixed] Fix relative time of pull request review notification dialogs - #14261",
      "[Fixed] Fix CI check status popover not closing when clicking on PR badge - #14256",
      "[Fixed] Fix checks list overflow handling on re-run checks dialog - #14246",
      "[Improved] Close keywords are now formatted and have informational tooltips in markdown - #14253",
      "[Improved] Commit mentions in markdown are now formatted and linked - #14282",
      "[Improved] Add a link under \"Enable notifications\" settings to the user's OS system notification settings - #14288"
    ],
    "2.9.13-beta1": [
      "[New] Add support for notifications of pull request reviews - #14175",
      "[Fixed] Pull requests adhere to temporal laws again - #14238",
      "[Fixed] Fix repository group header overflow when text is too long - #14233. Thanks @tsvetilian-ty!",
      "[Fixed] Clone dialog \"Choose\" button uses an open dialog for directory selection on Windows - #12812"
    ],
    "2.9.12": [
      "[Added] Add support for Brackets Editor on Windows - #14069. Thanks @tsvetilian-ty!",
      "[Added] Add support for JetBrains RubyMine on Windows - #14068. Thanks @tsvetilian-ty!",
      "[Added] Add support for JetBrains GoLand on Windows - #14085. Thanks @tsvetilian-ty!",
      "[Added] Add support for Android Studio on Windows - #14054. Thanks @detherminal!",
      "[Fixed] Escape special characters when adding a file to .gitignore - #10253. Thanks @uttiya10!",
      "[Fixed] Show warning when attempting to commit files exceeding 100 MiB - #14164",
      "[Fixed] Allow selecting emojis in commit text - #14111",
      "[Fixed] Merge dialog options dropdown does not cause dialog scrolling - #13944",
      "[Fixed] Usernames displayed in repository list respect username casing - #9890",
      "[Fixed] Coauthor doesn't steal input focus while inputting commit message in squashing dialog - #13850",
      "[Fixed] Repository path validation for adding a repository doesn't erase keystrokes - #13901",
      "[Fixed] Command Line Tool ignores command aliases set by user on macOS - #13935",
      "[Improved] Relative time formatting consistent with dotcom - #14149",
      "[Improved] Prompt to initialize Git LFS cannot be dismissed by clicking outside of it - #14131",
      "[Improved] Add link to open fork settings when creating new branch on a forked repository - #12534. Thanks @geophilusd!",
      "[Improved] Render native elements such as scrollbars and checkboxes as dark when using a dark theme - #11174. Thanks @rakleed!"
    ],
    "2.9.12-beta3": [
      "[Fixed] Escape special characters when adding a file to .gitignore - #10253. Thanks @uttiya10!",
      "[Fixed] Dismiss \"initialize LFS\" dialog when clicking `Not Now` button - #14187"
    ],
    "2.9.12-beta2": [
      "[Fixed] Show warning when attempting to commit files exceeding 100 MiB - #14164",
      "[Fixed] Allow selecting emojis in commit text - #14111",
      "[Fixed] Merge dialog options dropdown does not cause dialog scrolling - #13944",
      "[Improved] Relative time formatting consistent with dotcom - #14149",
      "[Improved] Prompt to initialize Git LFS cannot be dismissed by clicking outside of it - #14131",
      "[Improved] Add link to open fork settings when creating new branch on a forked repository - #12534. Thanks @geophilusd!",
      "[Improved] Render native elements such as scrollbars and checkboxes as dark when using a dark theme - #11174. Thanks @rakleed!"
    ],
    "2.9.12-beta1": [
      "[Added] Add support for Brackets Editor on Windows - #14069. Thanks @tsvetilian-ty!",
      "[Added] Add support for JetBrains RubyMine on Windows - #14068. Thanks @tsvetilian-ty!",
      "[Added] Add support for JetBrains GoLand on Windows - #14085. Thanks @tsvetilian-ty!",
      "[Added] Add support for Android Studio on Windows - #14054. Thanks @detherminal!",
      "[Fixed] Usernames displayed in repository list respect username casing - #9890",
      "[Fixed] Coauthor doesn't steal input focus while inputting commit message in squashing dialog - #13850",
      "[Fixed] Repository path validation for adding a repository doesn't erase keystrokes - #13901",
      "[Fixed] Command Line Tool ignores command aliases set by user on macOS - #13935",
      "[Improved] Improves added and deleted line borders for high contrast mode - #12922"
    ],
    "2.9.11": [
      "[Added] Add tooltip to show types of file changes in a commit - #13957. Thanks @uttiya10!",
      "[Fixed] Discarding submodules with spaces in their relative path now correctly updates the submodule instead of moving it to Trash - #14024",
      "[Fixed] Prevent crash report dialog from appearing when launching on macOS Catalina or earlier - #13974",
      "[Fixed] Pre-fill clone path with repository name - #13971",
      "[Fixed] Allow discarding changes in scenarios where they cannot be moved to Trash - #13888",
      "[Fixed] \"Create New Repository\" dialog preserves the path set from \"Add Local Repository\" dialog - #13909",
      "[Fixed] Treat the old and new format of private email addresses equally when showing commit attribution warning - #13879",
      "[Fixed] Repositories containing untracked submodules no longer display a duplicated first character on Windows - #12314"
    ],
    "2.9.11-beta1": [
      "[Added] Add tooltip to show types of file changes in a commit - #13957. Thanks @uttiya10!",
      "[Fixed] Discarding submodules with spaces in their relative path now correctly updates the submodule instead of moving it to Trash - #14024",
      "[Fixed] Prevent crash report dialog from appearing when launching on macOS Catalina or earlier - #13974",
      "[Fixed] Pre-fill clone path with repository name - #13971",
      "[Fixed] Allow discarding changes in scenarios where they cannot be moved to Trash - #13888",
      "[Fixed] \"Create New Repository\" dialog preserves the path set from \"Add Local Repository\" dialog - #13909",
      "[Fixed] Treat the old and new format of private email addresses equally when showing commit attribution warning - #13879",
      "[Fixed] Repositories containing untracked submodules no longer display a duplicated first character on Windows - #12314"
    ],
    "2.9.10": [
      "[New] Initial support for system notifications when checks fail - #13655",
      "[Fixed] Unicode emoji on Windows are rendered in the correct position - #13958",
      "[Fixed] Fix crash logging under some circumstances - #13962"
    ],
    "2.9.10-beta2": [
      "[Fixed] Unicode emoji on Windows are rendered in the correct position - #13958",
      "[Fixed] Fix crash logging under some circumstances - #13962"
    ],
    "2.9.10-beta1": [
      "[Fixed] \"Create New Repository\" dialog preserves the path set from \"Add Local Repository\" dialog - #13928",
      "[Fixed] User guides now opens the correct page - #13920",
      "[Fixed] Fix duplicated first character on Windows when dealing with submodules or repos-within-repos - #12314",
      "[Fixed] Treat the old and new format of private email address equally when showing commit attribution warning - #13887",
      "[Fixed] Fixes crash on some Windows machines - #13930"
    ],
    "2.9.9": [
      "[Fixed] \"Create New Repository\" dialog preserves the path set from \"Add Local Repository\" dialog - #13928",
      "[Fixed] User guides now opens the correct page - #13920",
      "[Fixed] Fixes crash on some Windows machines - #13930",
      "[Fixed] App no longer crashes intermittently when running remote Git operations - #13916"
    ],
    "2.9.9-beta1": [
      "[Fixed] App no longer crashes intermittently when running remote Git operations - #13916",
      "[Fixed] Unicode emoji on Windows no longer render as monochrome outlines - #13914",
      "[Fixed] App no longer hangs when discarding changes in some scenarios - #13899",
      "[Fixed] App no longer crashes intermittently when rebasing and cherry-picking - #13889",
      "[Fixed] Fix crash when attempting to move the app to the /Applications folder on macOS - #13886",
      "[Fixed] App no longer crashes when checking for updates while the closing the window - #13892",
      "[Fixed] Restore application icon in \"Apps & Features\" on Windows - #13890",
      "[Improved] Relative dates in branch menu and commit history match - #13867"
    ],
    "2.9.8": [
      "[Fixed] Unicode emoji on Windows no longer render as monochrome outlines - #13914",
      "[Fixed] App no longer hangs when discarding changes in some scenarios - #13899",
      "[Fixed] App no longer crashes intermittently when rebasing and cherry-picking - #13889",
      "[Fixed] Fix crash when attempting to move the app to the /Applications folder on macOS - #13886",
      "[Fixed] App no longer crashes when checking for updates while the closing the window - #13892",
      "[Fixed] Restore application icon in \"Apps & Features\" on Windows - #13890",
      "[Improved] Relative dates in branch menu and commit history match - #13867"
    ],
    "2.9.7": [
      "[Added] Support pushing workflow files for GitHub Actions to GitHub Enterprise Server - #13640",
      "[Added] Support CLion as an external editor - #13739. Thanks @Pinzauti!",
      "[Fixed] Don't show web flow committer on GitHub Enterprise Server - #13848",
      "[Fixed] Cherry-pick success message always correctly reflects target branch - #13849",
      "[Fixed] Fix error managing remotes under some circumstances - #13837",
      "[Fixed] Add \"Copy Relative File Path\" option to changed files' context menu - #12589. Thanks @uttiya10!",
      "[Fixed] Fix CLI tool on macOS Monterey - #13764. Thanks @spotlightishere!",
      "[Fixed] Fix close button in full screen mode on macOS - #12838",
      "[Fixed] Commit message dialog background styles match dialog - #13606",
      "[Fixed] Ensure job steps on pull request check run list are always present - #13531",
      "[Improved] Changes within lines are presented the same way in side-by-side and unified diffs - #13838",
      "[Improved] Select integration tab automatically when changing default editor  - #13856. Thanks @uttiya10!",
      "[Improved] The check runs list for pull requests with multiple branches displays all actions workflow steps and headers - #13868",
      "[Improved] Check run group headers and checks stay in view while scrolling the sub checks or job steps. - #13532",
      "[Improved] Take aliases into account when sorting repositories - #13429",
      "[Improved] Support avatars on GitHub Enterprise Server - #13719",
      "[Improved] Fetch before trying to follow a URL link to a specific branch - #13641. Thanks @Bestra!",
      "[Improved] Add \"View on GitHub\" context menu option to repository list items - #13227. Thanks @lhvy!",
      "[Improved] Signal when a commit summary is getting long - #2055. Thanks @Twixes!",
      "[Improved] Remove unnecessary punctuation in appearance settings - #13715. Thanks @Pinzauti!"
    ],
    "2.9.7-beta3": [
      "[Fixed] Don't show web flow committer on GitHub Enterprise Server - #13848",
      "[Fixed] Cherry-pick success message always correctly reflects target branch - #13849",
      "[Fixed] Fix error managing remotes under some circumstances - #13837",
      "[Fixed] Add \"Copy Relative File Path\" option to changed files' context menu - #12589. Thanks @uttiya10!",
      "[Improved] Changes within lines are presented the same way in side-by-side and unified modes - #13838",
      "[Improved] Select integration tab automatically when changing default editor  - #13856. Thanks @uttiya10!",
      "[Improved] The check runs list for pull requests with multiple branches displays all actions workflow steps and headers - #13868"
    ],
    "2.9.7-beta2": [
      "[New] Initial support for system notifications when checks fail in Windows - #13655",
      "[Fixed] Fix CLI tool on macOS Monterey - #13764. Thanks @spotlightishere!",
      "[Improved] Upgrade to Electron v16.0.8 - #13814"
    ],
    "2.9.7-beta1": [
      "[New] Initial support for system notifications when checks fail in macOS - #13655",
      "[Added] Support pushing workflow files for GitHub Actions to GitHub Enterprise Server - #13640",
      "[Added] Support CLion as an external editor - #13739. Thanks @Pinzauti!",
      "[Fixed] Fix close button in full screen mode on macOS - #12838",
      "[Fixed] Commit message dialog background styles match dialog - #13606",
      "[Fixed] Ensure job steps on pull request check run list are always present - #13531",
      "[Improved] Take alias into account when sorting repositories - #13429",
      "[Improved] Upgrade to Electron v14.2.3 - #13689",
      "[Improved] Support avatars on GitHub Enterprise Server - #13719",
      "[Improved] Fetch before trying to follow a URL link to a specific branch - #13641. Thanks @Bestra!",
      "[Improved] Add \"View on GitHub\" context menu option to repository list items - #13227. Thanks @lhvy!",
      "[Improved] Signal when a commit summary is getting long - #2055. Thanks @Twixes!",
      "[Improved] Check run group headers and checks stay in view while scrolling the sub checks or job steps. - #13532",
      "[Improved] Remove unnecessary punctuation in appearance settings- #13715. Thanks @Pinzauti!"
    ],
    "2.9.6": [
      "[Added] View and re-run the check runs for the checked out pull request.",
      "[Fixed] Tooltip improvements and polish - #13452 #13449",
      "[Fixed] Stashing dialog no longer hangs when initiating cherry-pick in some circumstances - #13419",
      "[Fixed] Rebase no longer hangs after conflicts resolved when initiated through pull conflict error - #13204"
    ],
    "2.9.6-beta3": [
      "[Fixed] Tooltip improvements and polish - #13452 #13449",
      "[Improved] Add dynamic constraints for resizable components - #2745",
      "[Improved] Remove re-run button for repositories that cannot re-run checks. - #13460"
    ],
    "2.9.6-beta2": [
      "[Fixed] Stashing dialog no longer hangs when intiating cherry-pick - #13419",
      "[Fixed] Rebase no longer hangs after conflicts resolved when intiated through pull conflict error - #13204",
      "[Fixed] Discarding files and repositories successfully moves items to trash - #13433",
      "[Improved] Added check runs overall completeness indicator in check run popover header - #13423"
    ],
    "2.9.6-beta1": [
      "[Improved] Upgrade to Electron 13.6.2 - #12978",
      "[Improved] Allow amending pushed commits - #13384"
    ],
    "2.9.5": [
      "[Added] Add custom tooltips for quicker and more helpful information - #6384",
      "[Added] Support PyCharm as an external editor - #13270. Thanks @stevetaggart!",
      "[Fixed] Prevent inactive selected state from disappearing on lists - #13115",
      "[Fixed] Fix click area to select hunk on both sides of diff - #13325. Thanks @jwbth!",
      "[Fixed] Replace dialog animations with fade when user prefers reduced motion - #12976 #2768",
      "[Improved] Warn users when files contain bidirectional Unicode text - #13343",
      "[Improved] Change wording for default branch name option - #13223. Thanks @Rexogamer!"
    ],
    "2.9.5-beta4": [
      "[Fixed] Enable scroll in unified diff - #13393",
      "[Improved] Adds a re-run dialog to inform user which check runs will be re-run - #13369"
    ],
    "2.9.5-beta3": [
      "[Improved] Warn users when files contain bidirectional Unicode text - #13343",
      "[Improved] Group CI check runs by runner app and event - #13348, #13349, #13344"
    ],
    "2.9.5-beta2": [
      "[Added] View the check runs for the checked out pull request.",
      "[Fixed] Fix click area to select hunk on both sides of diff - #13325. Thanks @jwbth!"
    ],
    "2.9.5-beta1": [
      "[Added] Support PyCharm as an external editor - #13270. Thanks @stevetaggart!",
      "[Added] Add custom tooltips for quicker and more helpful information - #6384",
      "[Fixed] Replace dialog animations with fade when user prefers reduced motion - #12976 #2768",
      "[Fixed] Prevent inactive selected state from disappearing on lists - #13115",
      "[Improved] Change wording for default branch name option - #13223. Thanks @Rexogamer!"
    ],
    "2.9.4": [
      "[Added] Add syntax mapping for HAML - #13009. Thanks @alexanderadam!",
      "[Added] Add support for WezTerm on macOS - #12957. Thanks @theodore-s-beers!",
      "[Added] Add a menu item to view a committed file change on GitHub - #12492. Thanks @haykam821!",
      "[Fixed] Diffs are scrolled to the top when switching between files - #12980",
      "[Fixed] Fix SSH prompt for unknown hosts in some scenarios - #13050",
      "[Fixed] Apply syntax highlighting when viewing a small change for the first time - #13004",
      "[Fixed] Wrap long email addresses in the misattributed commit warning popover - #13044",
      "[Fixed] Refresh diffs when application receives focus - #12962",
      "[Fixed] Only consider tokens invalid when 401 error comes from GitHub Enterprise - #12943",
      "[Fixed] Show \"add repo\" dialog when opening repo from CLI - #12935",
      "[Fixed] Continue merge flow after merge conflicts are resolved with external conflict tool - #12881",
      "[Fixed] Prevent crash on successful merge after conflicts resolved - #12888",
      "[Fixed] Use same width for hunk expansion handles as we do for line numbers - #12887",
      "[Fixed] Use the correct icon for diff expansion - #12882",
      "[Improved] Add offending file name to the file exceeds size limit error - #10242. Thanks @ADustyOldMuffin!",
      "[Improved] Show a message explaining why line selection is disabled when hiding whitespace - #12979",
      "[Improved] Upgrade embedded Git to v2.32.0 on macOS, and to v2.32.0.windows.2 on Windows - #13000",
      "[Improved] Remove gaps in the commit message container revealing a different background - #12900. Thanks @haykam821!",
      "[Improved] Add clearer verbiage in the \"remove repository\" dialog - #12497. Thanks @fonsp!",
      "[Improved] Update grammar for \"repo deletion\" and \"couldn't find pull request\" error messages - #12902. Thanks @patrykmichalik!",
      "[Improved] Show confirmation dialog for SSH host key verification - #12894. Thanks @thsmdt!"
    ],
    "2.9.4-beta4": [
      "[Added] Add syntax mapping for HAML - #13009. Thanks @alexanderadam!",
      "[Fixed] Diffs are scrolled to the top when switching between files - #12980",
      "[Fixed] Fix SSH prompt for unknown hosts in some scenarios - #13050",
      "[Fixed] Apply syntax highlighting when viewing a small change for the first time - #13004",
      "[Fixed] Wrap long email addresses in the misattributed commit warning popover - #13044",
      "[Improved] Add offending file name to the file exceeds size limit error - #10242. Thanks @ADustyOldMuffin!",
      "[Improved] Show a message explaining why line selection is disabled when hiding whitespace - #12979",
      "[Improved] Show previous similar tags in the tag creation dialog - #12509. Thanks @mahezsh!"
    ],
    "2.9.4-beta3": [
      "[Fixed] Refresh diffs when application receives focus - #12962",
      "[Fixed] Tokens are not considered invalid when accessing GitHub Enterprise from outside of the company's VPN - #12943",
      "[Improved] Upgrade embedded Git to v2.32.0 on macOS, and to v2.32.0.windows.2 on Windows - #13000"
    ],
    "2.9.4-beta2": [
      "[Added] Add support for WezTerm on macOS - #12957. Thanks @theodore-s-beers!",
      "[Fixed] Remove high-contrast specific hover effects from light and dark theme - #12952",
      "[Fixed] Show \"add repo\" dialog when opening repo from CLI - #12935",
      "[Fixed] Continue merge flow after merge conflicts are resolved with exterior conflict tool - #12881",
      "[Fixed] Remove glitches when diffs are shown for the first time - #12903",
      "[Improved] Remove gaps in the commit message container revealing a different background - #12900. Thanks @haykam821!",
      "[Improved] Add clearer verbiage in the \"remove repository\" dialog - #12497. Thanks @fonsp!",
      "[Improved] Update grammar for \"repo deletion\" and \"couldn't find pull request\" error messages - #12902. Thanks @patrykmichalik!",
      "[Improved] Show confirmation dialog for SSH host key verification - #12894. Thanks @thsmdt!"
    ],
    "2.9.4-beta1": [
      "[Added] Add a menu item to view a committed file change on GitHub - #12492. Thanks @haykam821!",
      "[Added] Customizable high contrast theme - #12833",
      "[Fixed] App no longer crashes on successful merge after conflicts resolved - #12888",
      "[Fixed] Use same width for hunk expansion handles as we do for line numbers - #12887",
      "[Fixed] Use the correct icon for diff expansion - #12882"
    ],
    "2.9.3": [
      "[Fixed] Fix Notepad++ and RStudio integration on Windows - #12841",
      "[Fixed] Add minor version support for JetBrains IDEs on Windows - #12847. Thanks @tsvetilian-ty!"
    ],
    "2.9.3-beta2": [
      "[Fixed] Fix Notepad++ and RStudio integration on Windows - #12841",
      "[Fixed] Add minor version support for JetBrains IDEs on Windows - #12847. Thanks @tsvetilian-ty!"
    ],
    "2.9.3-beta1": [
      "[Added] Add syntax highlighting for dart - #12827. Thanks @say25!",
      "[Fixed] Fix scrolling performance issue for large diffs."
    ],
    "2.9.2": ["[Fixed] Fix scrolling performance issue for large diffs."],
    "2.9.1": [
      "[Added] Add Fluent Terminal shell support - #12305. Thanks @Idered!",
      "[Added] Add support for IntelliJ CE for macOS - #12748. Thanks @T41US!",
      "[Added] Show number of lines changed in a commit - #11656",
      "[Fixed] Enable 'Open in External Editor' for bat/cmd/sh/exe files - #6361. Thanks @AndreiMaga!",
      "[Fixed] Green circle in progress dialog remains round when commits have long descriptions - #12594. Thanks @litetex!",
      "[Fixed] History tab shows all commits as the user scrolls down - #12506 #3704",
      "[Fixed] Remove border of Repository and Branch foldouts in dark theme - #12478. Thanks @meJevin!",
      "[Fixed] Render links in commit messages when they are at the beginning of a line - #12105. Thanks @tsvetilian-ty!",
      "[Fixed] Show co-authors from undone commits - #12537",
      "[Fixed] Show SSH prompts (key passphrase, adding host, etc.) to users via dialog - #3457 #8761",
      "[Improved] Add support for more versions of JetBrains IDEs on Windows - #12778",
      "[Improved] Change the diff gutter width based on number of lines in diff - #2102. Thanks @ADustyOldMuffin!",
      "[Improved] Check invalidated tokens and prompt the user to sign in again - #12554",
      "[Improved] Double-click an option when switching branches to confirm how changed files are handled - #12522. Thanks @j-f1!",
      "[Improved] Improve auth error and prompt to suggest the user use a PAT instead of password - #12323",
      "[Improved] Increase visibility of misattributed commit warning in dark mode - #12210",
      "[Improved] Reduce time needed to make a commit - #12529",
      "[Improved] Use \"Recycle Bin\" name only on Windows - #12544. Thanks @shiftkey!",
      "[Improved] Windows users can use the system OpenSSH for their Git repositories - #5641"
    ],
    "2.9.1-beta7": [
      "[Fixed] Wrong SSH key passphrases are not stored after multiple failed attempts and then one successful - #12804"
    ],
    "2.9.1-beta6": [
      "[Fixed] Wrong SSH key passphrases are not stored - #12800",
      "[Fixed] Show SSH prompts (key passphrase, adding host, etc.) to macOS users via dialog - #12782"
    ],
    "2.9.1-beta5": [
      "[Fixed] Fixed authentication errors in some Git operations - #12796"
    ],
    "2.9.1-beta4": [
      "[Fixed] Show SSH prompts (key passphrase, adding host, etc.) to Windows users via dialog - #3457 #8761"
    ],
    "2.9.1-beta3": [
      "[Added] Add support for IntelliJ CE for macOS - #12748. Thanks @T41US!",
      "[Fixed] Render links in commit messages when they are at the beginning of a line - #12105. Thanks @tsvetilian-ty!",
      "[Improved] Added support for more versions of JetBrains IDEs on Windows - #12778",
      "[Improved] Windows users can use the system OpenSSH for their Git repositories - #5641"
    ],
    "2.9.1-beta2": [
      "[Added] Show number of lines changed in a commit - #11656",
      "[Improved] Increase visibility of misattributed commit warning in dark mode - #12210",
      "[Improved] Check invalidated tokens and prompt the user to sign in again - #12554",
      "[Improved] Improve auth error and prompt to suggest the user use a PAT instead of password - #12323"
    ],
    "2.9.1-beta1": [
      "[Added] Add Fluent Terminal shell support - #12305. Thanks @Idered!",
      "[Fixed] History tab shows all commits as the user scrolls down - #12506 #3704",
      "[Fixed] Show co-authors from undone commits - #12537",
      "[Fixed] Change the diff gutter width based on number of lines in diff - #2102. Thanks @ADustyOldMuffin!",
      "[Fixed] Enable 'Open in External Editor' for bat/cmd/sh/exe files - #6361. Thanks @AndreiMaga!",
      "[Fixed] Green circle in progress dialog remains round when commits have long descriptions - #12594. Thanks @litetex!",
      "[Fixed] Removed border of Repository and Branch foldouts in dark theme - #12478. Thanks @meJevin!",
      "[Improved] Double-click an option when switching branches to quickly confirm how you want changed files to be handled - #12522. Thanks @j-f1!",
      "[Improved] Use \"Recycle Bin\" name only on Windows - #12544. Thanks @shiftkey!",
      "[Improved] Reduced time needed to make a commit - #12529"
    ],
    "2.9.0": [
      "[New] Reorder commits with drag and drop in your commit history - #2507",
      "[New] Create a branch from any commit in your history - #3474",
      "[New] Amend the most recent commit on your branch - #1644",
      "[New] Squash commits in the history tab with drag and drop and a context menu - #2507",
      "[New] Squash and merge option available when merging branches - #2507",
      "[Added] Add support for Sublime Text 4 on Windows - #12124",
      "[Improved] Show warning before undoing commit if it potentially conflicts with changes in working directory - #4596 #9286 #5874 #6043",
      "[Fixed] Remove extra space in drag & drop tooltips - #12327"
    ],
    "2.8.4-beta5": [
      "[Improved] Scroll history to top after creating a branch from a commit - #12432"
    ],
    "2.8.4-beta4": [
      "[Added] Add support for Sublime Text 4 on Windows - #12124",
      "[Fixed] Fix rebase after a successful merge - #12429",
      "[Fixed] Only attempt to reorder commits when it's necessary - #12422"
    ],
    "2.8.4-beta3": [
      "[Fixed] Update from default branch now merges as expected - #12412",
      "[Improved] Create intros for the new drag and drop features :tada: - #12419",
      "[Improved] Squash merge and rebase options are available in comparison view - #12416",
      "[Removed] Remove cherry-picking drag prompt - #12410",
      "[Removed] Remove reset to a commit"
    ],
    "2.8.4-beta2": [
      "[New] Reorder commits with drag and drop in the history tab - #2507",
      "[New] Reset your branch to a previous commit up to the most recent pushed commit in your history - #12393",
      "[New] Amend the most recent commit on your branch - #1644",
      "[Add] Allow rebase, squashing, or merging when choosing how to update your current branch - #12396, #12382, 12362",
      "[Add] Add \"Undo Commit\" action to the context menu - #12344",
      "[Fixed] Show warning before undoing commit if it potentially conflicts with changes in working directory - #4596 #9286 #5874 #6043",
      "[Fixed] Fix coauthor styling in commit message dialog for squashing - #12356",
      "[Fixed] Selecting a coauthor and committing adds coauthor trailer - #12355",
      "[Fixed] Lists of commits, repositories or changes don't disappear after switching between apps",
      "[Improved] Add force-push warning to squash and reorder operations - #12403"
    ],
    "2.8.4-beta1": [
      "[New] Squash commits in the history tab - #2507",
      "[Fixed] Remove extra space in drag & drop tooltips - #12327",
      "[Removed] Remove taskbar progress indicator - #9489"
    ],
    "2.8.3": [
      "[Fixed] Renamed repositories no longer clash with new repositories of the same name - #3855",
      "[Fixed] Expanding files no longer shows duplicated lines - #12237",
      "[Fixed] Long emails are truncated in the Git config - #12159",
      "[Improved] Allow copying branch and repository names to clipboard - #12141. Thanks @tsvetilian-ty!",
      "[Improved] Allow creating a new branch from filtering by just hitting Enter - #12154. Thanks @tsvetilian-ty!"
    ],
    "2.8.3-beta1": [
      "[New] Create a branch from any commit in your history - #3474",
      "[Added] Add VS Code, VS Code Insiders and VSCodium to supported Windows ARM64 editors - #12174. Thanks @dennisameling!",
      "[Fixed] Long emails are truncated in the Git config - #12159",
      "[Fixed] Expanding files no longer shows duplicated lines - #12237",
      "[Improved] Upgrade to Electron 11.3.0 - #12279",
      "[Improved] Allow copying branch and repository names to clipboard - #12141. Thanks @tsvetilian-ty!",
      "[Improved] Allow creating a new branch from filtering by just hitting Enter - #12154. Thanks @tsvetilian-ty!"
    ],
    "2.8.2": [
      "[New] Add support for macOS on Apple silicon devices - #9691. Thanks @dennisameling!",
      "[Added] Thank external contributors for their work - #12137",
      "[Fixed] Disable partial change selection in split view while whitespace changes are hidden - #12129"
    ],
    "2.8.2-beta3": [],
    "2.8.2-beta2": [
      "[Fixed] Lists of commits, repositories or changes don't disappear after switching between apps",
      "[Improved] Thank you note language improved and retrieves all past release notes to retroactively thank all contributors"
    ],
    "2.8.2-beta1": [
      "[Added] Thank external contributors for their work - #12137",
      "[Fixed] Disable partial change selection in split view while whitespace changes are hidden - #12129",
      "[Improved] Show the build architecture in the About dialog - #12140",
      "[Improved] Upgrade to Electron 11.4.4 - #12139"
    ],
    "2.8.1": [
      "[Fixed] Disable partial change selection in split view while whitespace changes are hidden - #12129"
    ],
    "2.8.1-beta2": [
      "[Improved] Add complete support for macOS on Apple silicon devices - #12091",
      "[Improved] From now on, macOS x64 builds running on Apple silicon devices will auto update to arm64 builds"
    ],
    "2.8.1-beta1": [
      "[New] Preliminary support for macOS on Apple silicon devices - #9691. Thanks @dennisameling!"
    ],
    "2.8.0": [
      "[New] Expand diffs to view more context around your changes - #7014",
      "[New] Create aliases for repositories you want to be displayed differently in the repository list - #7856",
      "[Added] Hide whitespace in diffs on Changes tab - #6818. Thanks @say25!",
      "[Fixed] Show correct state of remote branch when deleting local branches - #11923",
      "[Fixed] Display the full branch name in a tooltip when hovering over a branch in the branches list - #12008",
      "[Improved] Display full progress description when cloning a repository - #11375. Thanks @maifeeulasad!",
      "[Improved] Cherry-pick multiple non-sequential commits - #12030",
      "[Improved] Create a branch during cherry-picking via drag and drop - #12001",
      "[Improved] Show an alert when the app fails to move itself to the Applications folder on macOS - #11958",
      "[Improved] Use a save dialog when choosing where to clone a repo - #11949. Thanks @j-f1!"
    ],
    "2.7.3-beta4": [
      "[Fixed] On hover, show the full branch name in tooltip - #12008",
      "[Improved] During cloning progress and on hover, show full progress description - #11375. Thanks @maifeeulasad!",
      "[Improved] Cherry-pick multiple non sequential commits - #12030"
    ],
    "2.7.3-beta3": [
      "[New] Create aliases for repositories you want to be displayed differently in the repository list - #7856",
      "[Improved] Create a branch during cherry-picking via drag and drop - #12001"
    ],
    "2.7.3-beta2": [
      "[Fixed] Disable diff expansion for big files - #11988",
      "[Fixed] Expanding diffs now works as expected in unified view - #11972",
      "[Improved] Show an alert when the app fails to move itself to the Applications folder on macOS - #11958",
      "[Improved] Use a save dialog when choosing where to clone a repo - #11949. Thanks @j-f1!"
    ],
    "2.7.3-beta1": [
      "[New] Expand diffs to get more context about your changes - #11965",
      "[New] Preliminary support for Windows ARM64 - #9034. Thanks @dennisameling!",
      "[Added] Hide Whitespace in diffs on both Changes and History tabs - #6818. Thanks @say25!",
      "[Fixed] Show correct state of remote branch when deleting local branches - #11923"
    ],
    "2.7.2": [
      "[Added] Create branch during cherry-picking via the context menu - #11903",
      "[Added] Suggest macOS users move the app to `/Applications` to prevent issues - #11846",
      "[Fixed] Undo cherry-picking onto a remote branch now works as expected - #11921",
      "[Fixed] Dragging commits onto current branch no longer results in a broken state - #11915",
      "[Fixed] Get correct commit summary info in rebase - #11853",
      "[Improved] Cancel drag operation with escape key - #11925",
      "[Improved] Cherry-pick commits onto a pull request with drag and drop - #11922",
      "[Improved] Option to change the spellcheck language to English for Windows users whose system language is not English - #11589",
      "[Improved] Update how privacy and usage stats info is communicated - #11845",
      "[Improved] Remote Git operations are faster and less prone to errors on Windows - #11510"
    ],
    "2.7.2-beta2": [
      "[Fixed] Undo cherry-picking onto a remote branch now works as expected - #11921",
      "[Improved] Cancel drag operation with escape key - #11925",
      "[Improved] Cherry-pick commits onto a pull request with drag and drop - #11922",
      "[Improved] Option to change the spellcheck language to English for Windows users whose system language is not English - #11589"
    ],
    "2.7.2-beta1": [
      "[Improved] Update how privacy and usage stats info are provided to the user - #11845",
      "[Added] Create branch during cherry-picking via the context menu - #11903",
      "[Added] Suggest macOS users to move the app to `/Applications` to prevent issues - #11846",
      "[Fixed] Dragging commits onto current branch no longer results in a broken state - #11915",
      "[Fixed] Fix bug getting commit summary info in rebase - #11853"
    ],
    "2.7.1": [
      "[New] Cherry-picking is available! Copy commits from one branch to another using drag and drop or from a context menu - #1685"
    ],
    "2.7.0": [
      "[Added] Add support for RStudio Editor - #11690 #11386. Thanks @geophilusd!",
      "[Improved] Use system theme as default - #9959. Thanks @say25!"
    ],
    "2.7.0-beta6": [
      "[Added] Add ability to cherry-pick merge commits - #11877",
      "[Fixed] User can no longer get into a bad persistent cherry-picking drag state - #11875"
    ],
    "2.7.0-beta5": [
      "[Improved] Add ability for users to navigate branch menu tabs during cherry-pick - #11834",
      "[Improved] Add ability for scroll during a drag based on mouse position when over a scrollable element - #11849",
      "[Improved] Use conflict dialog to handle conflict for non-existent files during cherry-pick - #11866",
      "[Fixed] Theme settings correctly persist user selection - #11814. Thanks @say25!"
    ],
    "2.7.0-beta4": [
      "[Improved] Add support for RStudio for Windows - #11386",
      "[Improved] Give user more time to undo in the cherry-pick success banner - #11822",
      "[Improved] Improved cherry-picking drop target discoverability - #11827",
      "[Improved] Use Git language to describe cherry-pick - #11835",
      "[Fixed] After cherry-picking complete, show latest cherry-picked commit as selected in history - #11833",
      "[Fixed] Preserve and convert legacy theme setting - #11814. Thanks @say25!"
    ],
    "2.7.0-beta3": [
      "[Improved] Add support for RStudio Editor on MacOS - #11690. Thanks @geophilusd!",
      "[Improved] Use system theme as default - #9959. Thanks @say25!",
      "[Improved] Improve UX of cherry picking multiple commits with drag and drop - #11800"
    ],
    "2.7.0-beta2": [
      "[Fixed] Remote Git operations failed in some circumstances - #11696 #11701"
    ],
    "2.7.0-beta1": [
      "[New] Cherry picking! Copy commits from one branch to another - #1685"
    ],
    "2.6.7-beta1": [
      "[Improved] Upgrade embedded Git to v2.29.3 on macOS, and to v2.29.2.windows.4 on Windows - #11755"
    ],
    "2.6.6": [
      "[Fixed] Commit attribution warning is not shown for emails with different capitalization - #11711",
      "[Improved] Upgrade embedded Git to v2.29.3 on macOS, and to v2.29.2.windows.4 on Windows - #11755"
    ],
    "2.6.6-beta1": [
      "[Added] Add .avif image support - #11625. Thanks @brendonbarreto!",
      "[Fixed] Performing remote Git operations in rare cases displays an error message instead of crashing the app - #11694",
      "[Improved] Clicking on \"Add Co-Author\" moves the focus to the co-authors text field - #11621"
    ],
    "2.6.5": ["[Fixed] Performing remote Git operations could crash the app"],
    "2.6.4": [
      "[Added] Allow users to rename and delete branches via a new context menu on branches in the branches list - #5803 #10432",
      "[Fixed] Allow users to modify git config on a per repository basis - #9449. Thanks @say25!",
      "[Fixed] The app is not maximized on macOS every time the user clicks on the app's icon in the dock - #11590",
      "[Fixed] Always respect the default branch name chosen by the user - #11447",
      "[Fixed] Notepad++ does not close when GitHub Desktop closes - #11518",
      "[Improved] Update app icon for Windows - #11541",
      "[Improved] Suggest emails from GitHub accounts and warn about misattributed commits in the commit message area - #11591",
      "[Improved] Suggest emails from GitHub accounts and warn about misattributed commits in onboarding and preferences - #11561 #11566",
      "[Improved] Remote Git operations are faster and less prone to errors on Windows - #11510",
      "[Improved] Automatic branch fast-forwarding is now faster - #11463"
    ],
    "2.6.4-beta2": [
      "[Fixed] Allow users to modify git config on a per repository basis - #9449. Thanks @say25!",
      "[Fixed] The app is not maximized on macOS every time the user clicks on the app's icon in the Dock - #11590",
      "[Improved] Suggest emails from GitHub accounts and warn about misattributed commits in the commit message area - #11591",
      "[Improved] Remote Git operations are now faster and less prone to errors on Windows - #11510"
    ],
    "2.6.4-beta1": [
      "[Added] Add branch context menu with rename and delete to branch dropdown list - #5803 #10432",
      "[Fixed] Always respect the default branch name chosen by the user - #11447",
      "[Fixed] Notepad++ is not closed anymore when GitHub Desktop closes - #11518",
      "[Improved] Suggest emails from GitHub accounts and warn about misattributed commits in onboarding and Preferences - #11561 #11566",
      "[Improved] Update app icon for Windows - #11541",
      "[Improved] Automatic branch fast-forwarding is now faster - #11463"
    ],
    "2.6.3": [
      "[Improved] Upgrade embedded Git to v2.29.2 - #11369",
      "[Improved] Enable spellcheck on commit summary and description - #1597",
      "[Improved] Update app icon for macOS - #10855",
      "[Fixed] Remote Git operations (like cloning a repo) won't fail on old macOS versions - #11516",
      "[Fixed] Fast-forward all possible branches except the current branch when fetching - #11387"
    ],
    "2.6.3-beta3": [
      "[Fixed] Remote git operations (like cloning a repo) won't fail on old macOS versions - #11516",
      "[Fixed] Updated about modal dialog on macOS to match the new Big Sur icon - #11511"
    ],
    "2.6.3-beta2": ["[Improved] Update app icon for macOS Big Sur - #10855"],
    "2.6.3-beta1": [
      "[Fixed] Fast-forward all possible branches except the current branch when fetching - #11387",
      "[Improved] Enable spellcheck on commit summary and description - #1597",
      "[Improved] Upgrade embedded Git to v2.29.2 - #11369"
    ],
    "2.6.2": [
      "[Improved] Upgrade embedded Git LFS to 2.13.2 - #11394",
      "[Fixed] Pull requests no longer fail to update until the user switches repositories - #11241",
      "[Fixed] Fork behavior changes are now reflected in the app immediately - #11327",
      "[Fixed] Checking out a pull request from a fork for the first time now correctly identifies the remote branch to create the branch from - #11267",
      "[Fixed] Don't offer to stash changes when clicking on the currently checked out branch in the branch list - #11235",
      "[Fixed] Forked repository remotes are no longer removed when there are local branches tracking them - #11266",
      "[Fixed] Avoid bright flash for users of the dark theme when launching the app maximized - #5631. Thanks @AndreiMaga!",
      "[Fixed] VSCodium is now detected as an editor on Windows - #11252. Thanks @KallePM!"
    ],
    "2.6.2-beta4": [
      "[Improved] Show full output of Git hooks on errors - #6403",
      "[Improved] Keep focus in dropdown when pressing tab multiple times - #11278",
      "[Improved] Upgrade embedded Git LFS to 2.13.2 - #11394",
      "[Improved] Add detection of Sublime Text 4 and 2 as editor on macOS. - #11263. Thanks @yurikoles!",
      "[Fixed] Fork behavior changes are now reflected in the app immediately - #11327",
      "[Fixed] Commit message remains in text box until user chooses to commit - #7251"
    ],
    "2.6.2-beta3": ["[Removed] Release removed in favor of 2.6.2-beta4"],
    "2.6.2-beta2": [
      "[Fixed] Forked repository remotes are no longer removed when there's local branches tracking them - #11266",
      "[Fixed] Avoid bright flash for users of the dark theme when launching the app maximized - #5631. Thanks @AndreiMaga!",
      "[Fixed] Checking out a pull request from a fork for the first time now correctly identifies the remote branch to create the branch from - #11267",
      "[Fixed] VSCodium is now detected as an editor on Windows - #11252. Thanks @KallePM!"
    ],
    "2.6.2-beta1": [
      "[Fixed] Addressed an issue where pull requests could fail to update until the user switched repositories - #11241",
      "[Fixed] Don't offer to stash or move changes when clicking on the currently checked out branch in the branch list - #11235",
      "[Fixed] Checking out a pull request from a fork repeatedly now detects that there's already a branch that can be reused - #11238"
    ],
    "2.6.1": [
      "[Improved] Clearer menu label for reverting commits - #10515. Thanks @halitogunc!",
      "[Fixed] Refresh branches after creating a new branch - #11125",
      "[Fixed] Correct image diff swipe mode layout - #11120",
      "[Fixed] Very large text diffs could cause the app to crash when viewed in split diff mode - #11064",
      "[Fixed] Let the user know when a checkout fails due to use of assume-unchanged or skip-worktree - #9297",
      "[Fixed] Always show confirmation prompt before overwriting existing stash entry - #10956",
      "[Fixed] The fullscreen keyboard shortcut on macOS now works when using split diff mode - #11069"
    ],
    "2.6.1-beta3": [
      "[Fixed] Desktop would fail to launch for some users due to objects in the database using an old format - #11176",
      "[Fixed] Desktop would fail to launch for a small percentage of users that had several non-GitHub repositories in the app - #11192"
    ],
    "2.6.1-beta2": [
      "[Improved] Clearer menu label for reverting commits - #10515. Thanks @halitogunc!",
      "[Fixed] Refresh branches after creating a new branch - #11125",
      "[Fixed] Correct image diff swipe mode layout - #11120"
    ],
    "2.6.1-beta1": [
      "[Fixed] Very large text diffs could cause the app to crash when viewed in split diff mode - #11064",
      "[Fixed] Refactor checkout branch and stash logic - #9297 #10956 #8099 #7617",
      "[Fixed] Let the user know when a checkout fails due to use of assume-unchanged or skip-worktree - #9297",
      "[Fixed] Always show confirmation prompt before overwriting existing stash entry - #10956",
      "[Fixed] The fullscreen keyboard shortcut on macOS now works when using split diff mode - #11069"
    ],
    "2.6.0": [
      "[New] Split diffs! Toggle between viewing diffs in split or unified mode - #10617",
      "[Added] Use Page down, Page up, Home, and End keys to navigate and select items in lists - #10837",
      "[Added] Add `toml` syntax highlight - #10763. Thanks @samundra!",
      "[Added] Add support for Nova as external editor on macOS - #10645. Thanks @greystate!",
      "[Fixed] Restore Windows menu keyboard accessibility - #11007",
      "[Fixed] Actions in context menu of a non-selected file act on the chosen one instead of the previous one - #10743",
      "[Fixed] Correct title bar height on macOS Big Sur - #10980",
      "[Fixed] Fix broken issues links in release notes - #10977",
      "[Fixed] Fix overflow issues with long branch names - #5970. Thanks @juliarvalenti!",
      "[Fixed] Images fit correctly in the diff view when their sizes have changed - #2480 #9717",
      "[Fixed] Repository indicator refresh can no longer be manually triggered when disabled - #10905",
      "[Fixed] Resolving a conflicted file added in both the source and target branch no longer results in merge conflict markers appearing in the merge commit - #10820",
      "[Fixed] Small partial commit of very large text files no longer intermittently fails due to unexpected diff results - #10640",
      "[Fixed] Long commit message are scrollable again - #10815",
      "[Removed] Sign in to GitHub.com with username/password is no longer supported to improve account security"
    ],
    "2.6.0-beta1": [
      "[Fixed] Proper title bar height on macOS Big Sur - #10980",
      "[Fixed] Restore Windows menu keyboard accessibility - #11007",
      "[Fixed] Fix broken issues links in release notes - #10977",
      "[Fixed] Fixes overflow issues with long branch names - #5970. Thanks @juliarvalenti!",
      "[Removed] Sign in to GitHub.com with username/password is no longer supported"
    ],
    "2.5.8-beta1": ["[Improved] Upgrade embedded Git LFS - #10973"],
    "2.5.7": ["[Improved] Upgrade embedded Git LFS - #10973"],
    "2.5.7-beta2": [
      "[New] Search text within split diffs - #10755",
      "[Improved] Use Page down, Page up, Home, and End keys to navigate and select items in lists - #10837",
      "[Fixed] Comparison of different size image changes no longer overflow the bounds of the diff view - #2480 #9717",
      "[Fixed] Repository indicator refresh can no longer be manually triggered when disabled - #10905",
      "[Fixed] Choosing to resolve a conflicted file added in both the source and target branch no longer results in merge conflict markers appearing in the merge commit - #10820",
      "[Fixed] Small partial commit of very large text files no longer runs the risk of failing due to unexpected diff results - #10640",
      "[Fixed] Long commit message are scrollable once again - #10815"
    ],
    "2.5.7-beta1": [
      "[New] Split diffs! Toggle between viewing diffs in split or unified mode - #10617",
      "[Fixed] Actions in the context menu of a non-selected file in history no longer acts on the previously selected item - #10743",
      "[Added] Add `toml` syntax highlight - #10763. Thanks @samundra!",
      "[Added] Add support for Nova as external editor on macOS - #10645. Thanks @greystate!"
    ],
    "2.5.6": [
      "[New] Newly created repositories use 'main' as the default branch name - #10527",
      "[New] Users can configure the default branch name in Preferences/Options - #10527",
      "[New] Show status of GitHub Action runs for pull requests - #9819. Thanks @Raul6469!",
      "[New] Differentiate between draft and regular Pull Requests - #7170",
      "[Added] Periodic background fetch and status updates can now be disabled in the Advanced section of Preferences/Options - #10593",
      "[Added] Syntax highlighting for ASP.Net and unified diff / patch - #10410. Thanks @say25!",
      "[Improved] Allow renaming the default branch - #10415",
      "[Improved] Show which files are blocking a merge-like operation - #10441",
      "[Improved] Updated icons and border radiuses to align with GitHub.com - #10396, #10224",
      "[Improved] Show loading indicator when committing a merge - #10458",
      "[Improved] Show confirmation that branch is already up to date when merging from default branch - #9095",
      "[Improved] Enter key now initiates action in rebase and merge dialogs - #10511",
      "[Improved] After failing to move a repository to Trash, show error and keep the repository listed in Desktop - #8333",
      "[Improved] Email address validation in welcome flow and preferences dialog - #10214. Thanks @Pragya007!",
      "[Improved] Show helpful error when attempting to clone non-existent or inaccessible GitHub repositories - #5661. Thanks @kanishk98!",
      "[Fixed] Don't update submodules when discarding files - #10469",
      "[Fixed] Full screen notification is removed after a few seconds when starting the app in full screen",
      "[Fixed] Update rebase progress parser to parse output from the merge rebase backend - #10590",
      "[Fixed] Only show full screen toast notification when making the app window full-screen. Thanks @Sam-Spencer - #7916",
      "[Fixed] Ensure application window doesn't overlap second monitor - #10267",
      "[Fixed] Use UNIX line endings in WSL GitHub helper script - #10461",
      "[Removed] Remove setting to disable all certificate validation in favor of new best-effort approach - #10581"
    ],
    "2.5.6-beta3": [
      "[Improved] Email address validation in welcome flow and preferences dialog - #10214. Thanks @Pragya007!",
      "[Improved] Show helpful error when attempting to clone non-existent or inaccessible GitHub repositories - #5661. Thanks @kanishk98!",
      "[Fixed] Full screen notification is removed after a few seconds when starting the app in full screen",
      "[Fixed] Align resolve button text and size icon appropriately - #10646"
    ],
    "2.5.6-beta2": [
      "[New] Newly created repositories use 'main' as the default branch name - #10527",
      "[New] Users can configure the default branch name in Preferences/Options - #10527",
      "[Added] Periodic background fetch and status updates can now be disabled in the Advanced section of Preferences/Options - #10593",
      "[Fixed] Update rebase progress parser to parse output from the merge rebase backend - #10590",
      "[Fixed] Checking out a PR attempts to locate an existing branch tracking the PR base branch - #10598",
      "[Fixed] Only show full screen toast notification when making the app window full-screen. Thanks @Sam-Spencer - #7916",
      "[Fixed] Ensure application window doesn't overlap second monitor - #10267",
      "[Improved] Show which files are blocking a merge-like operation - #10441",
      "[Improved] After failing to move a repository to Trash, show error and keep the repository listed in Desktop - #8333",
      "[Improved] Allow using Enter key to confirm in rebase and merge dialogs - #10511",
      "[Removed] Remove setting to disable all certificate validation in favor of new best-effort approach - #10581"
    ],
    "2.5.6-beta1": [
      "[Fixed] Don't update submodules when discarding files - #10469",
      "[Fixed] Clicking on a branch in the compare branch list resets focus to the filter text box - #10485",
      "[Fixed] Use UNIX line endings in WSL GitHub helper script - #10461",
      "[Fixed] Differentiate between draft and regular PRs - #7170",
      "[Improved] Allow renaming the default branch - #10415",
      "[Improved] Show loading indicator when committing a merge - #10458",
      "[Improved] Show confirmation that branch is already up to date when merging from default branch - #9095"
    ],
    "2.5.5": [
      "[Fixed] Don't update submodules when discarding files - #10469",
      "[Fixed] Clicking on a branch in the compare branch list resets focus to the filter text box - #10485"
    ],
    "2.5.5-beta1": [
      "[Added] Show status of GitHub Action runs for pull requests - #9819. Thanks @Raul6469!",
      "[Added] Add AspNet and Diff/Patch Syntax Highlights - #10410. Thanks @say25!",
      "[Improved] Updated icons and border radiuses to align with GitHub.com - #10396, #10224"
    ],
    "2.5.4": [
      "[Added] Suggest to stash changes when trying to do an operation that requires a clean working directory - #10053",
      "[Added] Autocomplete users and issues from upstream repository when working in a fork - #10084",
      "[Added] Add Alacritty shell support - #10243. Thanks @halitogunc!",
      "[Fixed] Correct branch name in commit button when on an unborn branch - #10318",
      "[Fixed] Fix \"Show in Explorer\" in Windows when there are other files with the same name as the project folder - #10195",
      "[Fixed] Open the repository folder when clicking on \"Show in Finder\" in macOS - #9987",
      "[Fixed] Don't expand paths in the PATH environment variable during installation - #10100",
      "[Fixed] Prevent multiple search inputs from appearing in diffs - #9563",
      "[Fixed] Unable to toggle lines for partial commit of very large text files - #10154",
      "[Fixed] Fix BBEdit integration - #9050. Thanks @grumpybozo!",
      "[Fixed] Fix VoiceOver navigation to re-enter application content in macOS - #10303",
      "[Fixed] Repositories with historical commits containing filenames with backslashes can now be cloned on Windows - #9904",
      "[Fixed] Valid gitignore files are now created for new Clojure, Fortran and Kotlin repositories in Windows - #10417",
      "[Improved] Enable discarding submodule working directory changes - #8218",
      "[Improved] Surface progress estimation when cloning LFS repositories - #3171. Thanks @AndreiMaga!",
      "[Improved] Performance and accuracy improvement when autocompleting issues and users - #10168",
      "[Improved] Show only one error dialog when dragging multiple invalid folders to Desktop - #10211",
      "[Improved] Pull request list is now keyboard accessible - #10334",
      "[Improved] On Windows the Home and End keys can now be used to navigate lists - #6295. Thanks @AndreiMaga!",
      "[Improved] Show progress spinner while waiting for a removed repository to get moved to trash (Windows) - #10133",
      "[Improved] Dialogs now clear filter text boxes on Escape and closes on double Escape - #6369. Thanks @AndreiMaga!",
      "[Improved] Display the selected changes count in the changes list header tooltip - #9936. Thanks @haykam821!"
    ],
    "2.5.4-beta4": [
      "[Added] Support for specifying the default branch for new repositories - #10262",
      "[Improved] Enable discarding submodule working directory changes - #8218",
      "[Improved] Fix label alignment in radio-button component styles - #10397",
      "[Improved] Custom icon in list filter text boxes - #10394",
      "[Removed] Disable spellchecking for the time being - #10398"
    ],
    "2.5.4-beta3": [
      "[Added] Add Alacritty shell support - #10243. Thanks @halitogunc!"
    ],
    "2.5.4-beta2": [
      "[Added] Suggest to stash changes when trying to do an operation that requires a clean working directory - #10053",
      "[Fixed] Pull request list is now keyboard accessible - #10334",
      "[Fixed] Correct branch name in commit button when on an unborn branch - #10318",
      "[Fixed] Fix \"Show in Explorer\" in Windows when there are other files with the same name as the project folder - #10195",
      "[Fixed] Open the repository folder when clicking on \"Show in Finder\" in macOS - #9987",
      "[Fixed] Don't expand paths in the PATH environment variable during installation - #10100",
      "[Fixed] Prevent multiple search inputs from appearing in diffs - #9563",
      "[Fixed] Unable to toggle lines for partial commit of very large text files - #10154",
      "[Improved] Surface progress estimation when cloning LFS repositories - #3171. Thanks @AndreiMaga!",
      "[Improved] Performance and accuracy improvement when autocompleting issues and users - #10168",
      "[Improved] Show only one error dialog when dragging multiple invalid folders to Desktop - #10211",
      "[Improved] On Windows the Home and End keys can now be used to navigate lists - #6295. Thanks @AndreiMaga!",
      "[Improved] Show progress spinner while waiting for a removed repository to get moved to trash (Windows) - #10133"
    ],
    "2.5.4-beta1": [
      "[Fixed] Dialog now clears filters on esc and closes on double esc - #6369. Thanks @AndreiMaga!",
      "[Fixed] Fix BBEdit integration - #9050. Thanks @grumpybozo!",
      "[Fixed] Hide horizontal scroll when showing app errors - #10005",
      "[Improved] Display the selected changes count in the changes list header tooltip - #9936. Thanks @haykam821!",
      "[Improved] Autocompletion of users and issues from a fork - #10084"
    ],
    "2.5.3": [
      "[Added] Stash changes without switching branches - #10032",
      "[Added] Discard selection of lines from a file - #9728",
      "[Fixed] Display more readable messages for errors when cloning a repository - #9944",
      "[Fixed] Support launching Desktop from WSL on Windows - #4998. Thanks @shawnfunke!",
      "[Fixed] Select correct branch to compare when two branches have similar names - #9977",
      "[Fixed] Make Ctrl/Cmd+W shortcut work in all dialogs - #9826. Thanks @ruggi99!",
      "[Fixed] Fix links when text wrapping is required in commit summaries - #9185",
      "[Fixed] Prevent crash when an opened repository doesn't have an owner on GitHub - #9895",
      "[Fixed] Sign in correctly when pressing \"Enter\" on the username/password authentication form - #9899",
      "[Fixed] Maintain selected files when navigating back to the Changes tab - #7710. Thanks @TerryChan!",
      "[Fixed] Maintain selected files when deleting a stash - #9921",
      "[Improved] Remove redundant progress text from Git error messages - #9945",
      "[Improved] Remove flicker when switching between files in the changes tab - #9929",
      "[Improved] Remove space between the number and the percent sign when showing the progress of a clone operation - #9893",
      "[Improved] Automatically disable username and password authentication when the API no longer supports it - #9231"
    ],
    "2.5.3-beta2": [
      "[Added] Stash changes without switching branches - #10032",
      "[Fixed] Support launching Desktop from WSL on Windows - #4998. Thanks @shawnfunke!",
      "[Fixed] Set initial value of opt out checkbox in Discard line confirmation dialog to false - #9989",
      "[Fixed] Select correct branch to compare when two branches have similar names - #9977",
      "[Improved] Add detection to disable username and password authentication when the API is no longer available - #9231",
      "[Improved] Remove redundant progress text from Git error messages - #9945"
    ],
    "2.5.3-beta1": [
      "[Added] Discard selection of lines from a file - #9728",
      "[Fixed] Display more readable messages for errors when cloning a repository - #9944",
      "[Fixed] Make Ctrl/Cmd+W shortcut work in all dialogs - #9826. Thanks @ruggi99!",
      "[Fixed] Fix links when text wrapping is required in commit summaries - #9185",
      "[Fixed] Prevent crash when an opened repository doesn't have an owner on GitHub - #9895",
      "[Fixed] Sign in correctly when pressing \"Enter\" on the username/password authentication form - #9899",
      "[Fixed] Maintain selected files when navigating back to the Changes tab - #7710. Thanks @TerryChan!",
      "[Fixed] Maintain selected files when deleting a stash - #9921",
      "[Improved] Remove flicker when switching between files in the changes tab - #9929",
      "[Improved] Remove space between the number and the percent sign when showing the progress of a clone operation - #9893"
    ],
    "2.5.2": [
      "[Fixed] Enable setting to more easily work with maintained forks"
    ],
    "2.5.1": [
      "[Added] Provide a setting to more easily work with maintained forks - #9679",
      "[Added] Support deleting tags that have not been pushed - #9796",
      "[Fixed] Checkout correct PR branch when using \"Open in GitHub Desktop\" from github.com - #9873",
      "[Fixed] Support pressing \"Enter\" key to submit in Clone Repository dialog - #5234 #8804. Thanks @ruggi99!",
      "[Fixed] Avoid errors in restoring a stash when a branch is also named \"stash\" - #9844",
      "[Fixed] Avoid background network operations to calculate unpushed tags - #9793 #9828",
      "[Fixed] Rework Ctrl+Tab to switch between Changes and History anytime the app has focus - #5911. Thanks @JMcKiern!",
      "[Fixed] Center tags text vertically in History view - #9785",
      "[Fixed] Prevent Git authentication errors from prompting to retry clone instead of presenting authentication dialog - #9777",
      "[Improved] Make it safer to \"Open in Command Prompt\" on Windows - #9640. Thanks @dscho!",
      "[Improved] Prevent list scrollbars on Windows from overlapping with content - #9786"
    ],
    "2.5.1-beta2": [
      "[Added] Provide a setting to more easily work with maintained forks - #9679",
      "[Added] Offer ability to delete tags that haven't been pushed - #9796",
      "[Fixed] Checkout PR branch when using \"Open in GitHub Desktop\" from github.com - #9873",
      "[Fixed] Handle Enter key presses in Clone Repository Dialog - #5234 #8804. Thanks @ruggi99!",
      "[Fixed] Avoid errors in restoring a stash when a branch is also named \"stash\" - #9844",
      "[Fixed] Avoid performing background network operations to calculate unpushed tags - #9828",
      "[Fixed] Rework Ctrl+Tab to switch between Changes and History anytime the app has focus - #5911. Thanks @JMcKiern!",
      "[Improved] Make it safer to \"Open in Command Prompt\" on Windows - #9640. Thanks @dscho!",
      "[Improved] Update design of list scrollbars on Windows to prevent overlapping with content - #9786",
      "[Unshipped] Remove prompt for notifying when your branch has diverged from the default branch - #9804"
    ],
    "2.5.1-beta1": [
      "[Fixed] Center tags text vertically in History view - #9785",
      "[Fixed] Prevent Git authentication errors from prompting to retry clone instead of authentication dialog - #9777",
      "[Improved] Avoid executing unwanted Git hooks when fetching unpushed tags - #9793"
    ],
    "2.5.0": [
      "[New] Add, push, and view Git tags on commit history in Desktop - #9424",
      "[Added] Offer option to choose file from one branch or the other when resolving merge conflicts - #9702",
      "[Added] Add context menu for highlighted text in diff view - #5100. Thanks @HashimotoYT!",
      "[Fixed] Retain default branch option in \"Create Branch\" dialog when user focuses away from Desktop - #9611",
      "[Improved] Clean up copy for onboarding sign-in flow - #9715",
      "[Improved] Emphasize signing in to GitHub via browser due to username/password deprecation - #9663",
      "[Improved] Improve error message when publishing a private repository fails - #9646",
      "[Improved] Offer to retry if cloning a repository fails - #926. Thanks @Daniel-McCarthy!"
    ],
    "2.4.4-beta4": [
      "[Fixed] Add missing \"Cancel\" button in onboarding sign-in flow - #9715",
      "[Improved] Update copy for onboarding sign-in flow - #9715"
    ],
    "2.4.4-beta3": [
      "[Fixed] Restore welcome flow's 2FA confirmation screen - #9686",
      "[Improved] Add ability to always choose the file from one branch or the other when resolving merge conflicts - #9702"
    ],
    "2.4.4-beta2": [
      "[Fixed] Display tags in commit list and show tag creation option - #9682",
      "[Improved] Emphasize sign in via browser option in Welcome flow - #9663"
    ],
    "2.4.4-beta1": [
      "[Added] Show unpushed indicator on commits that have unpushed tags - #9667",
      "[Added] Add context menu for highlighted text in diff view - #5100. Thanks @HashimotoYT!",
      "[Fixed] Retain default branch option in \"Create Branch\" dialog when user focuses away from Desktop - #9611",
      "[Improved] Indicate in the Push/Pull/Fetch button when there are local unpushed tags - #9576",
      "[Improved] Offer to retry cloning if it fails - #926. Thanks @Daniel-McCarthy!",
      "[Improved] Update verbage in repository publish error - #9646"
    ],
    "2.4.4-beta0": [
      "[Added] Display tags in commit list - #9427",
      "[Fixed] Update embedded Git to avoid gitconfig errors on Windows - #9597"
    ],
    "2.4.3": [
      "[Fixed] Update embedded Git to avoid gitconfig errors on Windows - #9597"
    ],
    "2.4.3-beta0": [
      "[Fixed] Update embedded Git to address security vulnerability"
    ],
    "2.4.2": [
      "[Fixed] Prevent autocomplete suggestions from overlapping when loading many results - #9474",
      "[Fixed] Update embedded Git to address security vulnerability",
      "[Improved] Redesign metadata shown in commit history - #9428"
    ],
    "2.4.2-beta1": [
      "[Fixed] Allow user to cancel rebase flow when warned about force pushing - #9507",
      "[Fixed] Prevent autocomplete suggestions from overlapping in some cases - #9474",
      "[Fixed] Update embedded Git to address security vulnerability",
      "[Improved] Redesign metadata shown in commit history - #9428"
    ],
    "2.4.1": [
      "[Added] Indicate which commits have not yet been pushed to the remote in \"History\" tab - #5873",
      "[Added] Add support for JetBrains Rider as external editor - #9368 #9365. Thanks @wengfatt and @say25!",
      "[Added] Add support for PyCharm as external editor on macOS - #9401. Thanks @jakubroztocil!",
      "[Added] Add support for Android Studio as external editor on macOS - #9332. Thanks @guidezpl!",
      "[Added] Add support for Notepad++ as external editor on Windows - #9235. Thanks @say25!",
      "[Fixed] Update install location of Typora to fix detection issue - #9417. Thanks @TerryChan!",
      "[Fixed] Restore developer tools accelerator on Windows - #9430. Thanks @jfgordon2!",
      "[Fixed] Use upstream repository in commit message links to GitHub - #9334",
      "[Fixed] Reset scroll position to the top of the history tab after switching repositories - #9341",
      "[Fixed] Allow user to cancel rebase flow when warned about force pushing - #9507",
      "[Fixed] Update embedded Git to address security vulnerability",
      "[Improved] Lighten scrollbars in dark theme for higher contrast - #9114. Thanks @jfgordon2!",
      "[Improved] Display pull requests from upstream repository in pull request list - #6383"
    ],
    "2.4.1-beta1": [
      "[Added] Indicate which commits are un-pushed in \"History\" tab - #5873",
      "[Added] Show progress bar in taskbar during pushing and pulling changes - #8433. Thanks @ChamodyaDias!",
      "[Added] Add support for JetBrains Rider as external editor - #9368 #9365. Thanks @wengfatt and @say25!",
      "[Added] Add support for PyCharm as external editor on macOS - #9401. Thanks @jakubroztocil!",
      "[Added] Add support for Android Studio as external editor on macOS - #9332. Thanks @guidezpl!",
      "[Added] Add support for Notepad++ as external editor on Windows - #9235. Thanks @say25!",
      "[Fixed] Use correct install location of Typora to fix detection issue - #9417. Thanks @TerryChan!",
      "[Fixed] Display pull requests from upstream repository in pull request list - #6383",
      "[Fixed] Restore developer tools accelerator on Windows - #9430. Thanks @jfgordon2!",
      "[Fixed] Use upstream repository in commit message links to GitHub - #9334",
      "[Fixed] Reset scroll position to the top of the history tab after switching repositories - #9341",
      "[Improved] Lighten scrollbars in dark theme for higher contrast - #9114. Thanks @jfgordon2!",
      "[Improved] Notify consistently when default or upstream branch has new commits that are not present on your branch - #9320 #9328 #9319"
    ],
    "2.4.0": [
      "[New] Set Git proxy environment variables from system configuration automatically - #9154",
      "[Added] Enable creating a GitHub issue from app menu and keyboard shortcut - #8989",
      "[Added] Add editor support for IntelliJ Idea on macOS - #8398. Thanks @gssbzn!",
      "[Added] Add editor support for PhpStorm and update WebStorm - #7195. Thanks @dacoto97!",
      "[Added] Add shell support for Windows Terminal - #7854. Thanks @AndreiMaga!",
      "[Added] Support keyboard scrolling in diffs - #9074",
      "[Fixed] Ensure branch protection warning works when branch names contain special characters - #9086",
      "[Fixed] Ensure intro page is responsive when resizing the window - #9175",
      "[Fixed] Ensure local branch is also deleted when deleting a branch that no longer exists on the remote - #8831",
      "[Fixed] Restore negative space in \"Files selected\" graphic for Dark Theme - #8716. Thanks @say25!",
      "[Fixed] Support selecting text in error dialogs - #7606",
      "[Fixed] Prevent bringing changes to another branch from failing silently - #9038",
      "[Fixed] Save the user's position within \"History\" and \"Changes\" tabs when switching - #9061",
      "[Improved] Update the remote url when a repository's name changes on GitHub - #8590",
      "[Improved] Allow \"Open in Desktop\" button from pull requests on GitHub to open in a local fork in Desktop - #9012",
      "[Improved] Support automatically switching between Dark and Light Theme on Windows - #9015. Thanks @say25!",
      "[Improved] Format errors containing raw Git output with fixed-width font - #8964",
      "[Improved] Modify \"View on GitHub\" menu item to open upstream for local fork repositories - #9316",
      "[Improved] Create new branches in forks from the default branch of the upstream repo - #7762",
      "[Improved] Graduate Dark Theme out of beta - #9294"
    ],
    "2.3.2-beta8": [
      "[Fixed] Preserve the footer within a resizable list when shrinking or expanding - #9344",
      "[Fixed] Save the user's position within \"History\" and \"Changes\" tabs when switching - #9061"
    ],
    "2.3.2-beta7": [
      "[Improved] Modify \"View on GitHub\" menu item to open upstream for local fork repositories - #9316"
    ],
    "2.3.2-beta6": [
      "[Fixed] Ensure intro page is responsive when resizing the window - #9175",
      "[Improved] Dark Theme is out of beta - #9294",
      "[Improved] New branches in forks are created from the default branch of the upstream repo - #7762"
    ],
    "2.3.2-beta5": [
      "[Fixed] Update the remote url when a repository's name changes on GitHub - #8590",
      "[Improved] Direct new issues created from a local fork to its upstream on GitHub - #9232"
    ],
    "2.3.2-beta4": [
      "[New] Set Git proxy environment variables from system configuration automatically - #9154",
      "[Added] Enable creating a GitHub issue from app menu - #8989",
      "[Added] Add shell support for Windows Terminal - #7854. Thanks @AndreiMaga!",
      "[Added] Add editor support for IntelliJ Idea on macOS - #8398. Thanks @gssbzn!",
      "[Added] Add editor support for PhpStorm and update WebStorm - #7195. Thanks @dacoto97!",
      "[Added] Support disabling certificate revocation checks on Windows - #3326",
      "[Improved] Expand system dark mode detection to Windows - #9015. Thanks @say25!",
      "[Improved] Allow \"Open in Desktop\" button from pull requests on GitHub to open in a local fork in Desktop - #9012"
    ],
    "2.3.2-beta3": [
      "[Fixed] Checkout correct PR branch from “open this in GitHub Desktop” link on GitHub.com pull request page - #9108",
      "[Fixed] Ensure branch protection warning works when branch names contain special characters - #9086",
      "[Fixed] Fix graphic indicating files selected in Dark Mode - #8716. Thanks @say25!",
      "[Fixed] Support keyboard scrolling in diffs - #9074"
    ],
    "2.3.2-beta2": [
      "[Fixed] Make text in error dialogs selectable - #7606",
      "[Fixed] Prevent bringing changes to another branch from failing silently - #9038",
      "[Fixed] Ensure local branch is also deleted when deleting a branch that no longer exists on the remote - #8831",
      "[Improved] Format errors containing raw Git output with fixed-width font - #8964",
      "[Improved] Upgrade to Electron 7 - #8967"
    ],
    "2.3.0-test2": ["Testing upgrade from Electron v6 to v7"],
    "2.3.0-test1": ["Testing upgrade from Electron v5 to v6"],
    "2.3.2-beta1": [],
    "2.3.1": [
      "[Fixed] Don't display erroneous Git error when creating a fork - #9004",
      "[Fixed] Remove stray characters from Git progress indicators on Windows - #9003"
    ],
    "2.3.0": [
      "[New] Prompt users to create a fork if they fail to push to a GitHub repository due to permissions - #8548",
      "[Added] Show link to upstream pull requests in pull request list of a fork - #8965",
      "[Added] Show a warning if the user doesn't have write access to push to the repository and offer to make a fork - #8938",
      "[Added] Provide configuration in Preferences to always bring or leave changes when switching branches - #7746",
      "[Added] Prompt users to re-authorize if required by any of their GitHub organizations - #8910",
      "[Added] Support GoLand as external editor on Mac - #8802. Thanks @thinklinux!",
      "[Fixed] Show proper dialog when push fails due to missing workflow scope - #8958",
      "[Fixed] Take users to the correct page on GitHub.com when opening a pull request in browser from a fork - #8928",
      "[Fixed] Don't suggest creating a pull request if the current branch has an open pull request targeting an upstream repo - #8549",
      "[Fixed] Remove false branch protection warning when switching branches - #8743",
      "[Fixed] Show branch protection warning after checking out protected branches outside Desktop - #8790",
      "[Improved] Only show branch protection warning when changed files are present - #8795",
      "[Improved] Show an error when editing a Git configuration file fails due to existing lock file - #8956",
      "[Improved] Update design and layout for GitHub Desktop preferences - #8774"
    ],
    "2.3.0-beta2": [
      "[Fixed] Remove stray characters from Git progress indicators - #8962",
      "[Fixed] Show proper dialog when push fails due to missing workflow scope - #8958",
      "[Added] Show link to upstream pull requests in pull request list - #8965"
    ],
    "2.3.0-beta1": [
      "[New] Prompt users to make a fork if they fail to push to a GitHub repository due to permissions  - #8548",
      "[Added] Show a commit warning if the user can't push to the repository - #8938",
      "[Fixed] Route the user to the correct URL when opening a pull request from a fork in the browser - #8928",
      "[Improved] Only show branch protection warning when changed files are present - #8795",
      "[Improved] Show an error when editing a git configuration file fails due to existing lock file - #8956"
    ],
    "2.2.5-beta1": [
      "[Added] Users can configure Desktop to always bring or leave changes when switching branches - #7746",
      "[Added] Prompt users to re-authorize if required by any of their GitHub organizations - #8910",
      "[Fixed] Recognize if the current branch of a fork has a pull request to the upstream repo - #8549",
      "[Fixed] Remove false branch protection warning when switching branches - #8743",
      "[Added] Support GoLand as external editor on Mac - #8802. Thanks @thinklinux!",
      "[Fixed] Update branch protection state for checkout outside of Desktop - #8790",
      "[Improved] Re-designed preferences dialog - #8774"
    ],
    "2.2.5-test1": ["[Fixed] Sign Windows installers using SHA256 file digest"],
    "2.2.4": [
      "[New] Warn when committing to a protected branch - #7023",
      "[New] Warn when committing to a repository you don't have write access to - #8665",
      "[Added] Adding integration for Xcode as external editor - #8255. Thanks @msztech!",
      "[Fixed] Update embedded Git to address security vulnerabilities - #8780",
      "[Fixed] Changed wording to match git autocrlf behavior - #5741. Thanks @jmhammock!",
      "[Fixed] Don't dismiss dialogs when dragging from the dialog to the backdrop - #8544",
      "[Fixed] Fix arrow key navigation of Changes and History lists (#6845) - #6845. Thanks @JMcKiern!",
      "[Fixed] Handle multibyte characters in names - #8534",
      "[Fixed] Keep PR badge on top of progress bar - #8622",
      "[Fixed] Prevent application crash when background process spawn fails - #8614",
      "[Fixed] Show autocomplete suggestions on top of CodeMirror author input - #4084",
      "[Fixed] Standardize dialogs' button orders - #7186 #2463 #5883",
      "[Improved] Make no newline indicator in file diffs readable by screenreaders. - #6494. Thanks @jmhammock!"
    ],
    "2.2.4-beta4": [
      "[Fixed] Update embedded Git to address security vulnerabilities - #8780"
    ],
    "2.2.4-beta3": [
      "[Fixed] Make newly cloned repositories load pull requests correctly - #8745",
      "[Improved] Make no newline indicator in file diffs readable by screenreaders. - #6494. Thanks @jmhammock!"
    ],
    "2.2.4-beta2": [
      "[Added] Adding integration for Xcode as external editor - #8255. Thanks @msztech!",
      "[Fixed] Changed wording to match git autocrlf behavior - #5741. Thanks @jmhammock!",
      "[Fixed] Fix arrow key navigation of Changes and History lists (#6845) - #6845. Thanks @JMcKiern!",
      "[Fixed] Standardize dialogs' button orders - #7186 #2463 #5883",
      "[Fixed] Keep PR badge on top of progress bar - #8622",
      "[Fixed] Show autocomplete suggestions on top of CodeMirror author input - #4084",
      "[Improved] Warn user if they're committing to a repo they don't have write permission for - #8665",
      "[Improved] Don't prompt to stash changes when switching away from protected branch - #8664"
    ],
    "2.2.4-beta1": [
      "[New] Warn when committing to a protected branch - #7023",
      "[Fixed] Prevent application crash when background process spawn fails - #8614",
      "[Fixed] Handle multibyte characters in names - #8534",
      "[Fixed] Don't dismiss dialogs when dragging from the dialog to the backdrop - #8544"
    ],
    "2.2.3": [
      "[Fixed] Prevent text overflow in crash dialog - #8542",
      "[Fixed] Address warnings on macOS Catalina preventing app from opening after install - #8555",
      "[Improved] Update to most recent gitignore templates - #8527"
    ],
    "2.2.3-beta1": [
      "[Fixed] Prevent text overflow in crash dialog - #8542",
      "[Fixed] Address warnings on macOS Catalina preventing app from opening after install - #8555",
      "[Improved] Update to most recent gitignore templates - #8527"
    ],
    "2.2.3-test5": ["Testing entitlements + notarization for mac app"],
    "2.2.3-test4": ["Testing entitlements + notarization for mac app"],
    "2.2.3-test3": ["Testing entitlements + notarization for mac app"],
    "2.2.3-test2": ["Testing notarization for mac app"],
    "2.2.3-test1": ["Testing notarization for mac app"],
    "2.2.2": [
      "[Added] Onboarding tutorial animations help guide users to the next action - #8487",
      "[Added] Prompt users to re-authenticate if they are unable to push changes to a workflow file - #8357",
      "[Improved] Starting the tutorial is more prominent when getting started with GitHub Desktop - #8441",
      "[Improved] Use a different editor if previously selected editor cannot be found - #8386"
    ],
    "2.2.2-beta3": [
      "[Added] Helpful animations during the onboarding tutorial - #8487"
    ],
    "2.2.2-beta2": [
      "[Improved] Use a different editor if previously selected editor cannot be found - #8386",
      "[Improved] Starting the tutorial is more prominent when getting started with GitHub Desktop - #8441"
    ],
    "2.2.2-beta1": [
      "[Added] Prompt users to re-authenticate if they are unable to push changes to a workflow file - #8357"
    ],
    "2.2.1": [
      "[Fixed] Improperly formatted url pre-filled in \"Clone Repository\" dialog - #8394",
      "[Fixed] VSCodium integration on macOS - #8424. Thanks @akim8!",
      "[Fixed] Partially hidden icon in \"Open Pull Request\" button - #8410"
    ],
    "2.2.1-beta1": [
      "[Fixed] Improperly formatted url pre-filled in \"Clone Repository\" dialog - #8394",
      "[Fixed] VSCodium integration on macOS - #8424. Thanks @akim8!",
      "[Fixed] Partially hidden icon in \"Open Pull Request\" button - #8410"
    ],
    "2.2.1-beta0": [],
    "2.2.0": [
      "[New] Interactive tutorial for new users to become productive using Git and GitHub more quickly - #8148 #8149",
      "[Added] Support pushing workflow files for GitHub Actions to GitHub.com - #7079",
      "[Added] Enforce web flow authentication for users who are part of orgs using single sign-on - #8327",
      "[Added] Support CodeRunner as an external editor - #8091. Thanks @ns-ccollins!",
      "[Added] Support VSCodium as an external editor - #8000. Thanks @Rexogamer!",
      "[Fixed] Commit description shadow visibility updates when typing - #7994. Thanks @KarstenRa!",
      "[Fixed] Commit summaries with comma delimited issues are not parsed - #8162. Thanks @say25!",
      "[Fixed] File path truncation in merge conflicts dialog - #6666",
      "[Fixed] Git configuration fields in onboarding were not pre-filled from user's profile - #8323",
      "[Fixed] Keep conflicting untracked files when bringing changes to another branch - #8084 #8200",
      "[Fixed] Make app's version selectable in \"About\" dialog - #8334",
      "[Improved] Application menu bar is visible when no repositories have been added to the app - #8209",
      "[Improved] Support stashing lots of untracked files on Windows - #8345",
      "[Improved] Surface errors from branch creation to user - #8306 #5997 #8106"
    ],
    "2.2.0-beta3": [
      "[Fixed] File path truncation in merge conflicts dialog - #6666",
      "[Fixed] Support pushing workflow files for GitHub Actions to GitHub.com - #7079",
      "[Fixed] Resume tutorial if new repo has been added - #8341",
      "[Improved] Retain commit summary placeholder in tutorial repo - #8354",
      "[Improved] Tutorial welcome design revisions - #8344",
      "[Improved] Support stashing lots of untracked files on Windows - #8345",
      "[Improved] Specific error message when tutorial creation fails due to repository already existing - #8351",
      "[Improved] Tweak responsive styles for welcome pane - #8352",
      "[Improved] Tutorial step instructions are more clear - #8374"
    ],
    "2.2.0-beta2": [
      "[Added] Add \"Welcome\" and \"You're done!\" screens to onboarding tutorial - #8232",
      "[Added] Button to exit and resume onboarding tutorial - #8231",
      "[Added] Enforce web flow authentication for users who are part of orgs using single sign-on - #8327",
      "[Fixed] Git configuration fields in onboarding were not pre-filled from user's profile - #8323",
      "[Fixed] Make app's version selectable in \"About\" dialog - #8334",
      "[Fixed] Keep conflicting untracked files when bringing changes to another branch - #8084 #8200",
      "[Fixed] Mark pull request step in tutorial done more quickly - #8317",
      "[Fixed] Prevent triggering multiple tutorial creation flows in parallel - #8288",
      "[Fixed] Surface errors from branch creation to user - #8306 #5997 #8106",
      "[Fixed] Reliably show \"Open editor\" button in tutorial after editor has been installed - #8315"
    ],
    "2.2.0-beta1": [
      "[New] Interactive tutorial for new users to become productive using Git and GitHub more quickly - #8148 #8149",
      "[Added] Support CodeRunner as an external editor - #8091. Thanks @ns-ccollins!",
      "[Added] Support VSCodium as an external editor - #8000. Thanks @Rexogamer!",
      "[Fixed] Commit summaries with comma delimited issues are parsed - #8162. Thanks @say25!",
      "[Fixed] Commit description shadow visibility updates when typing - #7994. Thanks @KarstenRa!",
      "[Improved] Application menu bar is visible when no repositories have been added to the app - #8209"
    ],
    "2.1.3": [
      "[Fixed] Changes from remote branch erroneously displayed on corresponding branch on Desktop - #8155 #8167",
      "[Fixed] Sign-in flow for Windows users not possible via OAuth - #8154 #8142"
    ],
    "2.1.3-beta1": [
      "[Fixed] Changes from remote branch erroneously displayed on corresponding branch on Desktop - #8155 #8167",
      "[Fixed] Sign-in flow for Windows users not possible via OAuth - #8154 #8142"
    ],
    "2.1.2": [
      "[Added] Syntax highlighting support for 20 more programming languages - #7217. Thanks @KennethSweezy!",
      "[Added] Kitty shell support for macOS - #5162",
      "[Added] Atom editor support on Windows for beta and nightly channels - #8010. Thanks @Rexogamer!",
      "[Fixed] File checkboxes and line selection in diffs are not disabled when committing - #3814 #5934. Thanks @HashimotoYT!",
      "[Fixed] Small images are scaled down too much in two-up image rendering - #7520",
      "[Fixed] Manual conflict resolution for binary files always chooses same version - #8059",
      "[Fixed] Branch pruner errors on \"orphaned\" branches - #7983",
      "[Fixed] Prevent CodeMirror search plugin from stealing registered global keyboard shortcuts - #8068",
      "[Fixed] Update embedded Git on Windows to remove erroneous errors - #8133",
      "[Fixed] Menu state not updated for macOS after performing some actions - #8055",
      "[Fixed] Error message could appear outside the boundary of its container - #7988",
      "[Fixed] Improved error handling when trying to rebase a ref that doesn't exist - #7881",
      "[Improved] Expand hover area on repository list items - #7910. Thanks @say25!",
      "[Improved] Always fast forward recent branches after fetch - #7761",
      "[Improved] Ensure recent branches are updated during remote interactions - #8081"
    ],
    "2.1.2-beta2": ["[Fixed] Update embedded Git on Windows - #8133"],
    "2.1.2-beta1": [
      "[Added] Option to hide whitespace in historical commits - #8045. Thanks @say25!",
      "[Fixed] Small images are scaled down too much in two-up image rendering - #7520",
      "[Fixed] Manual conflict resolution for binary files always chooses same version - #8059",
      "[Fixed] Disable some unavailable actions while committing - #3814 #5934. Thanks @HashimotoYT!",
      "[Fixed] Branch pruner errors on \"orphaned\" branches - #7983",
      "[Fixed] Prevent CodeMirror search plugin from stealing registered global keyboard shortcuts - #8068",
      "[Improved] Re-word \"No local changes\" view summary - #8007. Thanks @rexogamer!",
      "[Improved] Expand hover area on repository list items - #7910. Thanks @say25!",
      "[Improved] Always fast forward recent branches after fetch - #7761"
    ],
    "2.1.1": [
      "[Fixed] Update embedded Git on Windows to address security vulnerability - #8101"
    ],
    "2.1.1-beta4": [
      "[Fixed] Update embedded Git on Windows to address security vulnerability - #8101"
    ],
    "2.1.1-beta3": [
      "[Added] Syntax highlighting support for 20 more programming languages - #7217. Thanks @KennethSweezy!",
      "[Added] Kitty shell support for macOS - #5162",
      "[Added] Atom editor support on Windows for beta and nightly channels - #8010. Thanks @Rexogamer!",
      "[Fixed] File checkboxes and line selection in diffs are not disabled when committing - #3814 #5934. Thanks @HashimotoYT!",
      "[Improved] \"No local changes\" message in repository view - #8007",
      "[Improved] Text overflow in error popup when an editor cannot be launched - #7988"
    ],
    "2.1.1-beta2": [
      "[Fixed] Incorrect proportions for \"stashed changes\" button - #7964",
      "[Fixed] Overflowing diffs push UI elements out of window - #7967"
    ],
    "2.1.1-beta1": [
      "[Added] WSL Support - #7821 #7891. Thanks @ADustyOldMuffin @say25!",
      "[Fixed] Tooltip does not display on the entire hit area for list items - #7910. Thanks @say25!",
      "[Improved] Error handling when trying to rebase onto an invalid ref - #7871",
      "[Improved] Trigger diff search even when CodeMirror doesn't have focus - #7899"
    ],
    "2.1.0": [
      "[New] Branches that have been merged and deleted on GitHub.com will now be pruned after two weeks - #750",
      "[Added] Search text within diffs using shortcut - #7538",
      "[Added] Keyboard shortcut for \"Discard All Changes\" menu item - #7588. Thanks @say25!",
      "[Fixed] Repository name moves cursor to end in \"Create Repository\" dialog - #7862",
      "[Fixed] Keyboard navigation inside \"Compare Branch\" list - #7802. Thanks @ADustyOldMuffin!",
      "[Fixed] New repository does not write description into README - #7571. Thanks @noelledusahel!",
      "[Fixed] Disable \"Discard\" and \"Restore\" buttons while restoring stash - #7289",
      "[Fixed] \"Unable to restore\" warning message appears momentarily when restoring stash - #7652",
      "[Fixed] Unresponsive app on macOS if user switches away from file dialog - #7636",
      "[Fixed] Launching app on Windows after being maximized does not restore correct window state - #7750",
      "[Improved] Update mentions of \"Enterprise\" to \"Enterprise Server\" in app - #7728 #7845 #7835. Thanks @nathos!",
      "[Improved] Update license and .gitignore templates for initializing a new repository - #7548 #7661. Thanks @VADS!",
      "[Improved] \"Authentication failed\" dialog provides more help to diagnose issue -  #7622"
    ],
    "2.1.0-beta3": [
      "[Added] Search text within diffs using shortcut - #7538",
      "[Fixed] Repository name moves cursor to end in \"Create Repository\" dialog - #7862",
      "[Fixed] Keyboard navigation inside \"Compare Branch\" list - #7802. Thanks @ADustyOldMuffin!"
    ],
    "2.1.0-beta2": [
      "[New] Commit form will warn user when working on a protected branch - #7826"
    ],
    "2.1.0-beta1": [
      "[Added] Keyboard shortcut for \"Discard All Changes\" menu item - #7588. Thanks @say25!",
      "[Fixed] New repository does not write description into README - #7571. Thanks @noelledusahel!",
      "[Fixed] Disable \"Discard\" and \"Restore\" buttons while restoring stash - #7289",
      "[Fixed] \"Unable to restore\" warning message appears when restoring stash - #7652",
      "[Fixed] Unresponsive app on macOS if user switches away from file dialog - #7636",
      "[Fixed] Launching app on Windows after being maximized does not restore correct window state - #7750",
      "[Improved] Update mentions of \"Enterprise\" to \"Enterprise Server\" in app - #7728 #7845 #7835. Thanks @nathos!",
      "[Improved] Update license and .gitignore templates for initializing a new repository - #7548 #7661. Thanks @VADS!",
      "[Improved] \"Authentication failed\" dialog provides more help to diagnose issue -  #7622"
    ],
    "2.0.4-test2": ["Upgrading infrastructure to Node 10"],
    "2.0.4": [
      "[Fixed] Refresh for Enterprise repositories did not handle API error querying branches - #7713",
      "[Fixed] Missing \"Discard all changes\" context menu in Changes header - #7696",
      "[Fixed] \"Select all\" keyboard shortcut not firing on Windows - #7759"
    ],
    "2.0.4-beta1": [
      "[Fixed] Refresh for Enterprise repositories did not handle API error querying branches - #7713",
      "[Fixed] Missing \"Discard all changes\" context menu in Changes header - #7696",
      "[Fixed] \"Select all\" keyboard shortcut not firing on Windows - #7759"
    ],
    "2.0.4-beta0": [
      "[Added] Extend crash reports with more information about application state for troubleshooting - #7693",
      "[Fixed] Crash when attempting to update pull requests with partially updated repository information - #7688",
      "[Fixed] Crash when loading repositories after signing in through the welcome flow - #7699"
    ],
    "2.0.3": [
      "[Fixed] Crash when loading repositories after signing in through the welcome flow - #7699"
    ],
    "2.0.2": [
      "[Added] Extend crash reports with more information about application state for troubleshooting - #7693"
    ],
    "2.0.1": [
      "[Fixed] Crash when attempting to update pull requests with partially updated repository information - #7688"
    ],
    "2.0.0": [
      "[New] You can now choose to bring your changes with you to a new branch or stash them on the current branch when switching branches - #6107",
      "[New] Rebase your current branch onto another branch using a guided flow - #5953",
      "[New] Repositories grouped by owner, and recent repositories listed at top - #6923 #7132",
      "[New] Suggested next steps now includes suggestion to create a pull request after publishing a branch - #7505",
      "[Added] .resx syntax highlighting - #7235. Thanks @say25!",
      "[Added] \"Exit\" menu item now has accelerator and access key - #6507. Thanks @AndreiMaga!",
      "[Added] Help menu entry to view documentation about keyboard shortcuts - #7184",
      "[Added] \"Discard all changes\" action under Branch menu - #7394. Thanks @ahuth!",
      "[Fixed] \"Esc\" key does not close Repository or Branch list - #7177. Thanks @roottool!",
      "[Fixed] Attempting to revert commits not on current branch results in an error - #6300. Thanks @msftrncs!",
      "[Fixed] Emoji rendering in app when account name has special characters - #6909",
      "[Fixed] Files staged outside Desktop for deletion are incorrectly marked as modified after committing - #4133",
      "[Fixed] Horizontal scroll bar appears unnecessarily when switching branches - #7212",
      "[Fixed] Icon accessibility labels fail when multiple icons are visible at the same time - #7174",
      "[Fixed] Incorrectly encoding URLs affects issue filtering - #7506",
      "[Fixed] License templates do not end with newline character - #6999",
      "[Fixed] Conflicts banners do not hide after aborting operation outside Desktop - #7046",
      "[Fixed] Missing tooltips for change indicators in the sidebar - #7174",
      "[Fixed] Mistaken classification of all crashes being related to launch - #7126",
      "[Fixed] Unable to switch keyboard layout and retain keyboard focus while using commit form - #6366. Thanks @AndreiMaga!",
      "[Fixed] Prevent console errors due to underlying component unmounts - #6970",
      "[Fixed] Menus disabled by activity in inactive repositories - #6313",
      "[Fixed] Race condition with Git remote lookup may cause push to incorrect remote - #6986",
      "[Fixed] Restore GitHub Desktop to main screen if external monitor removed - #7418 #2107. Thanks @say25!",
      "[Fixed] Tab Bar focus ring outlines clip into other elements - #5802. Thanks @Daniel-McCarthy!",
      "[Improved] \"Automatically Switch Theme\" on macOS checks theme on launch - #7116. Thanks @say25!",
      "[Improved] \"Add\" button in repository list should always be visible - #6646",
      "[Improved] Pull Requests list loads and updates pull requests from GitHub more quickly - #7501 #7163",
      "[Improved] Indicator hidden in Pull Requests list when there are no open pull requests - #7258",
      "[Improved] Manually refresh pull requests instead of having to wait for a fetch - #7027",
      "[Improved] Accessibility attributes for dialog - #6496. Thanks @HirdayGupta!",
      "[Improved] Alignment of icons in repository list - #7133",
      "[Improved] Command line interface warning when using \"github open\" with a remote URL - #7452. Thanks @msztech!",
      "[Improved] Error message when unable to publish private repository to an organization - #7472",
      "[Improved] Initiate cloning by pressing \"Enter\" when a repository is selected - #6570. Thanks @Daniel-McCarthy!",
      "[Improved] Lowercase pronoun in \"Revert this commit\" menu item - #7534",
      "[Improved] Styles for manual resolution button in \"Resolve Conflicts\" dialog - #7302",
      "[Improved] Onboarding language for blank slate components - #6638. Thanks @jamesgeorge007!",
      "[Improved] Explanation for manually conflicted text files in diff viewer - #7611",
      "[Improved] Visual progress on \"Remove Repository\" and \"Discard Changes\" dialogs - #7015. Thanks @HashimotoYT!",
      "[Improved] Menu items now aware of force push state and preference to confirm repository removal - #4976 #7138",
      "[Removed] Branch and pull request filter text persistence - #7437",
      "[Removed] \"Discard all changes\" context menu item from Changes list - #7394. Thanks @ahuth!"
    ],
    "1.7.1-beta1": [
      "[Fixed] Tab Bar focus ring outlines clip into other elements - #5802. Thanks @Daniel-McCarthy!",
      "[Improved] Show explanation for manually conflicted text files in diff viewer - #7611",
      "[Improved] Alignment of entries in repository list - #7133"
    ],
    "1.7.0-beta9": [
      "[Fixed] Add warning when renaming a branch with a stash - #7283",
      "[Fixed] Restore Desktop to main screen when external monitor removed - #7418 #2107. Thanks @say25!",
      "[Improved] Performance for bringing uncommitted changes to another branch - #7474"
    ],
    "1.7.0-beta8": [
      "[Added] Accelerator and access key to \"Exit\" menu item - #6507. Thanks @AndreiMaga!",
      "[Fixed] Pressing \"Shift\" + \"Alt\" in Commit summary moves input-focus to app menu - #6366. Thanks @AndreiMaga!",
      "[Fixed] Incorrectly encoding URLs affects issue filtering - #7506",
      "[Improved] Command line interface warns with helpful message when given a remote URL - #7452. Thanks @msztech!",
      "[Improved] Lowercase pronoun in \"Revert this commit\" menu item - #7534",
      "[Improved] \"Pull Requests\" list reflects pull requests from GitHub more quickly - #7501",
      "[Removed] Branch and pull request filter text persistence - #7437"
    ],
    "1.7.0-beta7": [
      "[Improved] Error message when unable to publish private repository to an organization - #7472",
      "[Improved] \"Stashed changes\" button accessibility improvements - #7274",
      "[Improved] Performance improvements for bringing changes to another branch - #7471",
      "[Improved] Performance improvements for detecting conflicts from a restored stash - #7476"
    ],
    "1.7.0-beta6": [
      "[Fixed] Stash viewer does not disable restore button when changes present - #7409",
      "[Fixed] Stash viewer does not center \"no content\" text - #7299",
      "[Fixed] Stash viewer pane width not remembered between sessions - #7416",
      "[Fixed] \"Esc\" key does not close Repository or Branch list - #7177. Thanks @roottool!",
      "[Fixed] Stash not cleaned up when it conflicts with working directory contents - #7383",
      "[Improved] Branch names remain accurate in dialog when stashing and switching branches - #7402",
      "[Improved] Moved \"Discard all changes\" to Branch menu to prevent unintentionally discarding all changes - #7394. Thanks @ahuth!",
      "[Improved] UI responsiveness when using keyboard to choose branch in rebase flow - #7407"
    ],
    "1.7.0-beta5": [
      "[Fixed] Handle warnings if stash creation encounters file permission issue - #7351",
      "[Fixed] Add \"View stash entry\" action to suggested next steps - #7353",
      "[Fixed] Handle and recover from failed rebase flow starts - #7223",
      "[Fixed] Reverse button order when viewing a stash on macOS - #7273",
      "[Fixed] Prevent console errors due to underlying component unmounts - #6970",
      "[Fixed] Rebase success banner always includes base branch name - #7220",
      "[Improved] Added explanatory text for \"Restore\" button for stashes - #7303",
      "[Improved] Ask for confirmation before discarding stash - #7348",
      "[Improved] Order stashed changes files alphabetically - #7327",
      "[Improved] Clarify \"Overwrite Stash Confirmation\" dialog text - #7361",
      "[Improved] Message shown in rebase setup when target branch is already rebased  - #7343",
      "[Improved] Update stashing prompt verbiage - #7393.",
      "[Improved] Update \"Start Rebase\" dialog verbiage - #7391",
      "[Improved] Changes list now reflects what will be committed when handling rebase conflicts - #7006"
    ],
    "1.7.0-beta4": [
      "[Fixed] Manual conflict resolution choice not updated when resolving rebase conflicts - #7255",
      "[Fixed] Menu items don't display the expected verbiage for force push and removing a repository - #4976 #7138"
    ],
    "1.7.0-beta3": [
      "[New] Users can choose to bring changes with them to a new branch or stash them on the current branch when switching branches - #6107",
      "[Added] GitHub Desktop keyboard shortcuts available in Help menu - #7184",
      "[Added] .resx file extension highlighting support - #7235. Thanks @say25!",
      "[Fixed] Attempting to revert commits not on current branch results in an error - #6300. Thanks @msftrncs!",
      "[Improved] Warn users before rebase if operation will require a force push after rebase complete - #6963",
      "[Improved] Do not show the number of pull requests when there are no open pull requests - #7258",
      "[Improved] Accessibility attributes for dialog - #6496. Thanks @HirdayGupta!",
      "[Improved] Initiate cloning by pressing \"Enter\" when a repository is selected - #6570. Thanks @Daniel-McCarthy!",
      "[Improved] Manual Conflicts button styling - #7302",
      "[Improved] \"Add\" button in repository list should always be visible - #6646"
    ],
    "1.7.0-beta2": [
      "[New] Rebase your current branch onto another branch using a guided flow - #5953",
      "[Fixed] Horizontal scroll bar appears unnecessarily when switching branches - #7212",
      "[Fixed] License templates do not end with newline character - #6999",
      "[Fixed] Merge/Rebase conflicts banners do not clear when aborting the operation outside Desktop - #7046",
      "[Fixed] Missing tooltips for change indicators in the sidebar - #7174",
      "[Fixed] Icon accessibility labels fail when multiple icons are visible at the same time - #7174",
      "[Improved] Pull requests load faster and PR build status updates automatically - #7163"
    ],
    "1.7.0-beta1": [
      "[New] Recently opened repositories appear at the top of the repository list - #7132",
      "[Fixed] Error when selecting diff text while diff is updating - #7131",
      "[Fixed] Crash when unable to create log file on disk - #7096",
      "[Fixed] Race condition with remote lookup could cause push to go to incorrect remote - #6986",
      "[Fixed] Mistaken classification of all crashes being related to launch - #7126",
      "[Fixed] Prevent menus from being disabled by activity in inactive repositories - #6313",
      "[Fixed] \"Automatically Switch Theme\" on macOS does not check theme on launch - #7116. Thanks @say25!",
      "[Fixed] Clicking \"Undo\" doesn't repopulate summary in commit form - #6390. Thanks @humphd!",
      "[Fixed] Emoji rendering in app broken when account name has special characters - #6909",
      "[Fixed] Files staged outside Desktop for deletion are incorrectly marked as modified after committing - #4133",
      "[Improved] Visual feedback on \"Remove Repository\" and \"Discard Changes\" dialogs to show progress - #7015. Thanks @HashimotoYT!",
      "[Improved] Onboarding language for blank slate components - #6638. Thanks @jamesgeorge007!",
      "[Improved] Manually refresh pull requests instead of having to wait for a fetch - #7027"
    ],
    "1.6.6": [
      "[Fixed] Clicking \"Undo\" doesn't repopulate summary in commit form - #6390. Thanks @humphd!",
      "[Fixed] Handle error when unable to create log file for app - #7096",
      "[Fixed] Crash when selecting text while the underlying diff changes - #7131"
    ],
    "1.6.6-test1": [
      "[Fixed] Clicking \"Undo\" doesn't repopulate summary in commit form - #6390. Thanks @humphd!",
      "[Fixed] Handle error when unable to create log file for app - #7096",
      "[Fixed] Crash when selecting text while the underlying diff changes - #7131"
    ],
    "1.6.5": [
      "[Fixed] Publish Repository does not let you publish to an organization on your Enterprise account - #7052"
    ],
    "1.6.5-beta2": [
      "[Fixed] Publish Repository does not let you choose an organization on your Enterprise account - #7052"
    ],
    "1.6.5-beta1": [
      "[Fixed] Publish Repository does not let you choose an organization on your Enterprise account - #7052"
    ],
    "1.6.4": [
      "[Fixed] Embedded Git not working for core.longpath usage in some environments - #7028",
      "[Fixed] \"Recover missing repository\" can get stuck in a loop - #7038"
    ],
    "1.6.4-beta1": [
      "[Fixed] Embedded Git not working for core.longpath usage in some environments - #7028",
      "[Fixed] \"Recover missing repository\" can get stuck in a loop - #7038"
    ],
    "1.6.4-beta0": [
      "[Removed] Option to discard when files would be overwritten by a checkout - #7016"
    ],
    "1.6.3": [
      "[New] Display \"pull with rebase\" if a user has set this option in their Git config - #6553 #3422",
      "[Fixed] Context menu does not open when right clicking on the edges of files in Changes list - #6296. Thanks @JQuinnie!",
      "[Fixed] Display question mark in image when no commit selected in dark theme - #6915. Thanks @say25!",
      "[Fixed] No left padding for :emoji:/@user/#issue autocomplete forms. - #6895. Thanks @murrelljenna!",
      "[Fixed] Reinstate missing image and update illustration in dark theme when no local changes exist - #6894",
      "[Fixed] Resizing the diff area preserves text selection range - #2677",
      "[Fixed] Text selection in wrapped diff lines now allows selection of individual lines - #1551",
      "[Improved] Add option to fetch when a user needs to pull changes from the remote before pushing - #2738 #5451",
      "[Improved] Enable Git protocol v2 for fetch/push/pull operations - #6142",
      "[Improved] Moving mouse pointer outside visible diff while selecting a range of lines in a partial commit now automatically scrolls the diff - #658",
      "[Improved] Sign in form validates both username and password - #6952. Thanks @say25!",
      "[Improved] Update GitHub logo in \"About\" dialog - #5619. Thanks @HashimotoYT!"
    ],
    "1.6.3-beta4": [
      "[Improved] Update GitHub logo in \"About\" dialog - #5619. Thanks @HashimotoYT!",
      "[Improved] Sign in form validates both username and password - #6952. Thanks @say25!"
    ],
    "1.6.3-beta3": [
      "[New] Display \"pull with rebase\" if a user has set this option in their Git config - #6553 #3422",
      "[Added] Provide option to discard when files would be overwritten by a checkout - #6755. Thanks @mathieudutour!",
      "[Fixed] No left padding for :emoji:/@user/#issue autocomplete forms. - #6895. Thanks @murrelljenna!",
      "[Fixed] Reinstate missing image and fix illustration to work in the dark theme when there are no local changes - #6894",
      "[Fixed] Display question mark image when there is no commit selected in dark theme - #6915. Thanks @say25!",
      "[Improved] Group and filter repositories by owner - #6923",
      "[Improved] Add option to fetch when a user needs to pull changes from the remote before pushing - #2738 #5451"
    ],
    "1.6.3-beta2": [
      "[Fixed] Text selection in wrapped diff lines now allows selection of individual lines - #1551",
      "[Fixed] Resizing the diff area preserves text selection range - #2677",
      "[Improved] Moving the mouse pointer outside of the visible diff while selecting a range of lines in a partial commit will now automatically scroll the diff - #658"
    ],
    "1.6.3-beta1": [
      "[New] Branches that have been merged and deleted on GitHub.com will now be pruned after two weeks - #750",
      "[Fixed] Context menu doesn't open when right clicking on the edges of files in Changes list - #6296. Thanks @JQuinnie!",
      "[Improved] Enable Git protocol v2 for fetch/push/pull operations - #6142",
      "[Improved] Upgrade to Electron v3 - #6391"
    ],
    "1.6.2": [
      "[Added] Allow users to also resolve manual conflicts when resolving merge conflicts - #6062",
      "[Added] Automatic switching between Dark and Light modes on macOS - #5037. Thanks @say25!",
      "[Added] Crystal and Julia syntax highlighting - #6710. Thanks @KennethSweezy!",
      "[Added] Lua and Fortran syntax highlighting - #6700. Thanks @SimpleBinary!",
      "[Fixed] Abbreviated commits are not long enough for large repositories - #6662. Thanks @say25!",
      "[Fixed] App menu bar visible on hover on Windows when in \"Let’s get started\" mode - #6669",
      "[Fixed] Fix pointy corners on commit message text area - #6635. Thanks @lisavogtsf!",
      "[Fixed] Inconsistent \"Reveal in …\" labels for context menus - #6466. Thanks @say25!",
      "[Fixed] Merge conflict conflict did not ask user to resolve some binary files - #6693",
      "[Fixed] Prevent concurrent fetches between user and status indicator checks - #6121 #5438 #5328",
      "[Fixed] Remember scroll positions in History and Changes lists - #5177 #5059. Thanks @Daniel-McCarthy!",
      "[Improved] Guided merge conflict resolution only commits changes relevant to the merge - #6349",
      "[Improved] Use higher contrast color for links in \"Merge Conflicts\" dialog - #6758",
      "[Improved] Add link to all release notes in Release Notes dialog - #6443. Thanks @koralcem!",
      "[Improved] Arrow for renamed/copied changes when viewing commit - #6519. Thanks @koralcem!",
      "[Improved] Updated verbiage for ignoring the files - #6689. Thanks @PaulViola!"
    ],
    "1.6.2-beta3": [
      "[Improved] Guided merge conflict resolution only commits changes relevant to the merge - #6349"
    ],
    "1.6.2-beta2": [
      "[Added] Allow users to also resolve manual conflicts when resolving merge conflicts - #6062",
      "[Added] Crystal and Julia syntax highlighting - #6710. Thanks @KennethSweezy!",
      "[Fixed] Fix pointy corners on commit message text area - #6635. Thanks @lisavogtsf!",
      "[Fixed] Use higher contrast color for links in \"Merge Conflicts\" dialog - #6758"
    ],
    "1.6.2-beta1": [
      "[Added] Automatic switching between Dark and Light modes on macOS - #5037. Thanks @say25!",
      "[Added] Lua and Fortran syntax highlighting - #6700. Thanks @SimpleBinary!",
      "[Fixed] Abbreviated commits are not long enough for large repositories - #6662. Thanks @say25!",
      "[Fixed] App menu bar visible on hover on Windows when in \"Let’s get started\" mode - #6669",
      "[Fixed] Remember scroll positions in History and Changes lists - #5177 #5059. Thanks @Daniel-McCarthy!",
      "[Fixed] Inconsistent \"Reveal in …\" labels for context menus - #6466. Thanks @say25!",
      "[Fixed] Prevent concurrent fetches between user and status indicator checks - #6121 #5438 #5328",
      "[Fixed] Merge conflict conflict did not ask user to resolve some binary files - #6693",
      "[Improved] Add link to all release notes in Release Notes dialog - #6443. Thanks @koralcem!",
      "[Improved] Arrow for renamed/copied changes when viewing commit - #6519. Thanks @koralcem!",
      "[Improved] Menu state updating to address race condition - #6643",
      "[Improved] Updated verbiage when clicking on changed files to make it more explicit what will occur when you ignore the file(s) - #6689. Thanks @PaulViola!"
    ],
    "1.6.2-beta0": [
      "[Fixed] Don't show \"No local changes\" view when switching between changed files"
    ],
    "1.6.1": [
      "[Fixed] Don't show \"No local changes\" view when switching between changed files"
    ],
    "1.6.0": [
      "[New] Help users add their first repo during onboarding - #6474",
      "[New] \"No local changes\" view helpfully suggests next actions for you to take - #6445",
      "[Added] Support JetBrains Webstorm as an external editor - #6077. Thanks @KennethSweezy!",
      "[Added] Add Visual Basic syntax highlighting - #6461. Thanks @SimpleBinary!",
      "[Fixed] Automatically locate a missing repository when it cannot be found - #6228. Thanks @msftrncs!",
      "[Fixed] Don't include untracked files in merge commit - #6411",
      "[Fixed] Don't show \"Still Conflicted Warning\" when all conflicts are resolved - #6451",
      "[Fixed] Only execute menu action a single time upon hitting Enter - #5344",
      "[Fixed] Show autocompletion of GitHub handles and issues properly in commit description field - #6459",
      "[Improved] Repository list when no repositories found - #5566 #6474",
      "[Improved] Image diff menu no longer covered by large images - #6520. Thanks @06b!",
      "[Improved] Enable additional actions during a merge conflict - #6385",
      "[Improved] Increase contrast on input placeholder color in dark mode - #6556",
      "[Improved] Don't show merge success banner when attempted merge doesn't complete - #6282",
      "[Improved] Capitalize menu items appropriately on macOS - #6469"
    ],
    "1.6.0-beta3": [
      "[Fixed] Autocomplete selection does not overflow text area - #6459",
      "[Fixed] No local changes views incorrectly rendering ampersands - #6596",
      "[Improved] Capitalization of menu items on macOS - #6469"
    ],
    "1.6.0-beta2": [
      "[New] \"No local changes\" view makes it easy to find and accomplish common actions - #6445",
      "[Fixed] Automatically locate a missing repository when it cannot be found - #6228. Thanks @msftrncs!",
      "[Improved] Enable additional actions during a merge conflict - #6385",
      "[Improved] Increase contrast on input placeholder color in dark mode - #6556",
      "[Improved] Merge success banner no longer shown when attempted merge doesn't complete - #6282"
    ],
    "1.6.0-beta1": [
      "[New] Help users add their first repo during onboarding - #6474",
      "[Added] Include ability for users to add new repositories when there are none available - #5566 #6474",
      "[Added] Support JetBrains Webstorm as an external editor - #6077. Thanks @KennethSweezy!",
      "[Added] Add Visual Basic syntax highlighting - #6461. Thanks @SimpleBinary!",
      "[Fixed] Don't include untracked files in merge commit - #6411",
      "[Fixed] Don't show \"Still Conflicted Warning\" when all conflicts are resolved - #6451",
      "[Fixed] Enter when using keyboard to navigate app menu executed menu action twice - #5344",
      "[Improved] Image diff menu no longer covered by large images - #6520. Thanks @06b!"
    ],
    "1.5.2-beta0": [],
    "1.5.1": [
      "[Added] Provide keyboard shortcut for getting to commit summary field - #1719. Thanks @bruncun!",
      "[Added] Add hover states on list items and tabs - #6310",
      "[Added] Add Dockerfile syntax highlighting - #4533. Thanks @say25!",
      "[Added] Support Visual SlickEdit as an external editor - #6029. Thanks @texasaggie97!",
      "[Fixed] Allow repositories to be cloned to empty folders - #5857. Thanks @Daniel-McCarthy!",
      "[Fixed] Prevent creating branch with detached HEAD from reverting to default branch - #6085",
      "[Fixed] Fix \"Open In External Editor\" for Atom/VS Code on Windows when paths contain spaces - #6181. Thanks @msftrncs!",
      "[Fixed] Persist Branch List and Pull Request List filter text - #6002. Thanks @Daniel-McCarthy!",
      "[Fixed] Retain renamed branches position in recent branches list - #6155. Thanks @gnehcc!",
      "[Fixed] Prevent avatar duplication when user is co-author and committer - #6135. Thanks @bblarney!",
      "[Fixed] Provide keyboard selection for the \"Clone a Repository\" dialog - #3596. Thanks @a-golovanov!",
      "[Fixed] Close License & Open Source Notices dialog upon pressing \"Enter\" in dialog - #6137. Thanks @bblarney!",
      "[Fixed] Dismiss \"Merge into Branch\" dialog with escape key - #6154. Thanks @altaf933!",
      "[Fixed] Focus branch selector when comparing to branch from menu - #5600",
      "[Fixed] Reverse fold/unfold icons for expand/collapse commit summary - #6196. Thanks @HazemAM!",
      "[Improved] Allow toggling between diff modes - #6231. Thanks @06b!",
      "[Improved] Show focus around full input field - #6234. Thanks @seokju-na!",
      "[Improved] Make lists scroll to bring selected items into view - #6279",
      "[Improved] Consistently order the options for adding a repository - #6396. Thanks @vilanz!",
      "[Improved] Clear merge conflicts banner after there are no more conflicted files - #6428"
    ],
    "1.5.1-beta6": [
      "[Improved] Consistently order the options for adding a repository - #6396. Thanks @vilanz!",
      "[Improved] Clear merge conflicts banner after there are no more conflicted files - #6428"
    ],
    "1.5.1-beta5": [
      "[Improved] Commit conflicted files warning - #6381",
      "[Improved] Dismissable merge conflict dialog and associated banner - #6379 #6380",
      "[Fixed] Fix feature flag for readme overwrite warning so that it shows on beta - #6412"
    ],
    "1.5.1-beta4": [
      "[Improved] Display warning if existing readme file will be overwritten - #6338. Thanks @Daniel-McCarthy!",
      "[Improved] Add check for attempts to commit >100 MB files without Git LFS - #997. Thanks @Daniel-McCarthy!",
      "[Improved] Merge conflicts dialog visual updates - #6377"
    ],
    "1.5.1-beta3": [
      "[Improved] Maintains state on tabs for different methods of cloning repositories - #5937"
    ],
    "1.5.1-beta2": [
      "[Improved] Clarified internal documentation - #6348. Thanks @bblarney!"
    ],
    "1.5.1-beta1": [
      "[Added] Provide keyboard shortcut for getting to commit summary field - #1719. Thanks @bruncun!",
      "[Added] Add hover states on list items and tabs - #6310",
      "[Added] Add Dockerfile syntax highlighting - #4533. Thanks @say25!",
      "[Added] Support Visual SlickEdit as an external editor - #6029. Thanks @texasaggie97!",
      "[Improved] Allow toggling between diff modes - #6231. Thanks @06b!",
      "[Improved] Show focus around full input field - #6234. Thanks @seokju-na!",
      "[Improved] Make lists scroll to bring selected items into view - #6279",
      "[Fixed] Allow repositories to be cloned to empty folders - #5857. Thanks @Daniel-McCarthy!",
      "[Fixed] Prevent creating branch with detached HEAD from reverting to default branch - #6085",
      "[Fixed] Fix 'Open In External Editor' for Atom/VS Code on Windows when paths contain spaces - #6181. Thanks @msftrncs!",
      "[Fixed] Persist Branch List and Pull Request List filter text - #6002. Thanks @Daniel-McCarthy!",
      "[Fixed] Retain renamed branches position in recent branches list - #6155. Thanks @gnehcc!",
      "[Fixed] Prevent avatar duplication when user is co-author and committer - #6135. Thanks @bblarney!",
      "[Fixed] Provide keyboard selection for the ‘Clone a Repository’ dialog - #3596. Thanks @a-golovanov!",
      "[Fixed] Close License & Open Source Notices dialog upon pressing \"Enter\" in dialog - #6137. Thanks @bblarney!",
      "[Fixed] Dismiss \"Merge into Branch\" dialog with escape key - #6154. Thanks @altaf933!",
      "[Fixed] Focus branch selector when comparing to branch from menu - #5600",
      "[Fixed] Reverse fold/unfold icons for expand/collapse commit summary - #6196. Thanks @HazemAM!"
    ],
    "1.5.1-beta0": [],
    "1.5.0": [
      "[New] Clone, create, or add repositories right from the repository dropdown - #5878",
      "[New] Drag-and-drop to add local repositories from macOS tray icon - #5048",
      "[Added] Resolve merge conflicts through a guided flow - #5400",
      "[Added] Allow merging branches directly from branch dropdown - #5929. Thanks @bruncun!",
      "[Added] Commit file list now has \"Copy File Path\" context menu action - #2944. Thanks @Amabel!",
      "[Added] Keyboard shortcut for \"Rename Branch\" menu item - #5964. Thanks @agisilaos!",
      "[Added] Notify users when a merge is successfully completed - #5851",
      "[Fixed] \"Compare on GitHub\" menu item enabled when no repository is selected - #6078",
      "[Fixed] Diff viewer blocks keyboard navigation using reverse tab order - #2794",
      "[Fixed] Launching Desktop from browser always asks to clone repository - #5913",
      "[Fixed] Publish dialog displayed on push when repository is already published - #5936",
      "[Improved] \"Publish Repository\" dialog handles emoji characters - #5980. Thanks @WaleedAshraf!",
      "[Improved] Avoid repository checks when no path is specified in \"Create Repository\" dialog - #5828. Thanks @JakeHL!",
      "[Improved] Clarify the direction of merging branches - #5930. Thanks @JQuinnie!",
      "[Improved] Default commit summary more explanatory and consistent with GitHub.com - #6017. Thanks @Daniel-McCarthy!",
      "[Improved] Display a more informative message on merge dialog when branch is up to date - #5890",
      "[Improved] Getting a repository's status only blocks other operations when absolutely necessary - #5952",
      "[Improved] Display current branch in header of merge dialog - #6027",
      "[Improved] Sanitize repository name before publishing to GitHub - #3090. Thanks @Daniel-McCarthy!",
      "[Improved] Show the branch name in \"Update From Default Branch\" menu item - #3018. Thanks @a-golovanov!",
      "[Improved] Update license and .gitignore templates for initializing a new repository - #6024. Thanks @say25!"
    ],
    "1.5.0-beta5": [],
    "1.5.0-beta4": [
      "[Fixed] \"Compare on GitHub\" menu item enabled when no repository is selected - #6078",
      "[Fixed] Diff viewer blocks keyboard navigation using reverse tab order - #2794",
      "[Improved] \"Publish Repository\" dialog handles emoji characters - #5980. Thanks @WaleedAshraf!"
    ],
    "1.5.0-beta3": [],
    "1.5.0-beta2": [
      "[Added] Resolve merge conflicts through a guided flow - #5400",
      "[Added] Notify users when a merge is successfully completed - #5851",
      "[Added] Allow merging branches directly from branch dropdown - #5929. Thanks @bruncun!",
      "[Improved] Merge dialog displays current branch in header - #6027",
      "[Improved] Clarify the direction of merging branches - #5930. Thanks @JQuinnie!",
      "[Improved] Show the branch name in \"Update From Default Branch\" menu item - #3018. Thanks @a-golovanov!",
      "[Improved] Default commit summary more explanatory and consistent with GitHub.com - #6017. Thanks @Daniel-McCarthy!",
      "[Improved] Updated license and .gitignore templates for initializing a new repository - #6024. Thanks @say25!"
    ],
    "1.5.0-beta1": [
      "[New] Repository switcher has a convenient \"Add\" button to add other repositories - #5878",
      "[New] macOS tray icon now supports drag-and-drop to add local repositories - #5048",
      "[Added] Keyboard shortcut for \"Rename Branch\" menu item - #5964. Thanks @agisilaos!",
      "[Added] Commit file list now has \"Copy File Path\" context menu action - #2944. Thanks @Amabel!",
      "[Fixed] Launching Desktop from browser always asks to clone repository - #5913",
      "[Fixed] Publish dialog displayed on push when repository is already published - #5936",
      "[Improved] Sanitize repository name before publishing to GitHub - #3090. Thanks @Daniel-McCarthy!",
      "[Improved] Getting a repository's status only blocks other operations when absolutely necessary - #5952",
      "[Improved] Avoid repository checks when no path is specified in \"Create Repository\" dialog - #5828. Thanks @JakeHL!",
      "[Improved] Display a more informative message on merge dialog when branch is up to date - #5890"
    ],
    "1.4.4-beta0": [],
    "1.4.3": [
      "[Added] Add \"Remove Repository\" keyboard shortcut - #5848. Thanks @say25!",
      "[Added] Add keyboard shortcut to delete a branch - #5018. Thanks @JakeHL!",
      "[Fixed] Emoji autocomplete not rendering in some situations - #5859",
      "[Fixed] Release notes text overflowing dialog box - #5854. Thanks @amarsiingh!",
      "[Improved] Support Python 3 in Desktop CLI on macOS - #5843. Thanks @munir131!",
      "[Improved] Avoid unnecessarily reloading commit history - #5470",
      "[Improved] Publish Branch dialog will publish commits when pressing Enter - #5777. Thanks @JKirkYuan!"
    ],
    "1.4.3-beta2": [
      "[Added] Added keyboard shortcut to delete a branch - #5018. Thanks @JakeHL!",
      "[Fixed] Fix release notes text overflowing dialog box - #5854. Thanks @amarsiingh!",
      "[Improved] Avoid unnecessarily reloading commit history - #5470"
    ],
    "1.4.3-beta1": [
      "[Added] Add \"Remove Repository\" keyboard shortcut - #5848. Thanks @say25!",
      "[Fixed] Fix emoji autocomplete not rendering in some situations - #5859",
      "[Fixed] Support Python 3 in Desktop CLI on macOS - #5843. Thanks @munir131!",
      "[Improved] Publish Branch dialog will publish commits when pressing Enter - #5777. Thanks @JKirkYuan!"
    ],
    "1.4.3-beta0": [],
    "1.4.2": [
      "[New] Show resolved conflicts as resolved in Changes pane - #5609",
      "[Added] Add Terminator, MATE Terminal, and Terminology shells - #5753. Thanks @joaomlneto!",
      "[Fixed] Update embedded Git to version 2.19.1 for security vulnerability fix",
      "[Fixed] Always show commit history list when History tab is clicked - #5783. Thanks @JKirkYuan!",
      "[Fixed] Stop overriding the protocol of a detected GitHub repository - #5721",
      "[Fixed] Update sign in error message - #5766. Thanks @tiagodenoronha!",
      "[Fixed] Correct overflowing T&C and License Notices dialogs - #5756. Thanks @amarsiingh!",
      "[Improved] Add default commit message for single-file commits - #5240. Thanks @lean257!",
      "[Improved] Refresh commit list faster after reverting commit via UI - #5752",
      "[Improved] Add repository path to Remove repository dialog - #5805. Thanks @NickCraver!",
      "[Improved] Display whether user entered incorrect username or email address - #5775. Thanks @tiagodenoronha!",
      "[Improved] Update Discard Changes dialog text when discarding all changes - #5744. Thanks @Daniel-McCarthy!"
    ],
    "1.4.2-beta0": [],
    "1.4.1-test2": [
      "Testing changes to how Desktop performs CI platform checks"
    ],
    "1.4.1-test1": [
      "Testing changes to how Desktop performs CI platform checks"
    ],
    "1.4.1": [
      "[Added] Support for opening repository in Cygwin terminal - #5654. Thanks @LordOfTheThunder!",
      "[Fixed] 'Compare to Branch' menu item not disabled when modal is open - #5673. Thanks @kanishk98!",
      "[Fixed] Co-author form does not show/hide for newly-added repository - #5490",
      "[Fixed] Desktop command line always suffixes `.git` to URL when starting a clone - #5529. Thanks @j-f1!",
      "[Fixed] Dialog styling issue for dark theme users on Windows - #5629. Thanks @cwongmath!",
      "[Fixed] No message shown when filter returns no results in Clone Repository view - #5637. Thanks @DanielHix!",
      "[Improved] Branch names cannot start with a '+' character - #5594. Thanks @Daniel-McCarthy!",
      "[Improved] Clone dialog re-runs filesystem check when re-focusing on Desktop - #5518. Thanks @Daniel-McCarthy!",
      "[Improved] Commit disabled when commit summary is only spaces - #5677. Thanks @Daniel-McCarthy!",
      "[Improved] Commit summary expander sometimes shown when not needed - #5700. Thanks @aryyya!",
      "[Improved] Error handling when looking for merge base of a missing ref - #5612",
      "[Improved] Warning if branch exists on remote when creating branch - #5141. Thanks @Daniel-McCarthy!"
    ],
    "1.4.1-beta1": [
      "[Added] Support for opening repository in Cygwin terminal - #5654. Thanks @LordOfTheThunder!",
      "[Fixed] 'Compare to Branch' menu item not disabled when modal is open - #5673. Thanks @kanishk98!",
      "[Fixed] No message shown when filter returns no results in Clone Repository view - #5637. Thanks @DanielHix!",
      "[Fixed] Co-author form does not show/hide for newly-added repository - #5490",
      "[Fixed] Dialog styling issue for dark theme users on Windows - #5629. Thanks @cwongmath!",
      "[Fixed] Desktop command line always suffixes `.git` to URL when starting a clone - #5529. Thanks @j-f1!",
      "[Improved] Commit summary expander sometimes shown when not needed - #5700. Thanks @aryyya!",
      "[Improved] Commit disabled when commit summary is only spaces - #5677. Thanks @Daniel-McCarthy!",
      "[Improved] Error handling when looking for merge base of a missing ref - #5612",
      "[Improved] Clone dialog re-runs filesystem check when re-focusing on Desktop - #5518. Thanks @Daniel-McCarthy!",
      "[Improved] Branch names cannot start with a '+' character - #5594. Thanks @Daniel-McCarthy!",
      "[Improved] Warning if branch exists on remote when creating branch - #5141. Thanks @Daniel-McCarthy!"
    ],
    "1.4.1-beta0": [],
    "1.4.0": [
      "[New] When an update is available for GitHub Desktop, release notes can be viewed in Desktop - #2774",
      "[New] Detect merge conflicts when comparing branches - #4588",
      "[Fixed] Avoid double checkout warning when opening a pull request in Desktop - #5375",
      "[Fixed] Error when publishing repository is now associated with the right tab - #5422. Thanks @Daniel-McCarthy!",
      "[Fixed] Disable affected menu items when on detached HEAD - #5500. Thanks @say25!",
      "[Fixed] Show border when commit description is expanded - #5506. Thanks @aryyya!",
      "[Fixed] GitLab URL which corresponds to GitHub repository of same name cloned GitHub repository - #4154",
      "[Fixed] Caret in co-author selector is hidden when dark theme enabled - #5589",
      "[Fixed] Authenticating to GitHub Enterprise fails when user has no emails defined - #5585",
      "[Improved] Avoid multiple lookups of default remote - #5399"
    ],
    "1.4.0-beta3": [
      "[New] When an update is available for GitHub Desktop, the release notes can be viewed in Desktop - #2774",
      "[New] Detect merge conflicts when comparing branches - #4588",
      "[Fixed] Avoid double checkout warning when opening a pull request in Desktop - #5375",
      "[Fixed] Error when publishing repository is now associated with the right tab - #5422. Thanks @Daniel-McCarthy!",
      "[Fixed] Disable affected menu items when on detached HEAD - #5500. Thanks @say25!",
      "[Fixed] Show border when commit description is expanded - #5506. Thanks @aryyya!",
      "[Fixed] GitLab URL which corresponds to GitHub repository of same name cloned GitHub repository - #4154",
      "[Improved] Avoid multiple lookups of default remote - #5399",
      "[Improved] Skip optional locks when checking status of repository - #5376"
    ],
    "1.4.0-beta2": [
      "[New] When an update is available for GitHub Desktop, the release notes can be viewed in Desktop - #2774",
      "[New] Detect merge conflicts when comparing branches - #4588",
      "[Fixed] Avoid double checkout warning when opening a pull request in Desktop - #5375",
      "[Fixed] Error when publishing repository is now associated with the right tab - #5422. Thanks @Daniel-McCarthy!",
      "[Fixed] Disable affected menu items when on detached HEAD - #5500. Thanks @say25!",
      "[Fixed] Show border when commit description is expanded - #5506. Thanks @aryyya!",
      "[Fixed] GitLab URL which corresponds to GitHub repository of same name cloned GitHub repository - #4154",
      "[Improved] Avoid multiple lookups of default remote - #5399",
      "[Improved] Skip optional locks when checking status of repository - #5376"
    ],
    "1.4.0-beta1": [
      "[New] When an update is available for GitHub Desktop, the release notes can be viewed in Desktop - #2774",
      "[New] Detect merge conflicts when comparing branches - #4588",
      "[Fixed] Avoid double checkout warning when opening a pull request in Desktop - #5375",
      "[Fixed] Error when publishing repository is now associated with the right tab - #5422. Thanks @Daniel-McCarthy!",
      "[Fixed] Disable affected menu items when on detached HEAD - #5500. Thanks @say25!",
      "[Fixed] Show border when commit description is expanded - #5506. Thanks @aryyya!",
      "[Fixed] GitLab URL which corresponds to GitHub repository of same name cloned GitHub repository - #4154",
      "[Improved] Avoid multiple lookups of default remote - #5399",
      "[Improved] Skip optional locks when checking status of repository - #5376"
    ],
    "1.4.0-beta0": [],
    "1.3.5": [
      "[Fixed] Disable delete button while deleting a branch - #5331",
      "[Fixed] History now avoids calling log.showSignature if set in config - #5466",
      "[Fixed] Start blocking the ability to add local bare repositories - #4293. Thanks @Daniel-McCarthy!",
      "[Fixed] Revert workaround for tooltip issue on Windows - #3362. Thanks @divayprakash!",
      "[Improved] Error message when publishing to missing organisation - #5380. Thanks @Daniel-McCarthy!",
      "[Improved] Don't hide commit details when commit description is expanded. - #5471. Thanks @aryyya!"
    ],
    "1.3.5-beta1": [
      "[Fixed] Disable delete button while deleting a branch - #5331",
      "[Fixed] History now avoids calling log.showSignature if set in config - #5466",
      "[Fixed] Start blocking the ability to add local bare repositories - #4293. Thanks @Daniel-McCarthy!",
      "[Fixed] Revert workaround for tooltip issue on Windows - #3362. Thanks @divayprakash!",
      "[Improved] Error message when publishing to missing organisation - #5380. Thanks @Daniel-McCarthy!",
      "[Improved] Don't hide commit details when commit summary description is expanded. - #5471. Thanks @aryyya!"
    ],
    "1.3.5-beta0": [],
    "1.3.4": [
      "[Improved] Cloning message uses remote repo name not file destination - #5413. Thanks @lisavogtsf!",
      "[Improved] Support VSCode user scope installation - #5281. Thanks @saschanaz!"
    ],
    "1.3.4-beta1": [
      "[Improved] Cloning message uses remote repo name not file destination - #5413. Thanks @lisavogtsf!",
      "[Improved] Support VSCode user scope installation - #5281. Thanks @saschanaz!"
    ],
    "1.3.4-beta0": [],
    "1.3.3": [
      "[Fixed] Maximize and restore app on Windows does not fill available space - #5033",
      "[Fixed] 'Clone repository' menu item label is obscured on Windows - #5348. Thanks @Daniel-McCarthy!",
      "[Fixed] User can toggle files when commit is in progress - #5341. Thanks @masungwon!",
      "[Improved] Repository indicator background work - #5317 #5326 #5363 #5241 #5320"
    ],
    "1.3.3-beta1": [
      "[Fixed] Maximize and restore app on Windows does not fill available space - #5033",
      "[Fixed] 'Clone repository' menu item label is obscured on Windows - #5348. Thanks @Daniel-McCarthy!",
      "[Fixed] User can toggle files when commit is in progress - #5341. Thanks @masungwon!",
      "[Improved] Repository indicator background work - #5317 #5326 #5363 #5241 #5320"
    ],
    "1.3.3-test6": ["Testing infrastructure changes"],
    "1.3.3-test5": ["Testing the new CircleCI config changes"],
    "1.3.3-test4": ["Testing the new CircleCI config changes"],
    "1.3.3-test3": ["Testing the new CircleCI config changes"],
    "1.3.3-test2": ["Testing the new CircleCI config changes"],
    "1.3.3-test1": ["Testing the new CircleCI config changes"],
    "1.3.2": [
      "[Fixed] Bugfix for background checks not being aware of missing repositories - #5282",
      "[Fixed] Check the local state of a repository before performing Git operations - #5289",
      "[Fixed] Switch to history view for default branch when deleting current branch during a compare - #5256",
      "[Fixed] Handle missing .git directory inside a tracked repository - #5291"
    ],
    "1.3.2-beta1": [
      "[Fixed] Bugfix for background checks not being aware of missing repositories - #5282",
      "[Fixed] Check the local state of a repository before performing Git operations - #5289",
      "[Fixed] Switch to history view for default branch when deleting current branch during a compare - #5256",
      "[Fixed] Handle missing .git directory inside a tracked repository - #5291"
    ],
    "1.3.1": [
      "[Fixed] Background Git operations on missing repositories are not handled as expected - #5282"
    ],
    "1.3.1-beta1": [
      "[Fixed] Background Git operations on missing repositories are not handled as expected - #5282"
    ],
    "1.3.1-beta0": [
      "[New] Notification displayed in History tab when the base branch moves ahead of the current branch - #4768",
      "[New] Repository list displays uncommitted changes indicator and ahead/behind information - #2259 #5095",
      "[Added] Option to move repository to trash when removing from app - #2108. Thanks @say25!",
      "[Added] Syntax highlighting for PowerShell files - #5081. Thanks @say25!",
      "[Fixed] \"Discard Changes\" context menu discards correct file when entry is not part of selected group - #4788",
      "[Fixed] Display local path of selected repository as tooltip - #4922. Thanks @yongdamsh!",
      "[Fixed] Display root directory name when repository is located at drive root - #4924",
      "[Fixed] Handle legacy macOS right click gesture - #4942",
      "[Fixed] History omits latest commit from list - #5243",
      "[Fixed] Markdown header elements hard to read in dark mode - #5133. Thanks @agisilaos!",
      "[Fixed] Only perform ahead/behind comparisons when branch selector is open - #5142",
      "[Fixed] Relax checks for merge commits for GitHub Enterprise repositories - #4329",
      "[Fixed] Render clickable link in \"squash and merge\" commit message - #5203. Thanks @1pete!",
      "[Fixed] Return key disabled when no matches found in Compare branch list - #4458",
      "[Fixed] Selected commit not remembered when switching between History and Changes tabs - #4985",
      "[Fixed] Selected commit when comparing is reset to latest when Desktop regains focus - #5069",
      "[Fixed] Support default branch detection for non-GitHub repositories - #4937",
      "[Improved] Change primary button color to blue for dark theme - #5074",
      "[Improved] Diff gutter elements should be considered button elements when interacting - #5158",
      "[Improved] Status parsing significantly more performant when handling thousands of changed files - #2449 #5186"
    ],
    "1.3.0": [
      "[New] Notification displayed in History tab when the base branch moves ahead of the current branch - #4768",
      "[New] Repository list displays uncommitted changes indicator and ahead/behind information - #2259 #5095",
      "[Added] Option to move repository to trash when removing from app - #2108. Thanks @say25!",
      "[Added] Syntax highlighting for PowerShell files - #5081. Thanks @say25!",
      "[Fixed] \"Discard Changes\" context menu discards correct file when entry is not part of selected group - #4788",
      "[Fixed] Display local path of selected repository as tooltip - #4922. Thanks @yongdamsh!",
      "[Fixed] Display root directory name when repository is located at drive root - #4924",
      "[Fixed] Handle legacy macOS right click gesture - #4942",
      "[Fixed] History omits latest commit from list - #5243",
      "[Fixed] Markdown header elements hard to read in dark mode - #5133. Thanks @agisilaos!",
      "[Fixed] Only perform ahead/behind comparisons when branch selector is open - #5142",
      "[Fixed] Relax checks for merge commits for GitHub Enterprise repositories - #4329",
      "[Fixed] Render clickable link in \"squash and merge\" commit message - #5203. Thanks @1pete!",
      "[Fixed] Return key disabled when no matches found in Compare branch list - #4458",
      "[Fixed] Selected commit not remembered when switching between History and Changes tabs - #4985",
      "[Fixed] Selected commit when comparing is reset to latest when Desktop regains focus - #5069",
      "[Fixed] Support default branch detection for non-GitHub repositories - #4937",
      "[Improved] Change primary button color to blue for dark theme - #5074",
      "[Improved] Diff gutter elements should be considered button elements when interacting - #5158",
      "[Improved] Status parsing significantly more performant when handling thousands of changed files - #2449 #5186"
    ],
    "1.3.0-beta7": [],
    "1.3.0-beta6": [],
    "1.3.0-beta5": [
      "[Fixed] Ensure commit message is cleared after successful commit - #4046",
      "[Fixed] History omits latest commit from list - #5243"
    ],
    "1.3.0-beta4": [
      "[Fixed] Only perform ahead/behind comparisons when branch selector is open - #5142",
      "[Fixed] Render clickable link in \"squash and merge\" commit message - #5203. Thanks @1pete!",
      "[Fixed] Selected commit not remembered when switching between History and Changes tabs - #4985",
      "[Fixed] Selected commit when comparing is reset to latest when Desktop regains focus - #5069"
    ],
    "1.3.0-beta3": [
      "[Fixed] \"Discard Changes\" context menu discards correct file when entry is not part of selected group - #4788",
      "[Fixed] Return key disabled when no matches found in Compare branch list - #4458",
      "[Improved] Status parsing significantly more performant when handling thousands of changed files - #2449 #5186"
    ],
    "1.3.0-beta2": [
      "[Added] Option to move repository to trash when removing from app - #2108. Thanks @say25!",
      "[Fixed] Markdown header elements hard to read in dark mode - #5133. Thanks @agisilaos!",
      "[Improved] Diff gutter elements should be considered button elements when interacting - #5158"
    ],
    "1.2.7-test3": ["Test deployment for electron version bump."],
    "1.3.0-beta1": [
      "[New] Notification displayed in History tab when the base branch moves ahead of the current branch - #4768",
      "[New] Repository list displays uncommitted changes count and ahead/behind information - #2259",
      "[Added] Syntax highlighting for PowerShell files- #5081. Thanks @say25!",
      "[Fixed] Display something when repository is located at drive root - #4924",
      "[Fixed] Relax checks for merge commits for GitHub Enterprise repositories - #4329",
      "[Fixed] Display local path of selected repository as tooltip - #4922. Thanks @yongdamsh!",
      "[Fixed] Support default branch detection for non-GitHub repositories - #4937",
      "[Fixed] Handle legacy macOS right click gesture - #4942",
      "[Improved] Repository list badge style tweaks and tweaks for dark theme - #5095",
      "[Improved] Change primary button color to blue for dark theme - #5074"
    ],
    "1.2.7-test2": ["Test deployment for electron version bump."],
    "1.2.7-test1": ["Sanity check deployment for refactored scripts"],
    "1.2.7-beta0": [
      "[Fixed] Visual indicator for upcoming feature should not be shown - #5026"
    ],
    "1.2.6": [
      "[Fixed] Visual indicator for upcoming feature should not be shown - #5026"
    ],
    "1.2.6-beta0": [
      "[Fixed] Feature flag for upcoming feature not applied correctly - #5024"
    ],
    "1.2.5": [
      "[Fixed] Feature flag for upcoming feature not applied correctly - #5024"
    ],
    "1.2.4": [
      "[New] Dark Theme preview - #4849",
      "[Added] Syntax highlighting for Cake files - #4935. Thanks @say25!",
      "[Added] WebStorm support for macOS - #4841. Thanks @mrsimonfletcher!",
      "[Fixed] Compare tab appends older commits when scrolling to bottom of list - #4964",
      "[Fixed] Remove temporary directory after Git LFS operation completes - #4414",
      "[Fixed] Unable to compare when two branches exist - #4947 #4730",
      "[Fixed] Unhandled errors when refreshing pull requests fails - #4844 #4866",
      "[Improved] Remove context menu needs to hint if a dialog will be shown - #4975",
      "[Improved] Upgrade embedded Git LFS - #4602 #4745",
      "[Improved] Update banner message clarifies that only Desktop needs to be restarted - #4891. Thanks @KennethSweezy!",
      "[Improved] Discard Changes context menu entry should contain ellipses when user needs to confirm - #4846. Thanks @yongdamsh!",
      "[Improved] Initializing syntax highlighting components - #4764",
      "[Improved] Only show overflow shadow when description overflows - #4898",
      "[Improved] Changes tab displays number of changed files instead of dot - #4772. Thanks @yongdamsh!"
    ],
    "1.2.4-beta5": [],
    "1.2.4-beta4": [
      "[Fixed] Compare tab appends older commits when scrolling to bottom of list - #4964",
      "[Fixed] Remove temporary directory after Git LFS operation completes - #4414",
      "[Improved] Remove context menu needs to hint if a dialog will be shown - #4975",
      "[Improved] Upgrade embedded Git LFS - #4602 #4745"
    ],
    "1.2.4-test1": [
      "Confirming latest Git LFS version addresses reported issues"
    ],
    "1.2.4-beta3": [
      "[Added] WebStorm support for macOS - #4841. Thanks @mrsimonfletcher!",
      "[Improved] Update banner message clarifies that only Desktop needs to be restarted - #4891. Thanks @KennethSweezy!"
    ],
    "1.2.4-beta2": [],
    "1.2.4-beta1": [
      "[New] Dark Theme preview - #4849",
      "[Added] Syntax highlighting for Cake files - #4935. Thanks @say25!",
      "[Fixed] Unable to compare when two branches exist - #4947 #4730",
      "[Fixed] Unhandled errors when refreshing pull requests fails - #4844 #4866",
      "[Improved] Discard Changes context menu entry should contain ellipses when user needs to confirm - #4846. Thanks @yongdamsh!",
      "[Improved] Initializing syntax highlighting components - #4764",
      "[Improved] Only show overflow shadow when description overflows - #4898",
      "[Improved] Changes tab displays number of changed files instead of dot - #4772. Thanks @yongdamsh!"
    ],
    "1.2.3": [
      "[Fixed] No autocomplete when searching for co-authors - #4847",
      "[Fixed] Error when checking out a PR from a fork - #4842"
    ],
    "1.2.3-beta1": [
      "[Fixed] No autocomplete when searching for co-authors - #4847",
      "[Fixed] Error when checking out a PR from a fork - #4842"
    ],
    "1.2.3-test1": [
      "Confirming switch from uglify-es to babel-minify addresses minification issue - #4871"
    ],
    "1.2.2": [
      "[Fixed] Make cURL/schannel default to using the Windows certificate store - #4817",
      "[Fixed] Restore text selection highlighting in diffs - #4818"
    ],
    "1.2.2-beta1": [
      "[Fixed] Make cURL/schannel default to using the Windows certificate store - #4817",
      "[Fixed] Text selection highlighting in diffs is back - #4818"
    ],
    "1.2.1": [
      "[Added] Brackets support for macOS - #4608. Thanks @3raxton!",
      "[Added] Pull request number and author are included in fuzzy-find filtering - #4653. Thanks @damaneice!",
      "[Fixed] Decreased the max line length limit - #3740. Thanks @sagaragarwal94!",
      "[Fixed] Updated embedded Git to 2.17.1 to address upstream security issue - #4791",
      "[Improved] Display the difference in file size of an image in the diff view - #4380. Thanks @ggajos!"
    ],
    "1.2.1-test1": ["Upgraded embedded Git to 2.17.0"],
    "1.2.1-beta1": [
      "[Added] Brackets support for macOS - #4608. Thanks @3raxton!",
      "[Added] Pull request number and author are included in fuzzy-find filtering - #4653. Thanks @damaneice!",
      "[Fixed] Decreased the max line length limit - #3740. Thanks @sagaragarwal94!",
      "[Fixed] Updated embedded Git to 2.17.1 to address upstream security issue - #4791",
      "[Improved] Display the difference in file size of an image in the diff view - #4380. Thanks @ggajos!"
    ],
    "1.2.1-beta0": [],
    "1.1.2-test6": ["Testing the Webpack v4 output from the project"],
    "1.2.0": [
      "[New] History now has ability to compare to another branch and merge outstanding commits",
      "[New] Support for selecting more than one file in the changes list - #1712. Thanks @icosamuel!",
      "[New] Render bitmap images in diffs - #4367. Thanks @MagicMarvMan!",
      "[Added] Add PowerShell Core support for Windows and macOS - #3791. Thanks @saschanaz!",
      "[Added] Add MacVim support for macOS - #4532. Thanks @johnelliott!",
      "[Added] Syntax highlighting for JavaServer Pages (JSP) - #4470. Thanks @damaneice!",
      "[Added] Syntax highlighting for Haxe files - #4445. Thanks @Gama11!",
      "[Added] Syntax highlighting for R files - #4455. Thanks @say25!",
      "[Fixed] 'Open in Shell' on Linux ensures Git is on PATH - #4619. Thanks @ziggy42!",
      "[Fixed] Pressing 'Enter' on filtered Pull Request does not checkout - #4673",
      "[Fixed] Alert icon shrinks in rename dialog when branch name is long - #4566",
      "[Fixed] 'Open in Desktop' performs fetch to ensure branch exists before checkout - #3006",
      "[Fixed] 'Open in Default Program' on Windows changes the window title - #4446",
      "[Fixed] Skip fast-forwarding when there are many eligible local branches - #4392",
      "[Fixed] Image diffs not working for files with upper-case file extension - #4466",
      "[Fixed] Syntax highlighting not working for files with upper-case file extension - #4462. Thanks @say25!",
      "[Fixed] Error when creating Git LFS progress causes clone to fail - #4307. Thanks @MagicMarvMan!",
      "[Fixed] 'Open File in External Editor' always opens a new instance - #4381",
      "[Fixed] 'Select All' shortcut now works for changes list - #3821",
      "[Improved] Automatically add valid repository when using command line interface - #4513. Thanks @ggajos!",
      "[Improved] Always fast-forward the default branch - #4506",
      "[Improved] Warn when trying to rename a published branch - #4035. Thanks @agisilaos!",
      "[Improved] Added context menu for files in commit history - #2845. Thanks @crea7or",
      "[Improved] Discarding all changes always prompts for confirmation - #4459",
      "[Improved] Getting list of changed files is now more efficient when dealing with thousands of files - #4443",
      "[Improved] Checking out a Pull Request may skip unnecessary fetch - #4068. Thanks @agisilaos!",
      "[Improved] Commit summary now has a hint to indicate why committing is disabled - #4429.",
      "[Improved] Pull request status text now matches format on GitHub - #3521",
      "[Improved] Add escape hatch to disable hardware acceleration when launching - #3921"
    ],
    "1.1.2-beta7": [],
    "1.1.2-beta6": [
      "[Added] Add MacVim support for macOS - #4532. Thanks @johnelliott!",
      "[Fixed] Open in Shell on Linux ensures Git is available on the user's PATH - #4619. Thanks @ziggy42!",
      "[Fixed] Keyboard focus issues when navigating Pull Request list - #4673",
      "[Improved] Automatically add valid repository when using command line interface - #4513. Thanks @ggajos!"
    ],
    "1.1.2-test5": ["Actually upgrading fs-extra to v6 in the app"],
    "1.1.2-test4": ["Upgrading fs-extra to v6"],
    "1.1.2-beta5": [
      "[Added] Syntax highlighting for JavaServer Pages (JSP) - #4470. Thanks @damaneice!",
      "[Fixed] Prevent icon from shrinking in rename dialog - #4566"
    ],
    "1.1.2-beta4": [
      "[New] New Compare tab allowing visualization of the relationship between branches",
      "[New] Support for selecting more than one file in the changes list - #1712. Thanks @icosamuel!",
      "[Fixed] 'Select All' shortcut now works for changes list - #3821",
      "[Improved] Always fast-forward the default branch - #4506",
      "[Improved] Warn when trying to rename a published branch - #4035. Thanks @agisilaos!",
      "[Improved] Added context menu for files in commit history - #2845. Thanks @crea7or",
      "[Improved] Discarding all changes always prompts for confirmation - #4459"
    ],
    "1.1.2-beta3": [
      "[Added] Syntax highlighting for Haxe files - #4445. Thanks @Gama11!",
      "[Added] Syntax highlighting for R files - #4455. Thanks @say25!",
      "[Fixed] Fetch to ensure \"Open in Desktop\" has a branch to checkout - #3006",
      "[Fixed] Handle the click event when opening a binary file - #4446",
      "[Fixed] Skip fast-forwarding when there are a lot of eligible local branches - #4392",
      "[Fixed] Image diffs not working for files with upper-case file extension - #4466",
      "[Fixed] Syntax highlighting not working for files with upper-case file extension - #4462. Thanks @say25!",
      "[Improved] Getting list of changed files is now more efficient when dealing with thousands of files - #4443",
      "[Improved] Checking out a Pull Request may skip unnecessary fetch - #4068. Thanks @agisilaos!",
      "[Improved] Commit summary now has a hint to indicate why committing is disabled - #4429."
    ],
    "1.1.2-test3": ["[New] Comparison Branch demo build"],
    "1.1.2-test2": [
      "Refactoring the diff internals to potentially land some SVG improvements"
    ],
    "1.1.2-test1": [
      "Refactoring the diff internals to potentially land some SVG improvements"
    ],
    "1.1.2-beta2": [
      "[New] Render bitmap images in diffs - #4367. Thanks @MagicMarvMan!",
      "[New] Add PowerShell Core support for Windows and macOS - #3791. Thanks @saschanaz!",
      "[Fixed] Error when creating Git LFS progress causes clone to fail - #4307. Thanks @MagicMarvMan!",
      "[Fixed] 'Open File in External Editor' does not use existing window - #4381",
      "[Fixed] Always ask for confirmation when discarding all changes - #4423",
      "[Improved] Pull request status text now matches format on GitHub - #3521",
      "[Improved] Add escape hatch to disable hardware acceleration when launching - #3921"
    ],
    "1.1.2-beta1": [],
    "1.1.1": [
      "[New] Render WebP images in diffs - #4164. Thanks @agisilaos!",
      "[Fixed] Edit context menus in commit form input elements - #3886",
      "[Fixed] Escape behavior for Pull Request list does not match Branch List - #3597",
      "[Fixed] Keep caret position after inserting completion for emoji/mention - #3835. Thanks @CarlRosell!",
      "[Fixed] Handle error events when watching files used to get Git LFS output - #4117",
      "[Fixed] Potential race condition when opening a fork pull request - #4149",
      "[Fixed] Show placeholder image when no pull requests found - #3973",
      "[Fixed] Disable commit summary and description inputs while commit in progress - #3893. Thanks @crea7or!",
      "[Fixed] Ensure pull request cache is cleared after last pull request merged - #4122",
      "[Fixed] Focus two-factor authentication dialog on input - #4220. Thanks @WaleedAshraf!",
      "[Fixed] Branches button no longer disabled while on an unborn branch - #4236. Thanks @agisilaos!",
      "[Fixed] Delete gitignore file when all entries cleared in Repository Settings - #1896",
      "[Fixed] Add visual indicator that a folder can be dropped on Desktop - #4004. Thanks @agisilaos!",
      "[Fixed] Attempt to focus the application window on macOS after signing in via the browser - #4126",
      "[Fixed] Refresh issues when user manually fetches - #4076",
      "[Improved] Add `Discard All Changes...` to context menu on changed file list - #4197. Thanks @xamm!",
      "[Improved] Improve contrast for button labels in app toolbar - #4219",
      "[Improved] Speed up check for submodules when discarding - #4186. Thanks @kmscode!",
      "[Improved] Make the keychain known issue more clear within Desktop - #4125",
      "[Improved] Continue past the 'diff too large' message and view the diff - #4050",
      "[Improved] Repository association might not have expected prefix - #4090. Thanks @mathieudutour!",
      "[Improved] Add message to gitignore dialog when not on default branch - #3720",
      "[Improved] Hide Desktop-specific forks in Branch List - #4127",
      "[Improved] Disregard accidental whitespace when cloning a repository by URL - #4216",
      "[Improved] Show alert icon in repository list when repository not found on disk - #4254. Thanks @gingerbeardman!",
      "[Improved] Repository list now closes after removing last repository - #4269. Thanks @agisilaos!",
      "[Improved] Move forget password link after the password dialog to match expected tab order - #4283. Thanks @iamnapo!",
      "[Improved] More descriptive text in repository toolbar button when no repositories are tracked - #4268. Thanks @agisilaos!",
      "[Improved] Context menu in Changes tab now supports opening file in your preferred editor - #4030"
    ],
    "1.1.1-beta4": [
      "[Improved] Context menu in Changes tab now supports opening file in your preferred editor - #4030"
    ],
    "1.1.1-beta3": [],
    "1.1.1-beta2": [
      "[New] Render WebP images in diffs - #4164. Thanks @agisilaos!",
      "[Fixed] Edit context menus in commit form input elements - #3886",
      "[Fixed] Escape behavior should match that of Branch List - #3972",
      "[Fixed] Keep caret position after inserting completion - #3835. Thanks @CarlRosell!",
      "[Fixed] Handle error events when watching files used to get Git LFS output - #4117",
      "[Fixed] Potential race condition when opening a fork pull request - #4149",
      "[Fixed] Show placeholder image when no pull requests found - #3973",
      "[Fixed] Disable input fields summary and description while commit in progress - #3893. Thanks @crea7or!",
      "[Fixed] Ensure pull request cache is cleared after last pull request merged - #4122",
      "[Fixed] Focus two-factor authentication dialog on input - #4220. Thanks @WaleedAshraf!",
      "[Fixed] Branches button no longer disabled while on an unborn branch - #4236. Thanks @agisilaos!",
      "[Fixed] Delete gitignore file when entries cleared in Repository Settings - #1896",
      "[Fixed] Add visual indicator that a folder can be dropped on Desktop - #4004. Thanks @agisilaos!",
      "[Improved] Add `Discard All Changes...` to context menu on changed file list - #4197. Thanks @xamm!",
      "[Improved] Improve contrast for button labels in app toolbar - #4219",
      "[Improved] Speed up check for submodules when discarding - #4186. Thanks @kmscode!",
      "[Improved] Make the keychain known issue more clear within Desktop - #4125",
      "[Improved] Continue past the 'diff too large' message and view the diff - #4050",
      "[Improved] Repository association might not have expected prefix - #4090. Thanks @mathieudutour!",
      "[Improved] Add message to gitignore dialog when not on default branch - #3720",
      "[Improved] Hide Desktop-specific forks in Branch List - #4127",
      "[Improved] Disregard accidental whitespace when cloning a repository by URL - #4216",
      "[Improved] Show alert icon in repository list when repository not found on disk - #4254. Thanks @gingerbeardman!",
      "[Improved] Repository list now closes after removing last repository - #4269. Thanks @agisilaos!",
      "[Improved] Move forget password link to after the password dialog to maintain expected tab order - #4283. Thanks @iamnapo!",
      "[Improved] More descriptive text in repository toolbar button when no repositories are tracked - #4268. Thanks @agisilaos!"
    ],
    "1.1.1-test2": ["[Improved] Electron 1.8.3 upgrade (again)"],
    "1.1.1-test1": [
      "[Improved] Forcing a focus on the window after the OAuth dance is done"
    ],
    "1.1.1-beta1": [],
    "1.1.0": [
      "[New] Check out pull requests from collaborators or forks from within Desktop",
      "[New] View the commit status of the branch when it has an open pull request",
      "[Added] Add RubyMine support for macOS - #3883. Thanks @gssbzn!",
      "[Added] Add TextMate support for macOS - #3910. Thanks @caiofbpa!",
      "[Added] Syntax highlighting for Elixir files - #3774. Thanks @joaovitoras!",
      "[Fixed] Update layout of branch blankslate image - #4011",
      "[Fixed] Expanded avatar stack in commit summary gets cut off - #3884",
      "[Fixed] Clear repository filter when switching tabs - #3787. Thanks @reyronald!",
      "[Fixed] Avoid crash when unable to launch shell - #3954",
      "[Fixed] Ensure renames are detected when viewing commit diffs - #3673",
      "[Fixed] Fetch default remote if it differs from the current - #4056",
      "[Fixed] Handle Git errors when .gitmodules are malformed - #3912",
      "[Fixed] Handle error when \"where\" is not on PATH - #3882 #3825",
      "[Fixed] Ignore action assumes CRLF when core.autocrlf is unset - #3514",
      "[Fixed] Prevent duplicate entries in co-author autocomplete list - #3887",
      "[Fixed] Renames not detected when viewing commit diffs - #3673",
      "[Fixed] Support legacy usernames as co-authors - #3897",
      "[Improved] Update branch button text from \"New\" to \"New Branch\" - #4032",
      "[Improved] Add fuzzy search in the repository, branch, PR, and clone FilterLists - #911. Thanks @j-f1!",
      "[Improved] Tidy up commit summary and description layout in commit list - #3922. Thanks @willnode!",
      "[Improved] Use smaller default size when rendering Gravatar avatars - #3911",
      "[Improved] Show fetch progress when initializing remote for fork - #3953",
      "[Improved] Remove references to Hubot from the user setup page - #4015. Thanks @j-f1!",
      "[Improved] Error handling around ENOENT - #3954",
      "[Improved] Clear repository filter text when switching tabs - #3787. Thanks @reyronald!",
      "[Improved] Allow window to accept single click on focus - #3843",
      "[Improved] Disable drag-and-drop interaction when a popup is in the foreground - #3996"
    ],
    "1.1.0-beta3": [
      "[Fixed] Fetch default remote if it differs from the current - #4056"
    ],
    "1.1.0-beta2": [
      "[Improved] Update embedded Git to improve error handling when using stdin - #4058"
    ],
    "1.1.0-beta1": [
      "[Improved] Add 'Branch' to 'New' branch button - #4032",
      "[Improved] Remove references to Hubot from the user setup page - #4015. Thanks @j-f1!"
    ],
    "1.0.14-beta5": [
      "[Fixed] Improve detection of pull requests associated with current branch - #3991",
      "[Fixed] Disable drag-and-drop interaction when a popup is in the foreground - #3996",
      "[Fixed] Branch blank slate image out of position - #4011"
    ],
    "1.0.14-beta4": [
      "[New] Syntax highlighting for Elixir files - #3774. Thanks @joaovitoras!",
      "[Fixed] Crash when unable to launch shell - #3954",
      "[Fixed] Support legacy usernames as co-authors - #3897",
      "[Improved] Enable fuzzy search in the repository, branch, PR, and clone FilterLists - #911. Thanks @j-f1!",
      "[Improved] Tidy up commit summary and description layout in commit list - #3922. Thanks @willnode!"
    ],
    "1.0.14-test1": ["[Improved] Electron 1.8.2 upgrade"],
    "1.0.14-beta3": [
      "[Added] Add TextMate support for macOS - #3910. Thanks @caiofbpa!",
      "[Fixed] Handle Git errors when .gitmodules are malformed - #3912",
      "[Fixed] Clear repository filter when switching tabs - #3787. Thanks @reyronald!",
      "[Fixed] Prevent duplicate entries in co-author autocomplete list - #3887",
      "[Improved] Show progress when initializing remote for fork - #3953"
    ],
    "1.0.14-beta2": [
      "[Added] Add RubyMine support for macOS - #3883. Thanks @gssbzn!",
      "[Fixed] Allow window to accept single click on focus - #3843",
      "[Fixed] Expanded avatar list hidden behind commit details - #3884",
      "[Fixed] Renames not detected when viewing commit diffs - #3673",
      "[Fixed] Ignore action assumes CRLF when core.autocrlf is unset - #3514",
      "[Improved] Use smaller default size when rendering Gravatar avatars - #3911"
    ],
    "1.0.14-beta1": ["[New] Commit together with co-authors - #3879"],
    "1.0.13": [
      "[New] Commit together with co-authors - #3879",
      "[New] PhpStorm is now a supported external editor on macOS - #3749. Thanks @hubgit!",
      "[Improved] Update embedded Git to 2.16.1 - #3617 #3828 #3871",
      "[Improved] Blank slate view is now more responsive when zoomed - #3777",
      "[Improved] Documentation fix for Open in Shell resource - #3799. Thanks @saschanaz!",
      "[Improved] Improved error handling for Linux - #3732",
      "[Improved] Allow links in unexpanded summary to be clickable - #3719. Thanks @koenpunt!",
      "[Fixed] Update Electron to 1.7.11 to address security issue - #3846",
      "[Fixed] Allow double dashes in branch name - #3599. Thanks @JQuinnie!",
      "[Fixed] Sort the organization list - #3657. Thanks @j-f1!",
      "[Fixed] Check out PRs from a fork - #3395",
      "[Fixed] Confirm deleting branch when it has an open PR - #3615",
      "[Fixed] Defer user/email validation in Preferences - #3722",
      "[Fixed] Checkout progress did not include branch name - #3780",
      "[Fixed] Don't block branch switching when in detached HEAD - #3807",
      "[Fixed] Handle discarding submodule changes properly - #3647",
      "[Fixed] Show tooltip with additional info about the build status - #3134",
      "[Fixed] Update placeholders to support Linux distributions - #3150",
      "[Fixed] Refresh local commit list when switching tabs - #3698"
    ],
    "1.0.13-test1": [
      "[Improved] Update embedded Git to 2.16.1 - #3617 #3828 #3871",
      "[Fixed] Update Electron to 1.7.11 to address security issue - #3846",
      "[Fixed] Allows double dashes in branch name - #3599. Thanks @JQuinnie!",
      "[Fixed] Pull Request store may not have status defined - #3869",
      "[Fixed] Render the Pull Request badge when no commit statuses found - #3608"
    ],
    "1.0.13-beta1": [
      "[New] PhpStorm is now a supported external editor on macOS - #3749. Thanks @hubgit!",
      "[Improved] Blank slate view is now more responsive when zoomed - #3777",
      "[Improved] Documentation fix for Open in Shell resource - #3799. Thanks @saschanaz!",
      "[Improved] Improved error handling for Linux - #3732",
      "[Improved] Allow links in unexpanded summary to be clickable - #3719. Thanks @koenpunt!",
      "[Fixed] Sort the organization list - #3657. Thanks @j-f1!",
      "[Fixed] Check out PRs from a fork - #3395",
      "[Fixed] Confirm deleting branch when it has an open PR - #3615",
      "[Fixed] Defer user/email validation in Preferences - #3722",
      "[Fixed] Checkout progress did not include branch name - #3780",
      "[Fixed] Don't block branch switching when in detached HEAD - #3807",
      "[Fixed] Handle discarding submodule changes properly - #3647",
      "[Fixed] Show tooltip with additional info about the build status - #3134",
      "[Fixed] Update placeholders to support Linux distributions - #3150",
      "[Fixed] Refresh local commit list when switching tabs - #3698"
    ],
    "1.0.12": [
      "[New] Syntax highlighting for Rust files - #3666. Thanks @subnomo!",
      "[New] Syntax highlighting for Clojure cljc, cljs, and edn files - #3610. Thanks @mtkp!",
      "[Improved] Prevent creating a branch in the middle of a merge - #3733",
      "[Improved] Truncate long repo names in panes and modals to fit into a single line - #3598. Thanks @http-request!",
      "[Improved] Keyboard navigation support in pull request list - #3607",
      "[Fixed] Inconsistent caret behavior in text boxes when using certain keyboard layouts - #3354",
      "[Fixed] Only render the organizations list when it has orgs - #1414",
      "[Fixed] Checkout now handles situations where a ref exists on multiple remotes - #3281",
      "[Fixed] Retain accounts on desktop when losing connectivity - #3641",
      "[Fixed] Missing argument in FullScreenInfo that could prevent app from launching - #3727. Thanks @OiYouYeahYou!"
    ],
    "1.0.12-beta1": [
      "[New] Syntax highlighting for Rust files - #3666. Thanks @subnomo!",
      "[New] Syntax highlighting for Clojure cljc, cljs, and edn files - #3610. Thanks @mtkp!",
      "[Improved] Prevent creating a branch in the middle of a merge - #3733",
      "[Improved] Truncate long repo names in panes and modals to fit into a single line - #3598. Thanks @http-request!",
      "[Improved] Keyboard navigation support in pull request list - #3607",
      "[Fixed] Inconsistent caret behavior in text boxes when using certain keyboard layouts - #3354",
      "[Fixed] Only render the organizations list when it has orgs - #1414",
      "[Fixed] Checkout now handles situations where a ref exists on multiple remotes - #3281",
      "[Fixed] Retain accounts on desktop when losing connectivity - #3641",
      "[Fixed] Missing argument in FullScreenInfo that could prevent app from launching - #3727. Thanks @OiYouYeahYou!"
    ],
    "1.0.12-beta0": [
      "[New] Highlight substring matches in the \"Branches\" and \"Repositories\" list when filtering - #910. Thanks @JordanMussi!",
      "[New] Add preview for ico files - #3531. Thanks @serhiivinichuk!",
      "[New] Fallback to Gravatar for loading avatars - #821",
      "[New] Provide syntax highlighting for Visual Studio project files - #3552. Thanks @saul!",
      "[New] Provide syntax highlighting for F# fsx and fsi files - #3544. Thanks @saul!",
      "[New] Provide syntax highlighting for Kotlin files - #3555. Thanks @ziggy42!",
      "[New] Provide syntax highlighting for Clojure - #3523. Thanks @mtkp!",
      "[Improved] Toggle the \"Repository List\" from the menu - #2638. Thanks @JordanMussi!",
      "[Improved] Prevent saving of disallowed character strings for your name and email  - #3204",
      "[Improved] Error messages now appear at the top of the \"Create a New Repository\" dialog - #3571. Thanks @http-request!",
      "[Improved] \"Repository List\" header is now \"Github.com\" for consistency - #3567. Thanks @iFun!",
      "[Improved] Rename the \"Install Update\" button to \"Quit and Install Update\" - #3494. Thanks @say25!",
      "[Fixed] Fix ordering of commit history when your branch and tracking branch have both changed  - #2737",
      "[Fixed] Prevent creating a branch that starts with a period - #3013. Thanks @JordanMussi!",
      "[Fixed] Branch names are properly encoded when creating a pull request - #3509",
      "[Fixed] Re-enable all the menu items after closing a popup - #3533",
      "[Fixed] Removes option to delete remote branch after it's been deleted - #2964. Thanks @JordanMussi!",
      "[Fixed] Windows: Detects available editors and shells now works even when the group policy blocks write registry access - #3105 #3405",
      "[Fixed] Windows: Menu items are no longer truncated - #3547",
      "[Fixed] Windows: Prevent disabled menu items from being accessed - #3391 #1521",
      "[Fixed] Preserve the selected pull request when a manual fetch is done - #3524",
      "[Fixed] Update pull request badge after switching branches or pull requests - #3454",
      "[Fixed] Restore keyboard arrow navigation for pull request list - #3499"
    ],
    "1.0.11": [
      "[New] Highlight substring matches in the \"Branches\" and \"Repositories\" list when filtering - #910. Thanks @JordanMussi!",
      "[New] Add preview for ico files - #3531. Thanks @serhiivinichuk!",
      "[New] Fallback to Gravatar for loading avatars - #821",
      "[New] Provide syntax highlighting for Visual Studio project files - #3552. Thanks @saul!",
      "[New] Provide syntax highlighting for F# fsx and fsi files - #3544. Thanks @saul!",
      "[New] Provide syntax highlighting for Kotlin files - #3555. Thanks @ziggy42!",
      "[New] Provide syntax highlighting for Clojure - #3523. Thanks @mtkp!",
      "[Improved] Toggle the \"Repository List\" from the menu - #2638. Thanks @JordanMussi!",
      "[Improved] Prevent saving of disallowed character strings for your name and email  - #3204",
      "[Improved] Error messages now appear at the top of the \"Create a New Repository\" dialog - #3571. Thanks @http-request!",
      "[Improved] \"Repository List\" header is now \"Github.com\" for consistency - #3567. Thanks @iFun!",
      "[Improved] Rename the \"Install Update\" button to \"Quit and Install Update\" - #3494. Thanks @say25!",
      "[Fixed] Fix ordering of commit history when your branch and tracking branch have both changed  - #2737",
      "[Fixed] Prevent creating a branch that starts with a period - #3013. Thanks @JordanMussi!",
      "[Fixed] Branch names are properly encoded when creating a pull request - #3509",
      "[Fixed] Re-enable all the menu items after closing a popup - #3533",
      "[Fixed] Removes option to delete remote branch after it's been deleted - #2964. Thanks @JordanMussi!",
      "[Fixed] Windows: Detects available editors and shells now works even when the group policy blocks write registry access - #3105 #3405",
      "[Fixed] Windows: Menu items are no longer truncated - #3547",
      "[Fixed] Windows: Prevent disabled menu items from being accessed - #3391 #1521"
    ],
    "1.0.11-test0": [
      "[Improved] now with a new major version of electron-packager"
    ],
    "1.0.11-beta0": [
      "[Improved] Refresh the pull requests list after fetching - #3503",
      "[Improved] Rename the \"Install Update\" button to \"Quit and Install Update\" - #3494. Thanks @say25!",
      "[Fixed] URL encode branch names when creating a pull request - #3509",
      "[Fixed] Windows: detecting available editors and shells now works even when the group policy blocks write registry access - #3105 #3405"
    ],
    "1.0.10": [
      "[New] ColdFusion Builder is now a supported external editor - #3336 #3321. Thanks @AtomicCons!",
      "[New] VSCode Insiders build is now a supported external editor - #3441. Thanks @say25!",
      "[New] BBEdit is now a supported external editor - #3467. Thanks @NiklasBr!",
      "[New] Hyper is now a supported shell on Windows too - #3455. Thanks @JordanMussi!",
      "[New] Swift is now syntax highlighted - #3305. Thanks @agisilaos!",
      "[New] Vue.js is now syntax highlighted - #3368. Thanks @wanecek!",
      "[New] CoffeeScript is now syntax highlighted - #3356. Thanks @agisilaos!",
      "[New] Cypher is now syntax highlighted - #3440. Thanks @say25!",
      "[New] .hpp is now syntax highlighted as C++ - #3420. Thanks @say25!",
      "[New] ML-like languages are now syntax highlighted - #3401. Thanks @say25!",
      "[New] Objective-C is now syntax highlighted - #3355. Thanks @koenpunt!",
      "[New] SQL is now syntax highlighted - #3389. Thanks @say25!",
      "[Improved] Better message on the 'Publish Branch' button when HEAD is unborn - #3344. Thanks @Venkat5694!",
      "[Improved] Better error message when trying to push to an archived repository - #3084. Thanks @agisilaos!",
      "[Improved] Avoid excessive background fetching when switching repositories - #3329",
      "[Improved] Ignore menu events sent when a modal is shown - #3308",
      "[Fixed] Parse changed files whose paths include a newline - #3271",
      "[Fixed] Parse file type changes - #3334",
      "[Fixed] Windows: 'Open without Git' would present the dialog again instead of actually opening a shell without git - #3290",
      "[Fixed] Avoid text selection when dragging resizable dividers - #3268",
      "[Fixed] Windows: Removed the title attribute on the Windows buttons so that they no longer leave their tooltips hanging around - #3348. Thanks @j-f1!",
      "[Fixed] Windows: Detect VS Code when installed to non-standard locations - #3304",
      "[Fixed] Hitting Return would select the first item in a filter list when the filter text was empty - #3447",
      "[Fixed] Add some missing keyboard shortcuts - #3327. Thanks @say25!",
      "[Fixed] Handle \"304 Not Modified\" responses - #3399",
      "[Fixed] Don't overwrite an existing .gitattributes when creating a new repository - #3419. Thanks @strafe!"
    ],
    "1.0.10-beta3": [
      "[New] Change \"Create Pull Request\" to \"Show Pull Request\" when there is already a pull request open for the branch - #2524",
      "[New] VSCode Insiders build is now a supported external editor - #3441. Thanks @say25!",
      "[New] BBEdit is now a supported external editor - #3467. Thanks @NiklasBr!",
      "[New] Hyper is now a supported shell - #3455. Thanks @JordanMussi!",
      "[New] Cypher is now syntax highlighted - #3440. Thanks @say25!",
      "[New] .hpp is now syntax highlighted as C++ - #3420. Thanks @say25!",
      "[New] ML-like languages are now syntax highlighted - #3401. Thanks @say25!",
      "[Improved] Use the same colors in pull request dropdown as we use on GitHub.com - #3451",
      "[Improved] Fancy pull request loading animations - #2868",
      "[Improved] Avoid excessive background fetching when switching repositories - #3329",
      "[Improved] Refresh the pull request list when the Push/Pull/Fetch button is clicked - #3448",
      "[Improved] Ignore menu events sent when a modal is shown - #3308",
      "[Fixed] Hitting Return would select the first item in a filter list when the filter text was empty - #3447",
      "[Fixed] Add some missing keyboard shortcuts - #3327. Thanks @say25!",
      "[Fixed] Handle \"304 Not Modified\" responses - #3399",
      "[Fixed] Don't overwrite an existing .gitattributes when creating a new repository - #3419. Thanks @strafe!"
    ],
    "1.0.10-beta2": [
      "[New] SQL is now syntax highlighted! - #3389. Thanks @say25!",
      "[Fixed] Windows: Detect VS Code when installed to non-standard locations - #3304"
    ],
    "1.0.10-beta1": [
      "[New] Vue.js code is now syntax highlighted! - #3368. Thanks @wanecek!",
      "[New] CoffeeScript is now syntax highlighted! - #3356. Thanks @agisilaos!",
      "[New] Highlight .m as Objective-C - #3355. Thanks @koenpunt!",
      "[Improved] Use smarter middle truncation for branch names - #3357",
      "[Fixed] Windows: Removed the title attribute on the Windows buttons so that they no longer leave their tooltips hanging around - #3348. Thanks @j-f1!"
    ],
    "1.0.10-beta0": [
      "[New] ColdFusion Builder is now available as an option for External Editor - #3336 #3321. Thanks @AtomicCons!",
      "[New] Swift code is now syntax highlighted - #3305. Thanks @agisilaos!",
      "[Improved] Better message on the 'Publish Branch' button when HEAD is unborn - #3344. Thanks @Venkat5694!",
      "[Improved] Better error message when trying to push to an archived repository - #3084. Thanks @agisilaos!",
      "[Fixed] Parse changed files whose paths include a newline - #3271",
      "[Fixed] Parse file type changes - #3334",
      "[Fixed] Windows: 'Open without Git' would present the dialog again instead of actually opening a shell without git - #3290",
      "[Fixed] Avoid text selection when dragging resizable dividers - #3268"
    ],
    "1.0.9": [
      "[New] ColdFusion Builder is now available as an option for External Editor - #3336 #3321. Thanks @AtomicCons!",
      "[New] Swift code is now syntax highlighted - #3305. Thanks @agisilaos!",
      "[Improved] Better message on the 'Publish Branch' button when HEAD is unborn - #3344. Thanks @Venkat5694!",
      "[Improved] Better error message when trying to push to an archived repository - #3084. Thanks @agisilaos!",
      "[Fixed] Parse changed files whose paths include a newline - #3271",
      "[Fixed] Parse file type changes - #3334",
      "[Fixed] Windows: 'Open without Git' would present the dialog again instead of actually opening a shell without git - #3290",
      "[Fixed] Avoid text selection when dragging resizable dividers - #3268"
    ],
    "1.0.9-beta1": [
      "[New] ColdFusion Builder is now available as an option for External Editor - #3336 #3321. Thanks @AtomicCons!",
      "[New] Swift code is now syntax highlighted - #3305. Thanks @agisilaos!",
      "[Improved] Better message on the 'Publish Branch' button when HEAD is unborn - #3344. Thanks @Venkat5694!",
      "[Improved] Better error message when trying to push to an archived repository - #3084. Thanks @agisilaos!",
      "[Fixed] Parse changed files whose paths include a newline - #3271",
      "[Fixed] Parse file type changes - #3334",
      "[Fixed] Windows: 'Open without Git' would present the dialog again instead of actually opening a shell without git - #3290",
      "[Fixed] Avoid text selection when dragging resizable dividers - #3268"
    ],
    "1.0.9-beta0": [
      "[Fixed] Crash when rendering diffs for certain types of files - #3249",
      "[Fixed] Continually being prompted to add the upstream remote, even when it already exists - #3252"
    ],
    "1.0.8": [
      "[Fixed] Crash when rendering diffs for certain types of files - #3249",
      "[Fixed] Continually being prompted to add the upstream remote, even when it already exists - #3252"
    ],
    "1.0.8-beta0": [
      "[New] Syntax highlighted diffs - #3101",
      "[New] Add upstream to forked repositories - #2364",
      "[Fixed] Only reset scale of title bar on macOS - #3193",
      "[Fixed] Filter symbolic refs in the branch list - #3196",
      "[Fixed] Address path issue with invoking Git Bash - #3186",
      "[Fixed] Update embedded Git to support repository hooks and better error messages - #3067 #3079",
      "[Fixed] Provide credentials to LFS repositories when performing checkout - #3167",
      "[Fixed] Assorted changelog typos - #3174 #3184 #3207. Thanks @strafe, @alanaasmaa and @jt2k!"
    ],
    "1.0.7": [
      "[New] Syntax highlighted diffs - #3101",
      "[New] Add upstream to forked repositories - #2364",
      "[Fixed] Only reset scale of title bar on macOS - #3193",
      "[Fixed] Filter symbolic refs in the branch list - #3196",
      "[Fixed] Address path issue with invoking Git Bash - #3186",
      "[Fixed] Update embedded Git to support repository hooks and better error messages - #3067 #3079",
      "[Fixed] Provide credentials to LFS repositories when performing checkout - #3167",
      "[Fixed] Assorted changelog typos - #3174 #3184 #3207. Thanks @strafe, @alanaasmaa and @jt2k!"
    ],
    "1.0.7-beta0": [
      "[Fixed] The Branches list wouldn't display the branches for non-GitHub repositories - #3169",
      "[Fixed] Pushing or pulling could error when the temp directory was unavailable - #3046"
    ],
    "1.0.6": [
      "[Fixed] The Branches list wouldn't display the branches for non-GitHub repositories - #3169",
      "[Fixed] Pushing or pulling could error when the temp directory was unavailable - #3046"
    ],
    "1.0.5": [
      "[New] The command line interface now provides some helpful help! - #2372. Thanks @j-f1!",
      "[New] Create new branches from the Branches foldout - #2784",
      "[New] Add support for VSCode Insiders - #3012 #3062. Thanks @MSathieu!",
      "[New] Linux: Add Atom and Sublime Text support - #3133. Thanks @ziggy42!",
      "[New] Linux: Tilix support - #3117. Thanks @ziggy42!",
      "[New] Linux: Add Visual Studio Code support - #3122. Thanks @ziggy42!",
      "[Improved] Report errors when a problem occurs storing tokens - #3159",
      "[Improved] Bump to Git 2.14.3 - #3146",
      "[Improved] Don't try to display diffs that could cause the app to hang - #2596",
      "[Fixed] Handle local user accounts with URL-hostile characters - #3107",
      "[Fixed] Cloning a repository which uses Git LFS would leave all the files appearing modified - #3146",
      "[Fixed] Signing in in the Welcome flow could hang - #2769",
      "[Fixed] Properly replace old Git LFS configuration values - #2984"
    ],
    "1.0.5-beta1": [
      "[New] Create new branches from the Branches foldout - #2784",
      "[New] Add support for VSCode Insiders - #3012 #3062. Thanks @MSathieu!",
      "[New] Linux: Add Atom and Sublime Text support - #3133. Thanks @ziggy42!",
      "[New] Linux: Tilix support - #3117. Thanks @ziggy42!",
      "[New] Linux: Add Visual Studio Code support - #3122. Thanks @ziggy42!",
      "[Improved] Report errors when a problem occurs storing tokens - #3159",
      "[Improved] Bump to Git 2.14.3 - #3146",
      "[Improved] Don't try to display diffs that could cause the app to hang - #2596",
      "[Fixed] Handle local user accounts with URL-hostile characters - #3107",
      "[Fixed] Cloning a repository which uses Git LFS would leave all the files appearing modified - #3146",
      "[Fixed] Signing in in the Welcome flow could hang - #2769",
      "[Fixed] Properly replace old Git LFS configuration values - #2984"
    ],
    "1.0.5-test1": [],
    "1.0.5-test0": [],
    "1.0.5-beta0": [
      "[New] The command line interface now provides some helpful help! - #2372. Thanks @j-f1!"
    ],
    "1.0.4": [
      "[New] Report Git LFS progress when cloning, pushing, pulling, or reverting - #2226",
      "[Improved] Increased diff contrast and and line gutter selection - #2586 #2181",
      "[Improved] Clarify why publishing a branch is disabled in various scenarios - #2773",
      "[Improved] Improved error message when installing the command Line tool fails - #2979. Thanks @agisilaos!",
      "[Improved] Format the branch name in \"Create Branch\" like we format branch names elsewhere - #2977. Thanks @j-f1!",
      "[Fixed] Avatars not updating after signing in - #2911",
      "[Fixed] Lots of bugs if there was a file named \"HEAD\" in the repository - #3009 #2721 #2938",
      "[Fixed] Handle duplicate config values when saving user.name and user.email - #2945",
      "[Fixed] The \"Create without pushing\" button when creating a new pull request wouldn't actually do anything - #2917"
    ],
    "1.0.4-beta1": [
      "[New] Report Git LFS progress when cloning, pushing, pulling, or reverting - #2226",
      "[Improved] Increased diff contrast and and line gutter selection - #2586 #2181",
      "[Improved] Clarify why publishing a branch is disabled in various scenarios - #2773",
      "[Improved] Improved error message when installing the command Line tool fails - #2979. Thanks @agisilaos!",
      "[Improved] Format the branch name in \"Create Branch\" like we format branch names elsewhere - #2977. Thanks @j-f1!",
      "[Fixed] Avatars not updating after signing in - #2911",
      "[Fixed] Lots of bugs if there was a file named \"HEAD\" in the repository - #3009 #2721 #2938",
      "[Fixed] Handle duplicate config values when saving user.name and user.email - #2945",
      "[Fixed] The \"Create without pushing\" button when creating a new pull request wouldn't actually do anything - #2917 #2917"
    ],
    "1.0.4-beta0": [
      "[Improved] Increase the contrast of the modified file status octicons - #2914",
      "[Fixed] Showing changed files in Finder/Explorer would open the file - #2909",
      "[Fixed] macOS: Fix app icon on High Sierra - #2915",
      "[Fixed] Cloning an empty repository would fail - #2897 #2906",
      "[Fixed] Catch logging exceptions - #2910"
    ],
    "1.0.3": [
      "[Improved] Increase the contrast of the modified file status octicons - #2914",
      "[Fixed] Showing changed files in Finder/Explorer would open the file - #2909",
      "[Fixed] macOS: Fix app icon on High Sierra - #2915",
      "[Fixed] Cloning an empty repository would fail - #2897 #2906",
      "[Fixed] Catch logging exceptions - #2910"
    ],
    "1.0.2": [
      "[Improved] Better message for GitHub Enterprise users when there is a network error - #2574. Thanks @agisilaos!",
      "[Improved] Clone error message now suggests networking might be involved - #2872. Thanks @agisilaos!",
      "[Improved] Include push/pull progress information in the push/pull button tooltip - #2879",
      "[Improved] Allow publishing a brand new, empty repository - #2773",
      "[Improved] Make file paths in lists selectable - #2801. Thanks @artivilla!",
      "[Fixed] Disable LFS hook creation when cloning - #2809",
      "[Fixed] Use the new URL for the \"Show User Guides\" menu item - #2792. Thanks @db6edr!",
      "[Fixed] Make the SHA selectable when viewing commit details - #1154",
      "[Fixed] Windows: Make `github` CLI work in Git Bash - #2712",
      "[Fixed] Use the initial path provided when creating a new repository - #2883",
      "[Fixed] Windows: Avoid long path limits when discarding changes - #2833",
      "[Fixed] Files would get deleted when undoing the first commit - #2764",
      "[Fixed] Find the repository root before adding it - #2832",
      "[Fixed] Display warning about an existing folder before cloning - #2777 #2830",
      "[Fixed] Show contents of directory when showing a repository from Show in Explorer/Finder instead of showing the parent - #2798"
    ],
    "1.0.2-beta1": [
      "[Improved] Clone error message now suggests networking might be involved - #2872. Thanks @agisilaos!",
      "[Improved] Include push/pull progress information in the push/pull button tooltip - #2879",
      "[Improved] Allow publishing a brand new, empty repository - #2773",
      "[Improved] Make file paths in lists selectable - #2801. Thanks @artivilla!",
      "[Fixed] Use the initial path provided when creating a new repository - #2883",
      "[Fixed] Windows: Avoid long path limits when discarding changes - #2833",
      "[Fixed] Files would get deleted when undoing the first commit - #2764",
      "[Fixed] Find the repository root before adding it - #2832",
      "[Fixed] Display warning about an existing folder before cloning - #2777 #2830",
      "[Fixed] Show contents of directory when showing a repository from Show in Explorer/Finder instead of showing the parent - #2798"
    ],
    "1.0.2-beta0": [
      "[Improved] Message for GitHub Enterprise users when there is a network error - #2574. Thanks @agisilaos!",
      "[Fixed] Disable LFS hook creation when cloning - #2809",
      "[Fixed] Use the new URL for the \"Show User Guides\" menu item - #2792. Thanks @db6edr!",
      "[Fixed] Make the SHA selectable when viewing commit details - #1154",
      "[Fixed] Windows: Make `github` CLI work in Git Bash - #2712"
    ],
    "1.0.1": [
      "[Improved] Message for GitHub Enterprise users when there is a network error - #2574. Thanks @agisilaos!",
      "[Fixed] Disable LFS hook creation when cloning - #2809",
      "[Fixed] Use the new URL for the \"Show User Guides\" menu item - #2792. Thanks @db6edr!",
      "[Fixed] Make the SHA selectable when viewing commit details - #1154",
      "[Fixed] Windows: Make `github` CLI work in Git Bash - #2712"
    ],
    "1.0.1-beta0": [
      "[Fixed] Use the loading/disabled state while publishing - #1995",
      "[Fixed] Lock down menu item states for unborn repositories - #2744 #2573",
      "[Fixed] Windows: Detecting the available shells and editors when using a language other than English - #2735"
    ],
    "1.0.0": [
      "[Fixed] Use the loading/disabled state while publishing - #1995",
      "[Fixed] Lock down menu item states for unborn repositories - #2744 #2573",
      "[Fixed] Windows: Detecting the available shells and editors when using a language other than English - #2735"
    ],
    "1.0.0-beta3": [
      "[New] Allow users to create repositories with descriptions - #2719. Thanks @davidcelis!",
      "[New] Use `lfs clone` for faster cloning of LFS repositories - #2679",
      "[Improved] Prompt to override existing LFS filters - #2693",
      "[Fixed] Don't install LFS hooks when checking if a repo uses LFS - #2732",
      "[Fixed] Ensure nothing is staged as part of undoing the first commit - #2656",
      "[Fixed] \"Clone with Desktop\" wouldn't include the repository name in the path - #2704"
    ],
    "0.9.1": [
      "[New] Allow users to create repositories with descriptions - #2719. Thanks @davidcelis!",
      "[New] Use `lfs clone` for faster cloning of LFS repositories - #2679",
      "[Improved] Prompt to override existing LFS filters - #2693",
      "[Fixed] Don't install LFS hooks when checking if a repo uses LFS - #2732",
      "[Fixed] Ensure nothing is staged as part of undoing the first commit - #2656",
      "[Fixed] \"Clone with Desktop\" wouldn't include the repository name in the path - #2704"
    ],
    "1.0.0-beta2": [
      "[New] Allow users to create repositories with descriptions - #2719. Thanks @davidcelis!",
      "[New] Use `lfs clone` for faster cloning of LFS repositories - #2679",
      "[Improved] Prompt to override existing LFS filters - #2693",
      "[Fixed] Don't install LFS hooks when checking if a repo uses LFS - #2732",
      "[Fixed] Ensure nothing is staged as part of undoing the first commit - #2656",
      "[Fixed] \"Clone with Desktop\" wouldn't include the repository name in the path - #2704"
    ],
    "0.9.0": [
      "[New] Allow users to create repositories with descriptions - #2719. Thanks @davidcelis!",
      "[New] Use `lfs clone` for faster cloning of LFS repositories - #2679",
      "[Improved] Prompt to override existing LFS filters - #2693",
      "[Fixed] Don't install LFS hooks when checking if a repo uses LFS - #2732",
      "[Fixed] Ensure nothing is staged as part of undoing the first commit - #2656",
      "[Fixed] \"Clone with Desktop\" wouldn't include the repository name in the path - #2704"
    ],
    "0.8.2": [
      "[New] Ask to install LFS filters when an LFS repository is added - #2227",
      "[New] Clone GitHub repositories tab - #57",
      "[New] Option to opt-out of confirming discarding changes - #2681",
      "[Fixed] Long commit summary truncation - #1742",
      "[Fixed] Ensure the repository list is always enabled - #2648",
      "[Fixed] Windows: Detecting the available shells and editors when using a non-ASCII user encoding - #2624",
      "[Fixed] Clicking the \"Cancel\" button on the Publish Branch dialog - #2646",
      "[Fixed] Windows: Don't rely on PATH for knowing where to find chcp - #2678",
      "[Fixed] Relocating a repository now actually does that - #2685",
      "[Fixed] Clicking autocompletes inserts them - #2674",
      "[Fixed] Use shift for shortcut chord instead of alt - #2607",
      "[Fixed] macOS: \"Open in Terminal\" works with repositories with spaces in their path - #2682"
    ],
    "1.0.0-beta1": [
      "[New] Option to to opt-out of confirming discarding changes - #2681",
      "[Fixed] Windows: Don't rely on PATH for knowing where to find chcp - #2678",
      "[Fixed] Relocating a repository now actually does that - #2685",
      "[Fixed] Clicking autocompletes inserts them - #2674",
      "[Fixed] Use shift for shortcut chord instead of alt - #2607",
      "[Fixed] macOS: \"Open in Terminal\" works with repositories with spaces in their path - #2682"
    ],
    "1.0.0-beta0": [
      "[New] Ask to install LFS filters when an LFS repository is added - #2227",
      "[New] Clone GitHub repositories tab - #57",
      "[Fixed] Long commit summary truncation - #1742",
      "[Fixed] Ensure the repository list is always enabled - #2648",
      "[Fixed] Windows: Detecting the available shells and editors when using a non-ASCII user encoding - #2624",
      "[Fixed] Clicking the \"Cancel\" button on the Publish Branch dialog - #2646"
    ],
    "0.8.1": [
      "[New] 'Open in Shell' now supports multiple shells - #2473",
      "[New] Windows: Enable adding self-signed certificates - #2581",
      "[Improved] Enhanced image diffs - #2383",
      "[Improved] Line diffs - #2461",
      "[Improved] Octicons updated - #2495",
      "[Improved] Adds ability to close repository list using shortcut - #2532",
      "[Improved] Switch default buttons in the Publish Branch dialog - #2515",
      "[Improved] Bring back \"Contact Support\" - #1472",
      "[Improved] Persist repository filter text after closing repository list - #2571",
      "[Improved] Redesigned example commit in the Welcome flow - #2141",
      "[Improved] Tidy up initial \"external editor\" experience - #2551",
      "[Fixed] 'Include All' checkbox not in sync with partial selection - #2493",
      "[Fixed] Copied text from diff removed valid characters - #2499",
      "[Fixed] Click-focus on Windows would dismiss dialog - #2488",
      "[Fixed] Branch list not rendered in app - #2531",
      "[Fixed] Git operations checking certificate store - #2520",
      "[Fixed] Properly identify repositories whose remotes have a trailing slash - #2584",
      "[Fixed] Windows: Fix launching the `github` command line tool - #2563",
      "[Fixed] Use the primary email address if it's public - #2244",
      "[Fixed] Local branch not checked out after clone - #2561",
      "[Fixed] Only the most recent 30 issues would autocomplete for GitHub Enterprise repositories - #2541",
      "[Fixed] Missing \"View on GitHub\" menu item for non-Gitub repositories - #2615",
      "[Fixed] New tab opened when pressing \"]\" for certain keyboard layouts - #2607",
      "[Fixed] Windows: Crash when exiting full screen - #1502",
      "[Fixed] Windows: Detecting the available shells and editors when using a non-ASCII user encoding - #2624",
      "[Fixed] Ensure the repository list is always accessible - #2648"
    ],
    "0.8.1-beta4": [
      "[Improved] Persist repository filter text after closing repository list - #2571",
      "[Improved] Redesigned example commit in the Welcome flow - #2141",
      "[Improved] Tidy up initial \"external editor\" experience - #2551",
      "[Fixed] Missing \"View on GitHub\" menu item for non-Gitub repositories - #2615",
      "[Fixed] New tab opened when pressing \"]\" for certain keyboard layouts - #2607",
      "[Fixed] Windows: Crash when exiting full screen - #1502"
    ],
    "0.8.1-beta3": [
      "[New] Windows: Enable adding self-signed certificates - #2581",
      "[Improved] Adds ability to close repository list using shortcut - #2532",
      "[Improved] Switch default buttons in the Publish Branch dialog - #2515",
      "[Improved] Bring back \"Contact Support\" - #1472",
      "[Fixed] Properly identify repositories whose remotes have a trailing slash - #2584",
      "[Fixed] Windows: Fix launching the `github` command line tool - #2563",
      "[Fixed] Use the primary email address if it's public - #2244",
      "[Fixed] Local branch not checked out after clone - #2561",
      "[Fixed] Only the most recent 30 issues would autocomplete for GitHub Enterprise repositories - #2541"
    ],
    "0.8.1-beta2": [
      "[Fixed] Branch list not rendered in app - #2531",
      "[Fixed] Git operations checking certificate store - #2520"
    ],
    "0.8.1-beta1": [
      "[New] 'Open in Shell' now supports multiple shells - #2473",
      "[Improved] Enhanced image diffs - #2383",
      "[Improved] Line diffs - #2461",
      "[Improved] Octicons updated - #2495",
      "[Fixed] 'Include All' checkbox not in sync with partial selection - #2493",
      "[Fixed] Copied text from diff removed valid characters - #2499",
      "[Fixed] Click-focus on Windows would dismiss dialog - #2488"
    ],
    "0.8.1-beta0": [],
    "0.8.0": [
      "[New] Added commit context menu - #2434",
      "[New] Added 'Open in External Editor' - #2009",
      "[New] Can choose whether a branch should be deleted on the remote as well as locally - #2136",
      "[New] Support authenticating with non-GitHub servers - #852",
      "[New] Added the ability to revert a commit - #752",
      "[New] Added a keyboard shortcut for opening the repository in the shell - #2138",
      "[Improved] Copied diff text no longer includes the line changetype markers - #1499",
      "[Improved] Fetch if a push fails because they need to pull first - #2431",
      "[Improved] Discard changes performance - #1889",
      "[Fixed] Show 'Add Repository' dialog when repository is dragged onto the app - #2442",
      "[Fixed] Dialog component did not remove event handler - #2469",
      "[Fixed] Open in External Editor context menu - #2475",
      "[Fixed] Update to Git 2.14.1 to fix security vulnerability - #2432",
      "[Fixed] Recent branches disappearing after renaming a branch - #2426",
      "[Fixed] Changing the default branch on GitHub.com is now reflected in the app - #1489",
      "[Fixed] Swap around some callouts for no repositories - #2447",
      "[Fixed] Darker unfocused selection color - #1669",
      "[Fixed] Increase the max sidebar width - #1588",
      "[Fixed] Don't say \"Publish this branch to GitHub\" for non-GitHub repositories - #1498",
      "[Fixed] macOS: Protocol schemes not getting registered - #2429",
      "[Fixed] Patches which contain the \"no newline\" marker would fail to apply - #2123",
      "[Fixed] Close the autocompletion popover when it loses focus - #2358",
      "[Fixed] Clear the selected org when switching Publish Repository tabs - #2386",
      "[Fixed] 'Create Without Pushing' button throwing an exception while opening a pull request - #2368",
      "[Fixed] Windows: Don't removing the running app out from under itself when there are updates pending - #2373",
      "[Fixed] Windows: Respect `core.autocrlf` and `core.safeclrf` when modifying the .gitignore - #1535",
      "[Fixed] Windows: Fix opening the app from the command line - #2396"
    ],
    "0.7.3-beta5": [],
    "0.7.3-beta4": [],
    "0.7.3-beta3": [],
    "0.7.3-beta2": [],
    "0.7.3-beta1": [],
    "0.7.3-beta0": [],
    "0.7.2": ["[Fixed] Issues with auto-updating to 0.7.1."],
    "0.7.2-beta0": [],
    "0.7.1": [
      "[Improved] Redesigned error and warning dialogs to be clearer - #2277",
      "[Improved] Create Pull Request dialog shows more feedback while it's working - #2265",
      "[Improved] Version text is now copiable - #1935",
      "[Fixed] Preserve existing GitHub API information when API requests fail - #2282",
      "[Fixed] Pass through error messages as received from the API - #2279",
      "[Fixed] The Pull and Create Pull Request menu items had the same shortcut - #2274",
      "[Fixed] Launching the `github` command line tool from a Fish shell - #2299",
      "[Fixed] Help menu items now work - #2314",
      "[Fixed] Windows: `github` command line tool not installing after updating - #2312",
      "[Fixed] Caret position jumping around while changing the path for adding a local repository - #2222",
      "[Fixed] Error dialogs being closed too easily - #2211",
      "[Fixed] Windows: Non-ASCII credentials were mangled - #189"
    ],
    "0.7.1-beta5": [
      "[Improved] Redesigned error and warning dialogs to be clearer - #2277",
      "[Improved] Create Pull Request dialog shows more feedback while it's working - #2265",
      "[Fixed] Preserve existing GitHub API information when API requests fail - #2282",
      "[Fixed] Pass through error messages as received from the API - #2279",
      "[Fixed] The Pull and Create Pull Request menu items had the same shortcut - #2274",
      "[Fixed] Launching the `github` command line tool from a Fish shell - #2299",
      "[Fixed] Help menu items now work - #2314",
      "[Fixed] Windows: `github` command line tool not installing after updating - #2312",
      "[Fixed] Caret position jumping around while changing the path for adding a local repository - #2222",
      "[Fixed] Error dialogs being closed too easily - #2211",
      "[Fixed] Windows: Non-ASCII credentials were mangled - #189"
    ],
    "0.7.1-beta4": [],
    "0.7.1-beta3": [],
    "0.7.1-beta2": [],
    "0.7.1-beta1": [],
    "0.7.1-beta0": [
      "[Improved] Redesigned error and warning dialogs to be clearer - #2277",
      "[Fixed] Preserve existing GitHub API information when API requests fail - #2282",
      "[Fixed] Pass through error messages as received from the API - #2279",
      "[Fixed] The Pull and Create Pull Request menu items had the same shortcut - #2274",
      "[Fixed] Launching the `github` command line tool from a Fish shell - #2299"
    ],
    "0.7.0": [
      "[New] Added the Branch > Create Pull Request menu item - #2135",
      "[New] Added the `github` command line tool - #696",
      "[Improved] Better error message when publishing a repository fails - #2089",
      "[Improved] Windows: Don't recreate the desktop shortcut if it's been deleted - #1759",
      "[Fixed] Cloning a repository's wiki - #1624",
      "[Fixed] Don't call GitHub Enterprise GitHub.com - #2094",
      "[Fixed] Don't push after publishing a new repository if the branch is unborn - #2086",
      "[Fixed] Don't close dialogs when clicking the title bar - #2056",
      "[Fixed] Windows: Clicking 'Show in Explorer' doesn't bring Explorer to the front - #2127",
      "[Fixed] Windows: Opening links doesn't bring the browser to the front - #1945",
      "[Fixed] macOS: Closing the window wouldn't exit fullscreen -  #1901",
      "[Fixed] Scale blankslate images so they look nicer on high resolution displays - #1946",
      "[Fixed] Windows: Installer not completing or getting stuck in a loop - #1875 #1863",
      "[Fixed] Move the 'Forgot Password' link to fix the tab order of the sign in view - #2200"
    ],
    "0.6.3-beta7": [],
    "0.6.3-beta6": [],
    "0.6.3-beta5": [],
    "0.6.3-beta4": [],
    "0.6.3-beta3": [],
    "0.6.3-beta2": [],
    "0.6.3-beta1": [],
    "0.6.3-beta0": [],
    "0.6.2": [
      "[New] Link to User Guides from the Help menu - #1963",
      "[New] Added the 'Open in External Editor' contextual menu item to changed files - #2023",
      "[New] Added the 'Show' and 'Open Command Prompt' contextual menu items to repositories - #1554",
      "[New] Windows: Support self-signed or untrusted certificates - #671",
      "[New] Copy the SHA to the clipboard when clicked - #1501",
      "[Improved] Provide the option of initializing a new repository when adding a directory that isn't already one - #969",
      "[Improved] Link to the working directory when there are no changes - #1871",
      "[Improved] Hitting Enter when selecting a base branch creates the new branch - #1780",
      "[Improved] Prefix repository names with their owner if they are ambiguous - #1848",
      "[Fixed] Sort and filter licenses like GitHub.com - #1987",
      "[Fixed] Long branch names not getting truncated in the Rename Branch dialog - #1891",
      "[Fixed] Prune old log files - #1540",
      "[Fixed] Ensure the local path is valid before trying to create a new repository - #1487",
      "[Fixed] Support cloning repository wikis - #1624",
      "[Fixed] Disable the Select All checkbox when there are no changes - #1389",
      "[Fixed] Changed docx files wouldn't show anything in the diff panel - #1990",
      "[Fixed] Disable the Merge button when there are no commits to merge - #1359",
      "[Fixed] Username/password authentication not working for GitHub Enterprise - #2064",
      "[Fixed] Better error messages when an API call fails - #2017",
      "[Fixed] Create the 'logs' directory if it doesn't exist - #1550",
      "[Fixed] Enable the 'Remove' menu item for missing repositories - #1776"
    ],
    "0.6.1": [
      "[Fixed] Properly log stats opt in/out - #1949",
      "[Fixed] Source maps for exceptions in the main process - #1957",
      "[Fixed] Styling of the exception dialog - #1956",
      "[Fixed] Handle ambiguous references - #1947",
      "[Fixed] Handle non-ASCII text in diffs - #1970",
      "[Fixed] Uncaught exception when hitting the arrow keys after showing autocompletions - #1971",
      "[Fixed] Clear the organizations list when publishing a new repository and switching between tabs - #1969",
      "[Fixed] Push properly when a tracking branch has a different name from the local branch - #1967",
      "[Improved] Warn when line endings will change - #1906"
    ],
    "0.6.0": [
      "[Fixed] Issue autocompletion not working for older issues - #1814",
      "[Fixed] GitHub repository association not working for repositories with some remote URL formats - #1826 #1679",
      "[Fixed] Don't try to delete a remote branch that no longer exists - #1829",
      "[Fixed] Tokens created by development builds would be used in production builds but wouldn't work - #1727",
      "[Fixed] Submodules can now be added - #708",
      "[Fixed] Properly handle the case where a file is added to the index but removed from the working tree - #1310",
      "[Fixed] Use a local image for the default avatar - #1621",
      "[Fixed] Make the file path in diffs selectable - #1768",
      "[Improved] More logging! - #1823",
      "[Improved] Better error message when trying to add something that's not a repository - #1747",
      "[Improved] Copy the shell environment into the app's environment - #1796",
      "[Improved] Updated to Git 2.13.0 - #1897",
      "[Improved] Add 'Reveal' to the contextual menu for changed files - #1566",
      "[Improved] Better handling of large diffs - #1818 #1524",
      "[Improved] App launch time - #1900"
    ],
    "0.5.9": [
      "[New] Added Zoom In and Zoom Out - #1217",
      "[Fixed] Various errors when on an unborn branch - #1450",
      "[Fixed] Disable push/pull menu items when there is no remote - #1448",
      "[Fixed] Better error message when the GitHub Enterprise version is too old - #1628",
      "[Fixed] Error parsing non-JSON responses - #1505 #1522",
      "[Fixed] Updated the 'Install Git' help documentation link - #1797",
      "[Fixed] Disable menu items while in the Welcome flow - #1529",
      "[Fixed] Windows: Fall back to HOME if Document cannot be found - #1825",
      "[Improved] Close the window when an exception occurs - #1562",
      "[Improved] Always use merge when pulling - #1627",
      "[Improved] Move the 'New Branch' menu item into the Branch menu - #1757",
      "[Improved] Remove Repository's default button is now Cancel - #1751",
      "[Improved] Only fetch the default remote - #1435",
      "[Improved] Faster commits with many files - #1405",
      "[Improved] Measure startup time more reliably - #1798",
      "[Improved] Prefer the GitHub repository name instead of the name on disk - #664"
    ],
    "0.5.8": [
      "[Fixed] Switching tabs in Preferences/Settings or Repository Settings would close the dialog - #1724",
      "[Improved] Standardized colors which improves contrast and readability - #1713"
    ],
    "0.5.7": [
      "[Fixed] Windows: Handle protocol events which launch the app - #1582",
      "[Fixed] Opting out of stats reporting in the Welcome flow - #1698",
      "[Fixed] Commit description text being too light - #1695",
      "[Fixed] Exception on startup if the app was activated too quickly - #1564",
      "[Improved] Default directory for cloning now - #1663",
      "[Improved] Accessibility support - #1289",
      "[Improved] Lovely blank slate illustrations - #1708"
    ],
    "0.5.6": [
      "[Fixed] macOS: The buttons in the Untrusted Server dialog not doing anything - #1622",
      "[Fixed] Better warning in Rename Branch when the branch will be created with a different name than was entered - #1480",
      "[Fixed] Provide a tooltip for commit summaries in the History list - #1483",
      "[Fixed] Prevent the Update Available banner from getting squished - #1632",
      "[Fixed] Title bar not responding to double-clicks - #1590 #1655",
      "[Improved] Discard All Changes is now accessible by right-clicking the file column header - #1635"
    ],
    "0.5.5": [
      "[Fixed] Save the default path after creating a new repository - #1486",
      "[Fixed] Only let the user launch the browser once for the OAuth flow - #1427",
      "[Fixed] Don't linkify invalid URLs - #1456",
      "[Fixed] Excessive padding in the Merge Branch dialog - #1577",
      "[Fixed] Octicon pixel alignment issues - #1584",
      "[Fixed] Windows: Invoking some menu items would break the window's snapped state - #1603",
      "[Fixed] macOS: Errors authenticating while pushing - #1514",
      "[Fixed] Don't linkify links in the History list or in Undo - #1548 #1608 #1474",
      "[Fixed] Diffs not working when certain git config values were set - #1559"
    ],
    "0.5.4": [
      "[Fixed] The release notes URL pointed to the wrong page - #1503",
      "[Fixed] Only create the `logs` directory if it doesn't already exist - #1510",
      "[Fixed] Uncaught exception creating a new repository if you aren't a member of any orgs - #1507",
      "[Fixed] Only report the first uncaught exception - #1517",
      "[Fixed] Include the name of the default branch in the New Branch dialog - #1449",
      "[Fixed] Uncaught exception if a network error occurred while loading user email addresses - #1522 #1508",
      "[Fixed] Uncaught exception while performing a contextual menu action - #1532",
      "[Improved] Move all error logging to the main process - #1473",
      "[Improved] Stats reporting reliability - #1561"
    ],
    "0.5.3": [
      "[Fixed] Display of large image diffs - #1494",
      "[Fixed] Discard Changes spacing - #1495"
    ],
    "0.5.2": [
      "[Fixed] Display errors that happen while publishing a repository - #1396",
      "[Fixed] Menu items not updating - #1462",
      "[Fixed] Always select the first changed file - #1306",
      "[Fixed] macOS: Use Title Case consistently - #1477 #1481",
      "[Fixed] Create Branch padding - #1479",
      "[Fixed] Bottom padding in commit descriptions - #1345",
      "[Improved] Dialog polish - #1451",
      "[Improved] Store logs in a logs directory - #1370",
      "[Improved] New Welcome illustrations - #1471",
      "[Improved] Request confirmation before removing a repository - #1233",
      "[Improved] Windows icon polish - #1457"
    ],
    "0.5.1": [
      "[New] Windows: A nice little gif while installing the app - #1440",
      "[Fixed] Disable pinch zoom - #1431",
      "[Fixed] Don't show carriage return indicators in diffs - #1444",
      "[Fixed] History wouldn't update after switching branches - #1446",
      "[Improved] Include more information in exception reports - #1429",
      "[Improved] Updated Terms and Conditions - #1438",
      "[Improved] Sub-pixel anti-aliasing in some lists - #1452",
      "[Improved] Windows: A new application identifier, less likely to collide with other apps - #1441"
    ],
    "0.5.0": [
      "[Added] Menu item for showing the app logs - #1349",
      "[Fixed] Don't let the two-factor authentication dialog be submitted while it's empty - #1386",
      "[Fixed] Undo Commit showing the wrong commit - #1373",
      "[Fixed] Windows: Update the icon used for the installer - #1410",
      "[Fixed] Undoing the first commit - #1401",
      "[Fixed] A second window would be opened during the OAuth dance - #1382",
      "[Fixed] Don't include the comment from the default merge commit message - #1367",
      "[Fixed] Show progress while committing - #923",
      "[Fixed] Windows: Merge Branch sizing would be wrong on high DPI monitors - #1210",
      "[Fixed] Windows: Resize the app from the top left corner - #1424",
      "[Fixed] Changing the destination path for cloning a repository now appends the repository's name - #1408",
      "[Fixed] The blank slate view could be visible briefly when the app launched - #1398",
      "[Improved] Performance updating menu items - #1321",
      "[Improved] Windows: Dim the title bar when the app loses focus - #1189"
    ],
    "0.0.39": ["[Fixed] An uncaught exception when adding a user - #1394"],
    "0.0.38": [
      "[New] Shiny new icon! - #1221",
      "[New] More helpful blank slate view - #871",
      "[Fixed] Don't allow Undo while pushing/pulling/fetching - #1047",
      "[Fixed] Updating the default branch on GitHub wouldn't be reflected in the app - #1028 #1314",
      "[Fixed] Long repository names would overflow their container - #1331",
      "[Fixed] Removed development menu items in production builds - #1031 #1251 #1323 #1340",
      "[Fixed] Create Branch no longer changes as it's animating closed - #1304",
      "[Fixed] Windows: Cut / Copy / Paste menu items not working - #1379",
      "[Improved] Show a better error message when the user tries to authenticate with a personal access token - #1313",
      "[Improved] Link to the repository New Issue page from the Help menu - #1349",
      "[Improved] Clone in Desktop opens the Clone dialog - #918"
    ],
    "0.0.37": [
      "[Fixed] Better display of the 'no newline at end of file' indicator - #1253",
      "[Fixed] macOS: Destructive dialogs now use the expected button order - #1315",
      "[Fixed] Display of submodule paths - #785",
      "[Fixed] Incomplete stats submission - #1337",
      "[Improved] Redesigned welcome flow - #1254",
      "[Improved] App launch time - #1225",
      "[Improved] Handle uncaught exceptions - #1106"
    ],
    "0.0.36": [
      "[Fixed] Bugs around associating an email address with a GitHub user - #975",
      "[Fixed] Use the correct reference name for an unborn branch - #1283",
      "[Fixed] Better diffs for renamed files - #980",
      "[Fixed] Typo in Create Branch - #1303",
      "[Fixed] Don't allow whitespace-only branch names - #1288",
      "[Improved] Focus ring polish - #1287",
      "[Improved] Less intrusive update notifications - #1136",
      "[Improved] Faster launch time on Windows - #1309",
      "[Improved] Faster git information refreshing - #1305",
      "[Improved] More consistent use of sentence case on Windows - #1316",
      "[Improved] Autocomplete polish - #1241"
    ],
    "0.0.35": [
      "[New] Show push/pull/fetch progress - #1238",
      "[Fixed] macOS: Add the Zoom menu item - #1260",
      "[Fixed] macOS: Don't show the titlebar while full screened - #1247",
      "[Fixed] Windows: Updates would make the app unresponsive - #1269",
      "[Fixed] Windows: Keyboard navigation in menus - #1293",
      "[Fixed] Windows: Repositories list item not working - #1293",
      "[Fixed] Auto updater errors not being propagated properly - #1266",
      "[Fixed] Only show the current branch tooltip on the branches button - #1275",
      "[Fixed] Double path truncation - #1270",
      "[Fixed] Sometimes toggling a file's checkbox would get undone - #1248",
      "[Fixed] Uncaught exception when internet connectivity was lost - #1048",
      "[Fixed] Cloned repositories wouldn't be associated with their GitHub repository - #1285",
      "[Improved] Better performance on large repositories - #1281",
      "[Improved] Commit summary is now expandable when the summary is long - #519",
      "[Improved] The SHA in historical commits is now selectable - #1154",
      "[Improved] The Create Branch dialog was polished and refined - #1137"
    ],
    "0.0.34": [
      "[New] macOS: Users can choose whether to accept untrusted certificates - #671",
      "[New] Windows: Users are prompted to install git when opening a shell if it is not installed - #813",
      "[New] Checkout progress is shown if branch switching takes a while - #1208",
      "[New] Commit summary and description are automatically populated for merge conflicts - #1228",
      "[Fixed] Cloning repositories while not signed in - #1163",
      "[Fixed] Merge commits are now created as merge commits - #1216",
      "[Fixed] Display of diffs with /r newline - #1234",
      "[Fixed] Windows: Maximized windows are no longer positioned slightly off screen - #1202",
      "[Fixed] JSON parse errors - #1243",
      "[Fixed] GitHub Enterprise repositories were not associated with the proper Enterprise repository - #1242",
      "[Fixed] Timestamps in the Branches list would wrap - #1255",
      "[Fixed] Merges created from pulling wouldn't use the right git author - #1262",
      "[Improved] Check for update errors are suppressed if they happen in the background - #1104, #1195",
      "[Improved] The shortcut to show the repositories list is now command or control-T - #1220",
      "[Improved] Command or control-W now closes open dialogs - #949",
      "[Improved] Less memory usage while parsing large diffs - #1235"
    ],
    "0.0.33": ["[Fixed] Update Now wouldn't update now - #1209"],
    "0.0.32": [
      "[New] You can now disable stats reporting from Preferences > Advanced - #1120",
      "[New] Acknowledgements are now available from About - #810",
      "[New] Open pull requests from dot com in the app - #808",
      "[Fixed] Don't show background fetch errors - #875",
      "[Fixed] No more surprise and delight - #620",
      "[Fixed] Can't discard renamed files - #1177",
      "[Fixed] Logging out of one account would log out of all accounts - #1192",
      "[Fixed] Renamed files truncation - #695",
      "[Fixed] Git on Windows now integrates with the system certificate store - #706",
      "[Fixed] Cloning with an account/repoository shortcut would always fail - #1150",
      "[Fixed] OS version reporting - #1130",
      "[Fixed] Publish a new repository would always fail - #1046",
      "[Fixed] Authentication would fail for the first repository after logging in - #1118",
      "[Fixed] Don't flood the user with errors if a repository disappears on disk - #1132",
      "[Improved] The Merge dialog uses the Branches list instead of a drop down menu - #749",
      "[Improved] Lots of design polish - #1188, #1183, #1170, #1184, #1181, #1179, #1142, #1125"
    ],
    "0.0.31": [
      "[New] Prompt user to login when authentication error occurs - #903",
      "[New] Windows application has a new app menu, replaces previous hamburger menu - #991",
      "[New] Refreshed colours to align with GitHub website scheme -  #1077",
      "[New] Custom about dialog on all platforms - #1102",
      "[Fixed] Improved error handling when probing for a GitHub Enterprise server - #1026",
      "[Fixed] User can cancel 2FA flow - #1057",
      "[Fixed] Tidy up current set of menu items - #1063",
      "[Fixed] Manually focus the window when a URL action has been received - #1072",
      "[Fixed] Disable middle-click event to prevent new windows being launched - #1074",
      "[Fixed] Pre-fill the account name in the Welcome wizard, not login - #1078",
      "[Fixed] Diffs wouldn't work if an external diff program was configured - #1123",
      "[Improved] Lots of design polish work - #1113, #1099, #1094, #1077"
    ],
    "0.0.30": [
      "[Fixed] Crash when invoking menu item due to incorrect method signature - #1041"
    ],
    "0.0.29": [
      "[New] Commit summary and description fields now display issues and mentions as links for GitHub repositories - #941",
      "[New] Show placeholder when the repository cannot be found on disk - #946",
      "[New] New Repository actions moved out of popover and into new menu - #1018",
      "[Fixed] Display a helpful error message when an unverified user signs into GitHub Desktop - #1010",
      "[Fixed] Fix kerning issue when access keys displayed - #1033",
      "[Fixed] Protected branches show a descriptive error when the push is rejected - #1036",
      "[Fixed] 'Open in shell' on Windows opens to repository location - #1037"
    ],
    "0.0.28": ["[Fixed] Bumping release notes to test deployments again"],
    "0.0.27": [
      "[Fixed] 2FA dialog when authenticating has information for SMS authentication - #1009",
      "[Fixed] Autocomplete for users handles accounts containing `-` - #1008"
    ],
    "0.0.26": [
      "[Fixed] Address deployment issue by properly documenting release notes"
    ],
    "0.0.25": [
      "[Added] Autocomplete displays user matches - #942",
      "[Fixed] Handle Enter key in repository and branch list when no matches exist - #995",
      "[Fixed] 'Add Repository' button displays in dropdown when repository list empty - #984",
      "[Fixed] Correct icon displayed for non-GitHub repository - #964 #955",
      "[Fixed] Enter key when inside dialog submits form - #956",
      "[Fixed] Updated URL handler entry on macOS - #945",
      "[Fixed] Commit button is disabled while commit in progress - #940",
      "[Fixed] Handle index state change when gitginore change is discarded - #935",
      "[Fixed] 'Create New Branch' view squashes branch list when expanded - #927",
      "[Fixed] Application creates repository path if it doesn't exist on disk - #925",
      "[Improved] Preferences sign-in flow updated to standalone dialogs - #961"
    ],
    "0.0.24": ["Changed a thing", "Added another thing"]
  }
}<|MERGE_RESOLUTION|>--- conflicted
+++ resolved
@@ -1,10 +1,8 @@
 {
   "releases": {
-<<<<<<< HEAD
     "3.4.20": [
       "[Fixed] Prevent network share traversal with renamed UNC paths on Windows"
     ],
-=======
     "3.4.20-beta3": [
       "[Fixed] Prevent network share traversal with renamed UNC paths on Windows"
     ],
@@ -20,7 +18,6 @@
       "[Fixed] Fix path used to create repository on existing non-Git directory - #20400",
       "[Fixed] Show default branch name when opening Git settings from 'committing as' popup - #20399"
     ],
->>>>>>> 1e861018
     "3.4.19": [
       "[New] Users can filter the changed files list - #20220",
       "[New] Add support for multiple enterprise accounts - #20227",
