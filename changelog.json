--- conflicted
+++ resolved
@@ -1,17 +1,15 @@
 {
   "releases": {
-<<<<<<< HEAD
     "3.4.18": [
       "[Fixed] Prevent crash due to non-critical error - #20150",
       "[Fixed] Reinstate missing space in the About dialog last checked text - #20094. Thanks @alexravenna!"
-=======
+    ],
     "3.4.18-beta2": [
       "[Fixed] Prevent crash due to non-critical error - #20150"
     ],
     "3.4.18-beta1": [
       "[Fixed] Fix: inconsistent rebase behaviour - #19816. Thanks @sfadschm!",
       "[Fixed] Pressing Ctrl+A in the Find dialog now selects the search text instead of the diff content - #20049"
->>>>>>> aa3f429b
     ],
     "3.4.17": [
       "[Fixed] Dialogs announce their titles on macOS Sequoia for VoiceOver users - #20009",
