{
  "releases": {
<<<<<<< HEAD
    "2.5.7": [
      "[Improved] Upgrade embedded Git LFS - #10973"
=======
    "2.5.7-beta2": [
      "[New] Search text within split diffs - #10755",
      "[Improved] Use Page down, Page up, Home, and End keys to navigate and select items in lists - #10837",
      "[Fixed] Comparison of different size image changes no longer overflow the bounds of the diff view - #2480 #9717",
      "[Fixed] Repository indicator refresh can no longer be manually triggered when disabled - #10905",
      "[Fixed] Choosing to resolve a conflicted file added in both the source and target branch no longer results in merge conflict markers appearing in the merge commit - #10820",
      "[Fixed] Small partial commit of very large text files no longer runs the risk of failing due to unexpected diff results - #10640",
      "[Fixed] Long commit message are scrollable once again - #10815"
    ],
    "2.5.7-beta1": [
      "[New] Split diffs! Toggle between viewing diffs in split or unified mode - #10617",
      "[Fixed] Actions in the context menu of a non-selected file in history no longer acts on the previously selected item - #10743",
      "[Added] Add `toml` syntax highlight - #10763. Thanks @samundra!",
      "[Added] Add support for Nova as external editor on macOS - #10645. Thanks @greystate!"
>>>>>>> 858ed1f1
    ],
    "2.5.6": [
      "[New] Newly created repositories use 'main' as the default branch name - #10527",
      "[New] Users can configure the default branch name in Preferences/Options - #10527",
      "[New] Show status of GitHub Action runs for pull requests - #9819. Thanks @Raul6469!",
      "[New] Differentiate between draft and regular Pull Requests - #7170",
      "[Added] Periodic background fetch and status updates can now be disabled in the Advanced section of Preferences/Options - #10593",
      "[Added] Syntax highlighting for ASP.Net and unified diff / patch - #10410. Thanks @say25!",
      "[Improved] Allow renaming the default branch - #10415",
      "[Improved] Show which files are blocking a merge-like operation - #10441",
      "[Improved] Updated icons and border radiuses to align with GitHub.com - #10396, #10224",
      "[Improved] Show loading indicator when committing a merge - #10458",
      "[Improved] Show confirmation that branch is already up to date when merging from default branch - #9095",
      "[Improved] Enter key now initiates action in rebase and merge dialogs - #10511",
      "[Improved] After failing to move a repository to Trash, show error and keep the repository listed in Desktop - #8333",
      "[Improved] Email address validation in welcome flow and preferences dialog - #10214. Thanks @Pragya007!",
      "[Improved] Show helpful error when attempting to clone non-existent or inaccessible GitHub repositories - #5661. Thanks @kanishk98!",
      "[Fixed] Don't update submodules when discarding files - #10469",
      "[Fixed] Full screen notification is removed after a few seconds when starting the app in full screen",
      "[Fixed] Update rebase progress parser to parse output from the merge rebase backend - #10590",
      "[Fixed] Only show full screen toast notification when making the app window full-screen. Thanks @Sam-Spencer - #7916",
      "[Fixed] Ensure application window doesn't overlap second monitor - #10267",
      "[Fixed] Use UNIX line endings in WSL GitHub helper script - #10461",
      "[Removed] Remove setting to disable all certificate validation in favor of new best-effort approach - #10581"
    ],
    "2.5.6-beta3": [
      "[Improved] Email address validation in welcome flow and preferences dialog - #10214. Thanks @Pragya007!",
      "[Improved] Show helpful error when attempting to clone non-existent or inaccessible GitHub repositories - #5661. Thanks @kanishk98!",
      "[Fixed] Full screen notification is removed after a few seconds when starting the app in full screen",
      "[Fixed] Align resolve button text and size icon appropriately - #10646"
    ],
    "2.5.6-beta2": [
      "[New] Newly created repositories use 'main' as the default branch name - #10527",
      "[New] Users can configure the default branch name in Preferences/Options - #10527",
      "[Added] Periodic background fetch and status updates can now be disabled in the Advanced section of Preferences/Options - #10593",
      "[Fixed] Update rebase progress parser to parse output from the merge rebase backend - #10590",
      "[Fixed] Checking out a PR attempts to locate an existing branch tracking the PR base branch - #10598",
      "[Fixed] Only show full screen toast notification when making the app window full-screen. Thanks @Sam-Spencer - #7916",
      "[Fixed] Ensure application window doesn't overlap second monitor - #10267",
      "[Improved] Show which files are blocking a merge-like operation - #10441",
      "[Improved] After failing to move a repository to Trash, show error and keep the repository listed in Desktop - #8333",
      "[Improved] Allow using Enter key to confirm in rebase and merge dialogs - #10511",
      "[Removed] Remove setting to disable all certificate validation in favor of new best-effort approach - #10581"
    ],
    "2.5.6-beta1": [
      "[Fixed] Don't update submodules when discarding files - #10469",
      "[Fixed] Clicking on a branch in the compare branch list resets focus to the filter text box - #10485",
      "[Fixed] Use UNIX line endings in WSL GitHub helper script - #10461",
      "[Fixed] Differentiate between draft and regular PRs - #7170",
      "[Improved] Allow renaming the default branch - #10415",
      "[Improved] Show loading indicator when committing a merge - #10458",
      "[Improved] Show confirmation that branch is already up to date when merging from default branch - #9095"
    ],
    "2.5.5": [
      "[Fixed] Don't update submodules when discarding files - #10469",
      "[Fixed] Clicking on a branch in the compare branch list resets focus to the filter text box - #10485"
    ],
    "2.5.5-beta1": [
      "[Added] Show status of GitHub Action runs for pull requests - #9819. Thanks @Raul6469!",
      "[Added] Add AspNet and Diff/Patch Syntax Highlights - #10410. Thanks @say25!",
      "[Improved] Updated icons and border radiuses to align with GitHub.com - #10396, #10224"
    ],
    "2.5.4": [
      "[Added] Suggest to stash changes when trying to do an operation that requires a clean working directory - #10053",
      "[Added] Autocomplete users and issues from upstream repository when working in a fork - #10084",
      "[Added] Add Alacritty shell support - #10243. Thanks @halitogunc!",
      "[Fixed] Correct branch name in commit button when on an unborn branch - #10318",
      "[Fixed] Fix \"Show in Explorer\" in Windows when there are other files with the same name as the project folder - #10195",
      "[Fixed] Open the repository folder when clicking on \"Show in Finder\" in macOS - #9987",
      "[Fixed] Don't expand paths in the PATH environment variable during installation - #10100",
      "[Fixed] Prevent multiple search inputs from appearing in diffs - #9563",
      "[Fixed] Unable to toggle lines for partial commit of very large text files - #10154",
      "[Fixed] Fix BBEdit integration - #9050. Thanks @grumpybozo!",
      "[Fixed] Fix VoiceOver navigation to re-enter application content in macOS - #10303",
      "[Fixed] Repositories with historical commits containing filenames with backslashes can now be cloned on Windows - #9904",
      "[Fixed] Valid gitignore files are now created for new Clojure, Fortran and Kotlin repositories in Windows - #10417",
      "[Improved] Enable discarding submodule working directory changes - #8218",
      "[Improved] Surface progress estimation when cloning LFS repositories - #3171. Thanks @AndreiMaga!",
      "[Improved] Performance and accuracy improvement when autocompleting issues and users - #10168",
      "[Improved] Show only one error dialog when dragging multiple invalid folders to Desktop - #10211",
      "[Improved] Pull request list is now keyboard accessible - #10334",
      "[Improved] On Windows the Home and End keys can now be used to navigate lists - #6295. Thanks @AndreiMaga!",
      "[Improved] Show progress spinner while waiting for a removed repository to get moved to trash (Windows) - #10133",
      "[Improved] Dialogs now clear filter text boxes on Escape and closes on double Escape - #6369. Thanks @AndreiMaga!",
      "[Improved] Display the selected changes count in the changes list header tooltip - #9936. Thanks @haykam821!"
    ],
    "2.5.4-beta4": [
      "[Added] Support for specifying the default branch for new repositories - #10262",
      "[Improved] Enable discarding submodule working directory changes - #8218",
      "[Improved] Fix label alignment in radio-button component styles - #10397",
      "[Improved] Custom icon in list filter text boxes - #10394",
      "[Removed] Disable spellchecking for the time being - #10398"
    ],
    "2.5.4-beta3": [
      "[Added] Add Alacritty shell support - #10243. Thanks @halitogunc!"
    ],
    "2.5.4-beta2": [
      "[Added] Suggest to stash changes when trying to do an operation that requires a clean working directory - #10053",
      "[Fixed] Pull request list is now keyboard accessible - #10334",
      "[Fixed] Correct branch name in commit button when on an unborn branch - #10318",
      "[Fixed] Fix \"Show in Explorer\" in Windows when there are other files with the same name as the project folder - #10195",
      "[Fixed] Open the repository folder when clicking on \"Show in Finder\" in macOS - #9987",
      "[Fixed] Don't expand paths in the PATH environment variable during installation - #10100",
      "[Fixed] Prevent multiple search inputs from appearing in diffs - #9563",
      "[Fixed] Unable to toggle lines for partial commit of very large text files - #10154",
      "[Improved] Surface progress estimation when cloning LFS repositories - #3171. Thanks @AndreiMaga!",
      "[Improved] Performance and accuracy improvement when autocompleting issues and users - #10168",
      "[Improved] Show only one error dialog when dragging multiple invalid folders to Desktop - #10211",
      "[Improved] On Windows the Home and End keys can now be used to navigate lists - #6295. Thanks @AndreiMaga!",
      "[Improved] Show progress spinner while waiting for a removed repository to get moved to trash (Windows) - #10133"
    ],
    "2.5.4-beta1": [
      "[Fixed] Dialog now clears filters on esc and closes on double esc - #6369. Thanks @AndreiMaga!",
      "[Fixed] Fix BBEdit integration - #9050. Thanks @grumpybozo!",
      "[Fixed] Hide horizontal scroll when showing app errors - #10005",
      "[Improved] Display the selected changes count in the changes list header tooltip - #9936. Thanks @haykam821!",
      "[Improved] Autocompletion of users and issues from a fork - #10084"
    ],
    "2.5.3": [
      "[Added] Stash changes without switching branches - #10032",
      "[Added] Discard selection of lines from a file - #9728",
      "[Fixed] Display more readable messages for errors when cloning a repository - #9944",
      "[Fixed] Support launching Desktop from WSL on Windows - #4998. Thanks @shawnfunke!",
      "[Fixed] Select correct branch to compare when two branches have similar names - #9977",
      "[Fixed] Make Ctrl/Cmd+W shortcut work in all dialogs - #9826. Thanks @ruggi99!",
      "[Fixed] Fix links when text wrapping is required in commit summaries - #9185",
      "[Fixed] Prevent crash when an opened repository doesn't have an owner on GitHub - #9895",
      "[Fixed] Sign in correctly when pressing \"Enter\" on the username/password authentication form - #9899",
      "[Fixed] Maintain selected files when navigating back to the Changes tab - #7710. Thanks @TerryChan!",
      "[Fixed] Maintain selected files when deleting a stash - #9921",
      "[Improved] Remove redundant progress text from Git error messages - #9945",
      "[Improved] Remove flicker when switching between files in the changes tab - #9929",
      "[Improved] Remove space between the number and the percent sign when showing the progress of a clone operation - #9893",
      "[Improved] Automatically disable username and password authentication when the API no longer supports it - #9231"
    ],
    "2.5.3-beta2": [
      "[Added] Stash changes without switching branches - #10032",
      "[Fixed] Support launching Desktop from WSL on Windows - #4998. Thanks @shawnfunke!",
      "[Fixed] Set initial value of opt out checkbox in Discard line confirmation dialog to false - #9989",
      "[Fixed] Select correct branch to compare when two branches have similar names - #9977",
      "[Improved] Add detection to disable username and password authentication when the API is no longer available - #9231",
      "[Improved] Remove redundant progress text from Git error messages - #9945"
    ],
    "2.5.3-beta1": [
      "[Added] Discard selection of lines from a file - #9728",
      "[Fixed] Display more readable messages for errors when cloning a repository - #9944",
      "[Fixed] Make Ctrl/Cmd+W shortcut work in all dialogs - #9826. Thanks @ruggi99!",
      "[Fixed] Fix links when text wrapping is required in commit summaries - #9185",
      "[Fixed] Prevent crash when an opened repository doesn't have an owner on GitHub - #9895",
      "[Fixed] Sign in correctly when pressing \"Enter\" on the username/password authentication form - #9899",
      "[Fixed] Maintain selected files when navigating back to the Changes tab - #7710. Thanks @TerryChan!",
      "[Fixed] Maintain selected files when deleting a stash - #9921",
      "[Improved] Remove flicker when switching between files in the changes tab - #9929",
      "[Improved] Remove space between the number and the percent sign when showing the progress of a clone operation - #9893"
    ],
    "2.5.2": [
      "[Fixed] Enable setting to more easily work with maintained forks"
    ],
    "2.5.1": [
      "[Added] Provide a setting to more easily work with maintained forks - #9679",
      "[Added] Support deleting tags that have not been pushed - #9796",
      "[Fixed] Checkout correct PR branch when using \"Open in GitHub Desktop\" from github.com - #9873",
      "[Fixed] Support pressing \"Enter\" key to submit in Clone Repository dialog - #5234 #8804. Thanks @ruggi99!",
      "[Fixed] Avoid errors in restoring a stash when a branch is also named \"stash\" - #9844",
      "[Fixed] Avoid background network operations to calculate unpushed tags - #9793 #9828",
      "[Fixed] Rework Ctrl+Tab to switch between Changes and History anytime the app has focus - #5911. Thanks @JMcKiern!",
      "[Fixed] Center tags text vertically in History view - #9785",
      "[Fixed] Prevent Git authentication errors from prompting to retry clone instead of presenting authentication dialog - #9777",
      "[Improved] Make it safer to \"Open in Command Prompt\" on Windows - #9640. Thanks @dscho!",
      "[Improved] Prevent list scrollbars on Windows from overlapping with content - #9786"
    ],
    "2.5.1-beta2": [
      "[Added] Provide a setting to more easily work with maintained forks - #9679",
      "[Added] Offer ability to delete tags that haven't been pushed - #9796",
      "[Fixed] Checkout PR branch when using \"Open in GitHub Desktop\" from github.com - #9873",
      "[Fixed] Handle Enter key presses in Clone Repository Dialog - #5234 #8804. Thanks @ruggi99!",
      "[Fixed] Avoid errors in restoring a stash when a branch is also named \"stash\" - #9844",
      "[Fixed] Avoid performing background network operations to calculate unpushed tags - #9828",
      "[Fixed] Rework Ctrl+Tab to switch between Changes and History anytime the app has focus - #5911. Thanks @JMcKiern!",
      "[Improved] Make it safer to \"Open in Command Prompt\" on Windows - #9640. Thanks @dscho!",
      "[Improved] Update design of list scrollbars on Windows to prevent overlapping with content - #9786",
      "[Unshipped] Remove prompt for notifying when your branch has diverged from the default branch - #9804"
    ],
    "2.5.1-beta1": [
      "[Fixed] Center tags text vertically in History view - #9785",
      "[Fixed] Prevent Git authentication errors from prompting to retry clone instead of authentication dialog - #9777",
      "[Improved] Avoid executing unwanted Git hooks when fetching unpushed tags - #9793"
    ],
    "2.5.0": [
      "[New] Add, push, and view Git tags on commit history in Desktop - #9424",
      "[Added] Offer option to choose file from one branch or the other when resolving merge conflicts - #9702",
      "[Added] Add context menu for highlighted text in diff view - #5100. Thanks @HashimotoYT!",
      "[Fixed] Retain default branch option in \"Create Branch\" dialog when user focuses away from Desktop - #9611",
      "[Improved] Clean up copy for onboarding sign-in flow - #9715",
      "[Improved] Emphasize signing in to GitHub via browser due to username/password deprecation - #9663",
      "[Improved] Improve error message when publishing a private repository fails - #9646",
      "[Improved] Offer to retry if cloning a repository fails - #926. Thanks @Daniel-McCarthy!"
    ],
    "2.4.4-beta4": [
      "[Fixed] Add missing \"Cancel\" button in onboarding sign-in flow - #9715",
      "[Improved] Update copy for onboarding sign-in flow - #9715"
    ],
    "2.4.4-beta3": [
      "[Fixed] Restore welcome flow's 2FA confirmation screen - #9686",
      "[Improved] Add ability to always choose the file from one branch or the other when resolving merge conflicts - #9702"
    ],
    "2.4.4-beta2": [
      "[Fixed] Display tags in commit list and show tag creation option - #9682",
      "[Improved] Emphasize sign in via browser option in Welcome flow - #9663"
    ],
    "2.4.4-beta1": [
      "[Added] Show unpushed indicator on commits that have unpushed tags - #9667",
      "[Added] Add context menu for highlighted text in diff view - #5100. Thanks @HashimotoYT!",
      "[Fixed] Retain default branch option in \"Create Branch\" dialog when user focuses away from Desktop - #9611",
      "[Improved] Indicate in the Push/Pull/Fetch button when there are local unpushed tags - #9576",
      "[Improved] Offer to retry cloning if it fails - #926. Thanks @Daniel-McCarthy!",
      "[Improved] Update verbage in repository publish error - #9646"
    ],
    "2.4.4-beta0": [
      "[Added] Display tags in commit list - #9427",
      "[Fixed] Update embedded Git to avoid gitconfig errors on Windows - #9597"
    ],
    "2.4.3": [
      "[Fixed] Update embedded Git to avoid gitconfig errors on Windows - #9597"
    ],
    "2.4.3-beta0": [
      "[Fixed] Update embedded Git to address security vulnerability"
    ],
    "2.4.2": [
      "[Fixed] Prevent autocomplete suggestions from overlapping when loading many results - #9474",
      "[Fixed] Update embedded Git to address security vulnerability",
      "[Improved] Redesign metadata shown in commit history - #9428"
    ],
    "2.4.2-beta1": [
      "[Fixed] Allow user to cancel rebase flow when warned about force pushing - #9507",
      "[Fixed] Prevent autocomplete suggestions from overlapping in some cases - #9474",
      "[Fixed] Update embedded Git to address security vulnerability",
      "[Improved] Redesign metadata shown in commit history - #9428"
    ],
    "2.4.1": [
      "[Added] Indicate which commits have not yet been pushed to the remote in \"History\" tab - #5873",
      "[Added] Add support for JetBrains Rider as external editor - #9368 #9365. Thanks @wengfatt and @say25!",
      "[Added] Add support for PyCharm as external editor on macOS - #9401. Thanks @jakubroztocil!",
      "[Added] Add support for Android Studio as external editor on macOS - #9332. Thanks @guidezpl!",
      "[Added] Add support for Notepad++ as external editor on Windows - #9235. Thanks @say25!",
      "[Fixed] Update install location of Typora to fix detection issue - #9417. Thanks @TerryChan!",
      "[Fixed] Restore developer tools accelerator on Windows - #9430. Thanks @jfgordon2!",
      "[Fixed] Use upstream repository in commit message links to GitHub - #9334",
      "[Fixed] Reset scroll position to the top of the history tab after switching repositories - #9341",
      "[Fixed] Allow user to cancel rebase flow when warned about force pushing - #9507",
      "[Fixed] Update embedded Git to address security vulnerability",
      "[Improved] Lighten scrollbars in dark theme for higher contrast - #9114. Thanks @jfgordon2!",
      "[Improved] Display pull requests from upstream repository in pull request list - #6383"
    ],
    "2.4.1-beta1": [
      "[Added] Indicate which commits are un-pushed in \"History\" tab - #5873",
      "[Added] Show progress bar in taskbar during pushing and pulling changes - #8433. Thanks @ChamodyaDias!",
      "[Added] Add support for JetBrains Rider as external editor - #9368 #9365. Thanks @wengfatt and @say25!",
      "[Added] Add support for PyCharm as external editor on macOS - #9401. Thanks @jakubroztocil!",
      "[Added] Add support for Android Studio as external editor on macOS - #9332. Thanks @guidezpl!",
      "[Added] Add support for Notepad++ as external editor on Windows - #9235. Thanks @say25!",
      "[Fixed] Use correct install location of Typora to fix detection issue - #9417. Thanks @TerryChan!",
      "[Fixed] Display pull requests from upstream repository in pull request list - #6383",
      "[Fixed] Restore developer tools accelerator on Windows - #9430. Thanks @jfgordon2!",
      "[Fixed] Use upstream repository in commit message links to GitHub - #9334",
      "[Fixed] Reset scroll position to the top of the history tab after switching repositories - #9341",
      "[Improved] Lighten scrollbars in dark theme for higher contrast - #9114. Thanks @jfgordon2!",
      "[Improved] Notify consistently when default or upstream branch has new commits that are not present on your branch - #9320 #9328 #9319"
    ],
    "2.4.0": [
      "[New] Set Git proxy environment variables from system configuration automatically - #9154",
      "[Added] Enable creating a GitHub issue from app menu and keyboard shortcut - #8989",
      "[Added] Add editor support for IntelliJ Idea on macOS - #8398. Thanks @gssbzn!",
      "[Added] Add editor support for PhpStorm and update WebStorm - #7195. Thanks @dacoto97!",
      "[Added] Add shell support for Windows Terminal - #7854. Thanks @AndreiMaga!",
      "[Added] Support keyboard scrolling in diffs - #9074",
      "[Fixed] Ensure branch protection warning works when branch names contain special characters - #9086",
      "[Fixed] Ensure intro page is responsive when resizing the window - #9175",
      "[Fixed] Ensure local branch is also deleted when deleting a branch that no longer exists on the remote - #8831",
      "[Fixed] Restore negative space in \"Files selected\" graphic for Dark Theme - #8716. Thanks @say25!",
      "[Fixed] Support selecting text in error dialogs - #7606",
      "[Fixed] Prevent bringing changes to another branch from failing silently - #9038",
      "[Fixed] Save the user's position within \"History\" and \"Changes\" tabs when switching - #9061",
      "[Improved] Update the remote url when a repository's name changes on GitHub - #8590",
      "[Improved] Allow \"Open in Desktop\" button from pull requests on GitHub to open in a local fork in Desktop - #9012",
      "[Improved] Support automatically switching between Dark and Light Theme on Windows - #9015. Thanks @say25!",
      "[Improved] Format errors containing raw Git output with fixed-width font - #8964",
      "[Improved] Modify \"View on GitHub\" menu item to open upstream for local fork repositories - #9316",
      "[Improved] Create new branches in forks from the default branch of the upstream repo - #7762",
      "[Improved] Graduate Dark Theme out of beta - #9294"
    ],
    "2.3.2-beta8": [
      "[Fixed] Preserve the footer within a resizable list when shrinking or expanding - #9344",
      "[Fixed] Save the user's position within \"History\" and \"Changes\" tabs when switching - #9061"
    ],
    "2.3.2-beta7": [
      "[Improved] Modify \"View on GitHub\" menu item to open upstream for local fork repositories - #9316"
    ],
    "2.3.2-beta6": [
      "[Fixed] Ensure intro page is responsive when resizing the window - #9175",
      "[Improved] Dark Theme is out of beta - #9294",
      "[Improved] New branches in forks are created from the default branch of the upstream repo - #7762"
    ],
    "2.3.2-beta5": [
      "[Fixed] Update the remote url when a repository's name changes on GitHub - #8590",
      "[Improved] Direct new issues created from a local fork to its upstream on GitHub - #9232"
    ],
    "2.3.2-beta4": [
      "[New] Set Git proxy environment variables from system configuration automatically - #9154",
      "[Added] Enable creating a GitHub issue from app menu - #8989",
      "[Added] Add shell support for Windows Terminal - #7854. Thanks @AndreiMaga!",
      "[Added] Add editor support for IntelliJ Idea on macOS - #8398. Thanks @gssbzn!",
      "[Added] Add editor support for PhpStorm and update WebStorm - #7195. Thanks @dacoto97!",
      "[Added] Support disabling certificate revocation checks on Windows - #3326",
      "[Improved] Expand system dark mode detection to Windows - #9015. Thanks @say25!",
      "[Improved] Allow \"Open in Desktop\" button from pull requests on GitHub to open in a local fork in Desktop - #9012"
    ],
    "2.3.2-beta3": [
      "[Fixed] Checkout correct PR branch from “open this in GitHub Desktop” link on GitHub.com pull request page - #9108",
      "[Fixed] Ensure branch protection warning works when branch names contain special characters - #9086",
      "[Fixed] Fix graphic indicating files selected in Dark Mode - #8716. Thanks @say25!",
      "[Fixed] Support keyboard scrolling in diffs - #9074"
    ],
    "2.3.2-beta2": [
      "[Fixed] Make text in error dialogs selectable - #7606",
      "[Fixed] Prevent bringing changes to another branch from failing silently - #9038",
      "[Fixed] Ensure local branch is also deleted when deleting a branch that no longer exists on the remote - #8831",
      "[Improved] Format errors containing raw Git output with fixed-width font - #8964",
      "[Improved] Upgrade to Electron 7 - #8967"
    ],
    "2.3.0-test2": ["Testing upgrade from Electron v6 to v7"],
    "2.3.0-test1": ["Testing upgrade from Electron v5 to v6"],
    "2.3.2-beta1": [],
    "2.3.1": [
      "[Fixed] Don't display erroneous Git error when creating a fork - #9004",
      "[Fixed] Remove stray characters from Git progress indicators on Windows - #9003"
    ],
    "2.3.0": [
      "[New] Prompt users to create a fork if they fail to push to a GitHub repository due to permissions - #8548",
      "[Added] Show link to upstream pull requests in pull request list of a fork - #8965",
      "[Added] Show a warning if the user doesn't have write access to push to the repository and offer to make a fork - #8938",
      "[Added] Provide configuration in Preferences to always bring or leave changes when switching branches - #7746",
      "[Added] Prompt users to re-authorize if required by any of their GitHub organizations - #8910",
      "[Added] Support GoLand as external editor on Mac - #8802. Thanks @thinklinux!",
      "[Fixed] Show proper dialog when push fails due to missing workflow scope - #8958",
      "[Fixed] Take users to the correct page on GitHub.com when opening a pull request in browser from a fork - #8928",
      "[Fixed] Don't suggest creating a pull request if the current branch has an open pull request targeting an upstream repo - #8549",
      "[Fixed] Remove false branch protection warning when switching branches - #8743",
      "[Fixed] Show branch protection warning after checking out protected branches outside Desktop - #8790",
      "[Improved] Only show branch protection warning when changed files are present - #8795",
      "[Improved] Show an error when editing a Git configuration file fails due to existing lock file - #8956",
      "[Improved] Update design and layout for GitHub Desktop preferences - #8774"
    ],
    "2.3.0-beta2": [
      "[Fixed] Remove stray characters from Git progress indicators - #8962",
      "[Fixed] Show proper dialog when push fails due to missing workflow scope - #8958",
      "[Added] Show link to upstream pull requests in pull request list - #8965"
    ],
    "2.3.0-beta1": [
      "[New] Prompt users to make a fork if they fail to push to a GitHub repository due to permissions  - #8548",
      "[Added] Show a commit warning if the user can't push to the repository - #8938",
      "[Fixed] Route the user to the correct URL when opening a pull request from a fork in the browser - #8928",
      "[Improved] Only show branch protection warning when changed files are present - #8795",
      "[Improved] Show an error when editing a git configuration file fails due to existing lock file - #8956"
    ],
    "2.2.5-beta1": [
      "[Added] Users can configure Desktop to always bring or leave changes when switching branches - #7746",
      "[Added] Prompt users to re-authorize if required by any of their GitHub organizations - #8910",
      "[Fixed] Recognize if the current branch of a fork has a pull request to the upstream repo - #8549",
      "[Fixed] Remove false branch protection warning when switching branches - #8743",
      "[Added] Support GoLand as external editor on Mac - #8802. Thanks @thinklinux!",
      "[Fixed] Update branch protection state for checkout outside of Desktop - #8790",
      "[Improved] Re-designed preferences dialog - #8774"
    ],
    "2.2.5-test1": ["[Fixed] Sign Windows installers using SHA256 file digest"],
    "2.2.4": [
      "[New] Warn when committing to a protected branch - #7023",
      "[New] Warn when committing to a repository you don't have write access to - #8665",
      "[Added] Adding integration for Xcode as external editor - #8255. Thanks @msztech!",
      "[Fixed] Update embedded Git to address security vulnerabilities - #8780",
      "[Fixed] Changed wording to match git autocrlf behavior - #5741. Thanks @jmhammock!",
      "[Fixed] Don't dismiss dialogs when dragging from the dialog to the backdrop - #8544",
      "[Fixed] Fix arrow key navigation of Changes and History lists (#6845) - #6845. Thanks @JMcKiern!",
      "[Fixed] Handle multibyte characters in names - #8534",
      "[Fixed] Keep PR badge on top of progress bar - #8622",
      "[Fixed] Prevent application crash when background process spawn fails - #8614",
      "[Fixed] Show autocomplete suggestions on top of CodeMirror author input - #4084",
      "[Fixed] Standardize dialogs' button orders - #7186 #2463 #5883",
      "[Improved] Make no newline indicator in file diffs readable by screenreaders. - #6494. Thanks @jmhammock!"
    ],
    "2.2.4-beta4": [
      "[Fixed] Update embedded Git to address security vulnerabilities - #8780"
    ],
    "2.2.4-beta3": [
      "[Fixed] Make newly cloned repositories load pull requests correctly - #8745",
      "[Improved] Make no newline indicator in file diffs readable by screenreaders. - #6494. Thanks @jmhammock!"
    ],
    "2.2.4-beta2": [
      "[Added] Adding integration for Xcode as external editor - #8255. Thanks @msztech!",
      "[Fixed] Changed wording to match git autocrlf behavior - #5741. Thanks @jmhammock!",
      "[Fixed] Fix arrow key navigation of Changes and History lists (#6845) - #6845. Thanks @JMcKiern!",
      "[Fixed] Standardize dialogs' button orders - #7186 #2463 #5883",
      "[Fixed] Keep PR badge on top of progress bar - #8622",
      "[Fixed] Show autocomplete suggestions on top of CodeMirror author input - #4084",
      "[Improved] Warn user if they're committing to a repo they don't have write permission for - #8665",
      "[Improved] Don't prompt to stash changes when switching away from protected branch - #8664"
    ],
    "2.2.4-beta1": [
      "[New] Warn when committing to a protected branch - #7023",
      "[Fixed] Prevent application crash when background process spawn fails - #8614",
      "[Fixed] Handle multibyte characters in names - #8534",
      "[Fixed] Don't dismiss dialogs when dragging from the dialog to the backdrop - #8544"
    ],
    "2.2.3": [
      "[Fixed] Prevent text overflow in crash dialog - #8542",
      "[Fixed] Address warnings on macOS Catalina preventing app from opening after install - #8555",
      "[Improved] Update to most recent gitignore templates - #8527"
    ],
    "2.2.3-beta1": [
      "[Fixed] Prevent text overflow in crash dialog - #8542",
      "[Fixed] Address warnings on macOS Catalina preventing app from opening after install - #8555",
      "[Improved] Update to most recent gitignore templates - #8527"
    ],
    "2.2.3-test5": ["Testing entitlements + notarization for mac app"],
    "2.2.3-test4": ["Testing entitlements + notarization for mac app"],
    "2.2.3-test3": ["Testing entitlements + notarization for mac app"],
    "2.2.3-test2": ["Testing notarization for mac app"],
    "2.2.3-test1": ["Testing notarization for mac app"],
    "2.2.2": [
      "[Added] Onboarding tutorial animations help guide users to the next action - #8487",
      "[Added] Prompt users to re-authenticate if they are unable to push changes to a workflow file - #8357",
      "[Improved] Starting the tutorial is more prominent when getting started with GitHub Desktop - #8441",
      "[Improved] Use a different editor if previously selected editor cannot be found - #8386"
    ],
    "2.2.2-beta3": [
      "[Added] Helpful animations during the onboarding tutorial - #8487"
    ],
    "2.2.2-beta2": [
      "[Improved] Use a different editor if previously selected editor cannot be found - #8386",
      "[Improved] Starting the tutorial is more prominent when getting started with GitHub Desktop - #8441"
    ],
    "2.2.2-beta1": [
      "[Added] Prompt users to re-authenticate if they are unable to push changes to a workflow file - #8357"
    ],
    "2.2.1": [
      "[Fixed] Improperly formatted url pre-filled in \"Clone Repository\" dialog - #8394",
      "[Fixed] VSCodium integration on macOS - #8424. Thanks @akim8!",
      "[Fixed] Partially hidden icon in \"Open Pull Request\" button - #8410"
    ],
    "2.2.1-beta1": [
      "[Fixed] Improperly formatted url pre-filled in \"Clone Repository\" dialog - #8394",
      "[Fixed] VSCodium integration on macOS - #8424. Thanks @akim8!",
      "[Fixed] Partially hidden icon in \"Open Pull Request\" button - #8410"
    ],
    "2.2.1-beta0": [],
    "2.2.0": [
      "[New] Interactive tutorial for new users to become productive using Git and GitHub more quickly - #8148 #8149",
      "[Added] Support pushing workflow files for GitHub Actions to GitHub.com - #7079",
      "[Added] Enforce web flow authentication for users who are part of orgs using single sign-on - #8327",
      "[Added] Support CodeRunner as an external editor - #8091. Thanks @ns-ccollins!",
      "[Added] Support VSCodium as an external editor - #8000. Thanks @Rexogamer!",
      "[Fixed] Commit description shadow visibility updates when typing - #7994. Thanks @KarstenRa!",
      "[Fixed] Commit summaries with comma delimited issues are not parsed - #8162. Thanks @say25!",
      "[Fixed] File path truncation in merge conflicts dialog - #6666",
      "[Fixed] Git configuration fields in onboarding were not pre-filled from user's profile - #8323",
      "[Fixed] Keep conflicting untracked files when bringing changes to another branch - #8084 #8200",
      "[Fixed] Make app's version selectable in \"About\" dialog - #8334",
      "[Improved] Application menu bar is visible when no repositories have been added to the app - #8209",
      "[Improved] Support stashing lots of untracked files on Windows - #8345",
      "[Improved] Surface errors from branch creation to user - #8306 #5997 #8106"
    ],
    "2.2.0-beta3": [
      "[Fixed] File path truncation in merge conflicts dialog - #6666",
      "[Fixed] Support pushing workflow files for GitHub Actions to GitHub.com - #7079",
      "[Fixed] Resume tutorial if new repo has been added - #8341",
      "[Improved] Retain commit summary placeholder in tutorial repo - #8354",
      "[Improved] Tutorial welcome design revisions - #8344",
      "[Improved] Support stashing lots of untracked files on Windows - #8345",
      "[Improved] Specific error message when tutorial creation fails due to repository already existing - #8351",
      "[Improved] Tweak responsive styles for welcome pane - #8352",
      "[Improved] Tutorial step instructions are more clear - #8374"
    ],
    "2.2.0-beta2": [
      "[Added] Add \"Welcome\" and \"You're done!\" screens to onboarding tutorial - #8232",
      "[Added] Button to exit and resume onboarding tutorial - #8231",
      "[Added] Enforce web flow authentication for users who are part of orgs using single sign-on - #8327",
      "[Fixed] Git configuration fields in onboarding were not pre-filled from user's profile - #8323",
      "[Fixed] Make app's version selectable in \"About\" dialog - #8334",
      "[Fixed] Keep conflicting untracked files when bringing changes to another branch - #8084 #8200",
      "[Fixed] Mark pull request step in tutorial done more quickly - #8317",
      "[Fixed] Prevent triggering multiple tutorial creation flows in parallel - #8288",
      "[Fixed] Surface errors from branch creation to user - #8306 #5997 #8106",
      "[Fixed] Reliably show \"Open editor\" button in tutorial after editor has been installed - #8315"
    ],
    "2.2.0-beta1": [
      "[New] Interactive tutorial for new users to become productive using Git and GitHub more quickly - #8148 #8149",
      "[Added] Support CodeRunner as an external editor - #8091. Thanks @ns-ccollins!",
      "[Added] Support VSCodium as an external editor - #8000. Thanks @Rexogamer!",
      "[Fixed] Commit summaries with comma delimited issues are parsed - #8162. Thanks @say25!",
      "[Fixed] Commit description shadow visibility updates when typing - #7994. Thanks @KarstenRa!",
      "[Improved] Application menu bar is visible when no repositories have been added to the app - #8209"
    ],
    "2.1.3": [
      "[Fixed] Changes from remote branch erroneously displayed on corresponding branch on Desktop - #8155 #8167",
      "[Fixed] Sign-in flow for Windows users not possible via OAuth - #8154 #8142"
    ],
    "2.1.3-beta1": [
      "[Fixed] Changes from remote branch erroneously displayed on corresponding branch on Desktop - #8155 #8167",
      "[Fixed] Sign-in flow for Windows users not possible via OAuth - #8154 #8142"
    ],
    "2.1.2": [
      "[Added] Syntax highlighting support for 20 more programming languages - #7217. Thanks @KennethSweezy!",
      "[Added] Kitty shell support for macOS - #5162",
      "[Added] Atom editor support on Windows for beta and nightly channels - #8010. Thanks @Rexogamer!",
      "[Fixed] File checkboxes and line selection in diffs are not disabled when committing - #3814 #5934. Thanks @HashimotoYT!",
      "[Fixed] Small images are scaled down too much in two-up image rendering - #7520",
      "[Fixed] Manual conflict resolution for binary files always chooses same version - #8059",
      "[Fixed] Branch pruner errors on \"orphaned\" branches - #7983",
      "[Fixed] Prevent CodeMirror search plugin from stealing registered global keyboard shortcuts - #8068",
      "[Fixed] Update embedded Git on Windows to remove erroneous errors - #8133",
      "[Fixed] Menu state not updated for macOS after performing some actions - #8055",
      "[Fixed] Error message could appear outside the boundary of its container - #7988",
      "[Fixed] Improved error handling when trying to rebase a ref that doesn't exist - #7881",
      "[Improved] Expand hover area on repository list items - #7910. Thanks @say25!",
      "[Improved] Always fast forward recent branches after fetch - #7761",
      "[Improved] Ensure recent branches are updated during remote interactions - #8081"
    ],
    "2.1.2-beta2": ["[Fixed] Update embedded Git on Windows - #8133"],
    "2.1.2-beta1": [
      "[Added] Option to hide whitespace in historical commits - #8045. Thanks @say25!",
      "[Fixed] Small images are scaled down too much in two-up image rendering - #7520",
      "[Fixed] Manual conflict resolution for binary files always chooses same version - #8059",
      "[Fixed] Disable some unavailable actions while committing - #3814 #5934. Thanks @HashimotoYT!",
      "[Fixed] Branch pruner errors on \"orphaned\" branches - #7983",
      "[Fixed] Prevent CodeMirror search plugin from stealing registered global keyboard shortcuts - #8068",
      "[Improved] Re-word \"No local changes\" view summary - #8007. Thanks @rexogamer!",
      "[Improved] Expand hover area on repository list items - #7910. Thanks @say25!",
      "[Improved] Always fast forward recent branches after fetch - #7761"
    ],
    "2.1.1": [
      "[Fixed] Update embedded Git on Windows to address security vulnerability - #8101"
    ],
    "2.1.1-beta4": [
      "[Fixed] Update embedded Git on Windows to address security vulnerability - #8101"
    ],
    "2.1.1-beta3": [
      "[Added] Syntax highlighting support for 20 more programming languages - #7217. Thanks @KennethSweezy!",
      "[Added] Kitty shell support for macOS - #5162",
      "[Added] Atom editor support on Windows for beta and nightly channels - #8010. Thanks @Rexogamer!",
      "[Fixed] File checkboxes and line selection in diffs are not disabled when committing - #3814 #5934. Thanks @HashimotoYT!",
      "[Improved] \"No local changes\" message in repository view - #8007",
      "[Improved] Text overflow in error popup when an editor cannot be launched - #7988"
    ],
    "2.1.1-beta2": [
      "[Fixed] Incorrect proportions for \"stashed changes\" button - #7964",
      "[Fixed] Overflowing diffs push UI elements out of window - #7967"
    ],
    "2.1.1-beta1": [
      "[Added] WSL Support - #7821 #7891. Thanks @ADustyOldMuffin @say25!",
      "[Fixed] Tooltip does not display on the entire hit area for list items - #7910. Thanks @say25!",
      "[Improved] Error handling when trying to rebase onto an invalid ref - #7871",
      "[Improved] Trigger diff search even when CodeMirror doesn't have focus - #7899"
    ],
    "2.1.0": [
      "[New] Branches that have been merged and deleted on GitHub.com will now be pruned after two weeks - #750",
      "[Added] Search text within diffs using shortcut - #7538",
      "[Added] Keyboard shortcut for \"Discard All Changes\" menu item - #7588. Thanks @say25!",
      "[Fixed] Repository name moves cursor to end in \"Create Repository\" dialog - #7862",
      "[Fixed] Keyboard navigation inside \"Compare Branch\" list - #7802. Thanks @ADustyOldMuffin!",
      "[Fixed] New repository does not write description into README - #7571. Thanks @noelledusahel!",
      "[Fixed] Disable \"Discard\" and \"Restore\" buttons while restoring stash - #7289",
      "[Fixed] \"Unable to restore\" warning message appears momentarily when restoring stash - #7652",
      "[Fixed] Unresponsive app on macOS if user switches away from file dialog - #7636",
      "[Fixed] Launching app on Windows after being maximized does not restore correct window state - #7750",
      "[Improved] Update mentions of \"Enterprise\" to \"Enterprise Server\" in app - #7728 #7845 #7835. Thanks @nathos!",
      "[Improved] Update license and .gitignore templates for initializing a new repository - #7548 #7661. Thanks @VADS!",
      "[Improved] \"Authentication failed\" dialog provides more help to diagnose issue -  #7622"
    ],
    "2.1.0-beta3": [
      "[Added] Search text within diffs using shortcut - #7538",
      "[Fixed] Repository name moves cursor to end in \"Create Repository\" dialog - #7862",
      "[Fixed] Keyboard navigation inside \"Compare Branch\" list - #7802. Thanks @ADustyOldMuffin!"
    ],
    "2.1.0-beta2": [
      "[New] Commit form will warn user when working on a protected branch - #7826"
    ],
    "2.1.0-beta1": [
      "[Added] Keyboard shortcut for \"Discard All Changes\" menu item - #7588. Thanks @say25!",
      "[Fixed] New repository does not write description into README - #7571. Thanks @noelledusahel!",
      "[Fixed] Disable \"Discard\" and \"Restore\" buttons while restoring stash - #7289",
      "[Fixed] \"Unable to restore\" warning message appears when restoring stash - #7652",
      "[Fixed] Unresponsive app on macOS if user switches away from file dialog - #7636",
      "[Fixed] Launching app on Windows after being maximized does not restore correct window state - #7750",
      "[Improved] Update mentions of \"Enterprise\" to \"Enterprise Server\" in app - #7728 #7845 #7835. Thanks @nathos!",
      "[Improved] Update license and .gitignore templates for initializing a new repository - #7548 #7661. Thanks @VADS!",
      "[Improved] \"Authentication failed\" dialog provides more help to diagnose issue -  #7622"
    ],
    "2.0.4-test2": ["Upgrading infrastructure to Node 10"],
    "2.0.4": [
      "[Fixed] Refresh for Enterprise repositories did not handle API error querying branches - #7713",
      "[Fixed] Missing \"Discard all changes\" context menu in Changes header - #7696",
      "[Fixed] \"Select all\" keyboard shortcut not firing on Windows - #7759"
    ],
    "2.0.4-beta1": [
      "[Fixed] Refresh for Enterprise repositories did not handle API error querying branches - #7713",
      "[Fixed] Missing \"Discard all changes\" context menu in Changes header - #7696",
      "[Fixed] \"Select all\" keyboard shortcut not firing on Windows - #7759"
    ],
    "2.0.4-beta0": [
      "[Added] Extend crash reports with more information about application state for troubleshooting - #7693",
      "[Fixed] Crash when attempting to update pull requests with partially updated repository information - #7688",
      "[Fixed] Crash when loading repositories after signing in through the welcome flow - #7699"
    ],
    "2.0.3": [
      "[Fixed] Crash when loading repositories after signing in through the welcome flow - #7699"
    ],
    "2.0.2": [
      "[Added] Extend crash reports with more information about application state for troubleshooting - #7693"
    ],
    "2.0.1": [
      "[Fixed] Crash when attempting to update pull requests with partially updated repository information - #7688"
    ],
    "2.0.0": [
      "[New] You can now choose to bring your changes with you to a new branch or stash them on the current branch when switching branches - #6107",
      "[New] Rebase your current branch onto another branch using a guided flow - #5953",
      "[New] Repositories grouped by owner, and recent repositories listed at top - #6923 #7132",
      "[New] Suggested next steps now includes suggestion to create a pull request after publishing a branch - #7505",
      "[Added] .resx syntax highlighting - #7235. Thanks @say25!",
      "[Added] \"Exit\" menu item now has accelerator and access key - #6507. Thanks @AndreiMaga!",
      "[Added] Help menu entry to view documentation about keyboard shortcuts - #7184",
      "[Added] \"Discard all changes\" action under Branch menu - #7394. Thanks @ahuth!",
      "[Fixed] \"Esc\" key does not close Repository or Branch list - #7177. Thanks @roottool!",
      "[Fixed] Attempting to revert commits not on current branch results in an error - #6300. Thanks @msftrncs!",
      "[Fixed] Emoji rendering in app when account name has special characters - #6909",
      "[Fixed] Files staged outside Desktop for deletion are incorrectly marked as modified after committing - #4133",
      "[Fixed] Horizontal scroll bar appears unnecessarily when switching branches - #7212",
      "[Fixed] Icon accessibility labels fail when multiple icons are visible at the same time - #7174",
      "[Fixed] Incorrectly encoding URLs affects issue filtering - #7506",
      "[Fixed] License templates do not end with newline character - #6999",
      "[Fixed] Conflicts banners do not hide after aborting operation outside Desktop - #7046",
      "[Fixed] Missing tooltips for change indicators in the sidebar - #7174",
      "[Fixed] Mistaken classification of all crashes being related to launch - #7126",
      "[Fixed] Unable to switch keyboard layout and retain keyboard focus while using commit form - #6366. Thanks @AndreiMaga!",
      "[Fixed] Prevent console errors due to underlying component unmounts - #6970",
      "[Fixed] Menus disabled by activity in inactive repositories - #6313",
      "[Fixed] Race condition with Git remote lookup may cause push to incorrect remote - #6986",
      "[Fixed] Restore GitHub Desktop to main screen if external monitor removed - #7418 #2107. Thanks @say25!",
      "[Fixed] Tab Bar focus ring outlines clip into other elements - #5802. Thanks @Daniel-McCarthy!",
      "[Improved] \"Automatically Switch Theme\" on macOS checks theme on launch - #7116. Thanks @say25!",
      "[Improved] \"Add\" button in repository list should always be visible - #6646",
      "[Improved] Pull Requests list loads and updates pull requests from GitHub more quickly - #7501 #7163",
      "[Improved] Indicator hidden in Pull Requests list when there are no open pull requests - #7258",
      "[Improved] Manually refresh pull requests instead of having to wait for a fetch - #7027",
      "[Improved] Accessibility attributes for dialog - #6496. Thanks @HirdayGupta!",
      "[Improved] Alignment of icons in repository list - #7133",
      "[Improved] Command line interface warning when using \"github open\" with a remote URL - #7452. Thanks @msztech!",
      "[Improved] Error message when unable to publish private repository to an organization - #7472",
      "[Improved] Initiate cloning by pressing \"Enter\" when a repository is selected - #6570. Thanks @Daniel-McCarthy!",
      "[Improved] Lowercase pronoun in \"Revert this commit\" menu item - #7534",
      "[Improved] Styles for manual resolution button in \"Resolve Conflicts\" dialog - #7302",
      "[Improved] Onboarding language for blank slate components - #6638. Thanks @jamesgeorge007!",
      "[Improved] Explanation for manually conflicted text files in diff viewer - #7611",
      "[Improved] Visual progress on \"Remove Repository\" and \"Discard Changes\" dialogs - #7015. Thanks @HashimotoYT!",
      "[Improved] Menu items now aware of force push state and preference to confirm repository removal - #4976 #7138",
      "[Removed] Branch and pull request filter text persistence - #7437",
      "[Removed] \"Discard all changes\" context menu item from Changes list - #7394. Thanks @ahuth!"
    ],
    "1.7.1-beta1": [
      "[Fixed] Tab Bar focus ring outlines clip into other elements - #5802. Thanks @Daniel-McCarthy!",
      "[Improved] Show explanation for manually conflicted text files in diff viewer - #7611",
      "[Improved] Alignment of entries in repository list - #7133"
    ],
    "1.7.0-beta9": [
      "[Fixed] Add warning when renaming a branch with a stash - #7283",
      "[Fixed] Restore Desktop to main screen when external monitor removed - #7418 #2107. Thanks @say25!",
      "[Improved] Performance for bringing uncommitted changes to another branch - #7474"
    ],
    "1.7.0-beta8": [
      "[Added] Accelerator and access key to \"Exit\" menu item - #6507. Thanks @AndreiMaga!",
      "[Fixed] Pressing \"Shift\" + \"Alt\" in Commit summary moves input-focus to app menu - #6366. Thanks @AndreiMaga!",
      "[Fixed] Incorrectly encoding URLs affects issue filtering - #7506",
      "[Improved] Command line interface warns with helpful message when given a remote URL - #7452. Thanks @msztech!",
      "[Improved] Lowercase pronoun in \"Revert this commit\" menu item - #7534",
      "[Improved] \"Pull Requests\" list reflects pull requests from GitHub more quickly - #7501",
      "[Removed] Branch and pull request filter text persistence - #7437"
    ],
    "1.7.0-beta7": [
      "[Improved] Error message when unable to publish private repository to an organization - #7472",
      "[Improved] \"Stashed changes\" button accessibility improvements - #7274",
      "[Improved] Performance improvements for bringing changes to another branch - #7471",
      "[Improved] Performance improvements for detecting conflicts from a restored stash - #7476"
    ],
    "1.7.0-beta6": [
      "[Fixed] Stash viewer does not disable restore button when changes present - #7409",
      "[Fixed] Stash viewer does not center \"no content\" text - #7299",
      "[Fixed] Stash viewer pane width not remembered between sessions - #7416",
      "[Fixed] \"Esc\" key does not close Repository or Branch list - #7177. Thanks @roottool!",
      "[Fixed] Stash not cleaned up when it conflicts with working directory contents - #7383",
      "[Improved] Branch names remain accurate in dialog when stashing and switching branches - #7402",
      "[Improved] Moved \"Discard all changes\" to Branch menu to prevent unintentionally discarding all changes - #7394. Thanks @ahuth!",
      "[Improved] UI responsiveness when using keyboard to choose branch in rebase flow - #7407"
    ],
    "1.7.0-beta5": [
      "[Fixed] Handle warnings if stash creation encounters file permission issue - #7351",
      "[Fixed] Add \"View stash entry\" action to suggested next steps - #7353",
      "[Fixed] Handle and recover from failed rebase flow starts - #7223",
      "[Fixed] Reverse button order when viewing a stash on macOS - #7273",
      "[Fixed] Prevent console errors due to underlying component unmounts - #6970",
      "[Fixed] Rebase success banner always includes base branch name - #7220",
      "[Improved] Added explanatory text for \"Restore\" button for stashes - #7303",
      "[Improved] Ask for confirmation before discarding stash - #7348",
      "[Improved] Order stashed changes files alphabetically - #7327",
      "[Improved] Clarify \"Overwrite Stash Confirmation\" dialog text - #7361",
      "[Improved] Message shown in rebase setup when target branch is already rebased  - #7343",
      "[Improved] Update stashing prompt verbiage - #7393.",
      "[Improved] Update \"Start Rebase\" dialog verbiage - #7391",
      "[Improved] Changes list now reflects what will be committed when handling rebase conflicts - #7006"
    ],
    "1.7.0-beta4": [
      "[Fixed] Manual conflict resolution choice not updated when resolving rebase conflicts - #7255",
      "[Fixed] Menu items don't display the expected verbiage for force push and removing a repository - #4976 #7138"
    ],
    "1.7.0-beta3": [
      "[New] Users can choose to bring changes with them to a new branch or stash them on the current branch when switching branches - #6107",
      "[Added] GitHub Desktop keyboard shortcuts available in Help menu - #7184",
      "[Added] .resx file extension highlighting support - #7235. Thanks @say25!",
      "[Fixed] Attempting to revert commits not on current branch results in an error - #6300. Thanks @msftrncs!",
      "[Improved] Warn users before rebase if operation will require a force push after rebase complete - #6963",
      "[Improved] Do not show the number of pull requests when there are no open pull requests - #7258",
      "[Improved] Accessibility attributes for dialog - #6496. Thanks @HirdayGupta!",
      "[Improved] Initiate cloning by pressing \"Enter\" when a repository is selected - #6570. Thanks @Daniel-McCarthy!",
      "[Improved] Manual Conflicts button styling - #7302",
      "[Improved] \"Add\" button in repository list should always be visible - #6646"
    ],
    "1.7.0-beta2": [
      "[New] Rebase your current branch onto another branch using a guided flow - #5953",
      "[Fixed] Horizontal scroll bar appears unnecessarily when switching branches - #7212",
      "[Fixed] License templates do not end with newline character - #6999",
      "[Fixed] Merge/Rebase conflicts banners do not clear when aborting the operation outside Desktop - #7046",
      "[Fixed] Missing tooltips for change indicators in the sidebar - #7174",
      "[Fixed] Icon accessibility labels fail when multiple icons are visible at the same time - #7174",
      "[Improved] Pull requests load faster and PR build status updates automatically - #7163"
    ],
    "1.7.0-beta1": [
      "[New] Recently opened repositories appear at the top of the repository list - #7132",
      "[Fixed] Error when selecting diff text while diff is updating - #7131",
      "[Fixed] Crash when unable to create log file on disk - #7096",
      "[Fixed] Race condition with remote lookup could cause push to go to incorrect remote - #6986",
      "[Fixed] Mistaken classification of all crashes being related to launch - #7126",
      "[Fixed] Prevent menus from being disabled by activity in inactive repositories - #6313",
      "[Fixed] \"Automatically Switch Theme\" on macOS does not check theme on launch - #7116. Thanks @say25!",
      "[Fixed] Clicking \"Undo\" doesn't repopulate summary in commit form - #6390. Thanks @humphd!",
      "[Fixed] Emoji rendering in app broken when account name has special characters - #6909",
      "[Fixed] Files staged outside Desktop for deletion are incorrectly marked as modified after committing - #4133",
      "[Improved] Visual feedback on \"Remove Repository\" and \"Discard Changes\" dialogs to show progress - #7015. Thanks @HashimotoYT!",
      "[Improved] Onboarding language for blank slate components - #6638. Thanks @jamesgeorge007!",
      "[Improved] Manually refresh pull requests instead of having to wait for a fetch - #7027"
    ],
    "1.6.6": [
      "[Fixed] Clicking \"Undo\" doesn't repopulate summary in commit form - #6390. Thanks @humphd!",
      "[Fixed] Handle error when unable to create log file for app - #7096",
      "[Fixed] Crash when selecting text while the underlying diff changes - #7131"
    ],
    "1.6.6-test1": [
      "[Fixed] Clicking \"Undo\" doesn't repopulate summary in commit form - #6390. Thanks @humphd!",
      "[Fixed] Handle error when unable to create log file for app - #7096",
      "[Fixed] Crash when selecting text while the underlying diff changes - #7131"
    ],
    "1.6.5": [
      "[Fixed] Publish Repository does not let you publish to an organization on your Enterprise account - #7052"
    ],
    "1.6.5-beta2": [
      "[Fixed] Publish Repository does not let you choose an organization on your Enterprise account - #7052"
    ],
    "1.6.5-beta1": [
      "[Fixed] Publish Repository does not let you choose an organization on your Enterprise account - #7052"
    ],
    "1.6.4": [
      "[Fixed] Embedded Git not working for core.longpath usage in some environments - #7028",
      "[Fixed] \"Recover missing repository\" can get stuck in a loop - #7038"
    ],
    "1.6.4-beta1": [
      "[Fixed] Embedded Git not working for core.longpath usage in some environments - #7028",
      "[Fixed] \"Recover missing repository\" can get stuck in a loop - #7038"
    ],
    "1.6.4-beta0": [
      "[Removed] Option to discard when files would be overwritten by a checkout - #7016"
    ],
    "1.6.3": [
      "[New] Display \"pull with rebase\" if a user has set this option in their Git config - #6553 #3422",
      "[Fixed] Context menu does not open when right clicking on the edges of files in Changes list - #6296. Thanks @JQuinnie!",
      "[Fixed] Display question mark in image when no commit selected in dark theme - #6915. Thanks @say25!",
      "[Fixed] No left padding for :emoji:/@user/#issue autocomplete forms. - #6895. Thanks @murrelljenna!",
      "[Fixed] Reinstate missing image and update illustration in dark theme when no local changes exist - #6894",
      "[Fixed] Resizing the diff area preserves text selection range - #2677",
      "[Fixed] Text selection in wrapped diff lines now allows selection of individual lines - #1551",
      "[Improved] Add option to fetch when a user needs to pull changes from the remote before pushing - #2738 #5451",
      "[Improved] Enable Git protocol v2 for fetch/push/pull operations - #6142",
      "[Improved] Moving mouse pointer outside visible diff while selecting a range of lines in a partial commit now automatically scrolls the diff - #658",
      "[Improved] Sign in form validates both username and password - #6952. Thanks @say25!",
      "[Improved] Update GitHub logo in \"About\" dialog - #5619. Thanks @HashimotoYT!"
    ],
    "1.6.3-beta4": [
      "[Improved] Update GitHub logo in \"About\" dialog - #5619. Thanks @HashimotoYT!",
      "[Improved] Sign in form validates both username and password - #6952. Thanks @say25!"
    ],
    "1.6.3-beta3": [
      "[New] Display \"pull with rebase\" if a user has set this option in their Git config - #6553 #3422",
      "[Added] Provide option to discard when files would be overwritten by a checkout - #6755. Thanks @mathieudutour!",
      "[Fixed] No left padding for :emoji:/@user/#issue autocomplete forms. - #6895. Thanks @murrelljenna!",
      "[Fixed] Reinstate missing image and fix illustration to work in the dark theme when there are no local changes - #6894",
      "[Fixed] Display question mark image when there is no commit selected in dark theme - #6915. Thanks @say25!",
      "[Improved] Group and filter repositories by owner - #6923",
      "[Improved] Add option to fetch when a user needs to pull changes from the remote before pushing - #2738 #5451"
    ],
    "1.6.3-beta2": [
      "[Fixed] Text selection in wrapped diff lines now allows selection of individual lines - #1551",
      "[Fixed] Resizing the diff area preserves text selection range - #2677",
      "[Improved] Moving the mouse pointer outside of the visible diff while selecting a range of lines in a partial commit will now automatically scroll the diff - #658"
    ],
    "1.6.3-beta1": [
      "[New] Branches that have been merged and deleted on GitHub.com will now be pruned after two weeks - #750",
      "[Fixed] Context menu doesn't open when right clicking on the edges of files in Changes list - #6296. Thanks @JQuinnie!",
      "[Improved] Enable Git protocol v2 for fetch/push/pull operations - #6142",
      "[Improved] Upgrade to Electron v3 - #6391"
    ],
    "1.6.2": [
      "[Added] Allow users to also resolve manual conflicts when resolving merge conflicts - #6062",
      "[Added] Automatic switching between Dark and Light modes on macOS - #5037. Thanks @say25!",
      "[Added] Crystal and Julia syntax highlighting - #6710. Thanks @KennethSweezy!",
      "[Added] Lua and Fortran syntax highlighting - #6700. Thanks @SimpleBinary!",
      "[Fixed] Abbreviated commits are not long enough for large repositories - #6662. Thanks @say25!",
      "[Fixed] App menu bar visible on hover on Windows when in \"Let’s get started\" mode - #6669",
      "[Fixed] Fix pointy corners on commit message text area - #6635. Thanks @lisavogtsf!",
      "[Fixed] Inconsistent \"Reveal in …\" labels for context menus - #6466. Thanks @say25!",
      "[Fixed] Merge conflict conflict did not ask user to resolve some binary files - #6693",
      "[Fixed] Prevent concurrent fetches between user and status indicator checks - #6121 #5438 #5328",
      "[Fixed] Remember scroll positions in History and Changes lists - #5177 #5059. Thanks @Daniel-McCarthy!",
      "[Improved] Guided merge conflict resolution only commits changes relevant to the merge - #6349",
      "[Improved] Use higher contrast color for links in \"Merge Conflicts\" dialog - #6758",
      "[Improved] Add link to all release notes in Release Notes dialog - #6443. Thanks @koralcem!",
      "[Improved] Arrow for renamed/copied changes when viewing commit - #6519. Thanks @koralcem!",
      "[Improved] Updated verbiage for ignoring the files - #6689. Thanks @PaulViola!"
    ],
    "1.6.2-beta3": [
      "[Improved] Guided merge conflict resolution only commits changes relevant to the merge - #6349"
    ],
    "1.6.2-beta2": [
      "[Added] Allow users to also resolve manual conflicts when resolving merge conflicts - #6062",
      "[Added] Crystal and Julia syntax highlighting - #6710. Thanks @KennethSweezy!",
      "[Fixed] Fix pointy corners on commit message text area - #6635. Thanks @lisavogtsf!",
      "[Fixed] Use higher contrast color for links in \"Merge Conflicts\" dialog - #6758"
    ],
    "1.6.2-beta1": [
      "[Added] Automatic switching between Dark and Light modes on macOS - #5037. Thanks @say25!",
      "[Added] Lua and Fortran syntax highlighting - #6700. Thanks @SimpleBinary!",
      "[Fixed] Abbreviated commits are not long enough for large repositories - #6662. Thanks @say25!",
      "[Fixed] App menu bar visible on hover on Windows when in \"Let’s get started\" mode - #6669",
      "[Fixed] Remember scroll positions in History and Changes lists - #5177 #5059. Thanks @Daniel-McCarthy!",
      "[Fixed] Inconsistent \"Reveal in …\" labels for context menus - #6466. Thanks @say25!",
      "[Fixed] Prevent concurrent fetches between user and status indicator checks - #6121 #5438 #5328",
      "[Fixed] Merge conflict conflict did not ask user to resolve some binary files - #6693",
      "[Improved] Add link to all release notes in Release Notes dialog - #6443. Thanks @koralcem!",
      "[Improved] Arrow for renamed/copied changes when viewing commit - #6519. Thanks @koralcem!",
      "[Improved] Menu state updating to address race condition - #6643",
      "[Improved] Updated verbiage when clicking on changed files to make it more explicit what will occur when you ignore the file(s) - #6689. Thanks @PaulViola!"
    ],
    "1.6.2-beta0": [
      "[Fixed] Don't show \"No local changes\" view when switching between changed files"
    ],
    "1.6.1": [
      "[Fixed] Don't show \"No local changes\" view when switching between changed files"
    ],
    "1.6.0": [
      "[New] Help users add their first repo during onboarding - #6474",
      "[New] \"No local changes\" view helpfully suggests next actions for you to take - #6445",
      "[Added] Support JetBrains Webstorm as an external editor - #6077. Thanks @KennethSweezy!",
      "[Added] Add Visual Basic syntax highlighting - #6461. Thanks @SimpleBinary!",
      "[Fixed] Automatically locate a missing repository when it cannot be found - #6228. Thanks @msftrncs!",
      "[Fixed] Don't include untracked files in merge commit - #6411",
      "[Fixed] Don't show \"Still Conflicted Warning\" when all conflicts are resolved - #6451",
      "[Fixed] Only execute menu action a single time upon hitting Enter - #5344",
      "[Fixed] Show autocompletion of GitHub handles and issues properly in commit description field - #6459",
      "[Improved] Repository list when no repositories found - #5566 #6474",
      "[Improved] Image diff menu no longer covered by large images - #6520. Thanks @06b!",
      "[Improved] Enable additional actions during a merge conflict - #6385",
      "[Improved] Increase contrast on input placeholder color in dark mode - #6556",
      "[Improved] Don't show merge success banner when attempted merge doesn't complete - #6282",
      "[Improved] Capitalize menu items appropriately on macOS - #6469"
    ],
    "1.6.0-beta3": [
      "[Fixed] Autocomplete selection does not overflow text area - #6459",
      "[Fixed] No local changes views incorrectly rendering ampersands - #6596",
      "[Improved] Capitalization of menu items on macOS - #6469"
    ],
    "1.6.0-beta2": [
      "[New] \"No local changes\" view makes it easy to find and accomplish common actions - #6445",
      "[Fixed] Automatically locate a missing repository when it cannot be found - #6228. Thanks @msftrncs!",
      "[Improved] Enable additional actions during a merge conflict - #6385",
      "[Improved] Increase contrast on input placeholder color in dark mode - #6556",
      "[Improved] Merge success banner no longer shown when attempted merge doesn't complete - #6282"
    ],
    "1.6.0-beta1": [
      "[New] Help users add their first repo during onboarding - #6474",
      "[Added] Include ability for users to add new repositories when there are none available - #5566 #6474",
      "[Added] Support JetBrains Webstorm as an external editor - #6077. Thanks @KennethSweezy!",
      "[Added] Add Visual Basic syntax highlighting - #6461. Thanks @SimpleBinary!",
      "[Fixed] Don't include untracked files in merge commit - #6411",
      "[Fixed] Don't show \"Still Conflicted Warning\" when all conflicts are resolved - #6451",
      "[Fixed] Enter when using keyboard to navigate app menu executed menu action twice - #5344",
      "[Improved] Image diff menu no longer covered by large images - #6520. Thanks @06b!"
    ],
    "1.5.2-beta0": [],
    "1.5.1": [
      "[Added] Provide keyboard shortcut for getting to commit summary field - #1719. Thanks @bruncun!",
      "[Added] Add hover states on list items and tabs - #6310",
      "[Added] Add Dockerfile syntax highlighting - #4533. Thanks @say25!",
      "[Added] Support Visual SlickEdit as an external editor - #6029. Thanks @texasaggie97!",
      "[Fixed] Allow repositories to be cloned to empty folders - #5857. Thanks @Daniel-McCarthy!",
      "[Fixed] Prevent creating branch with detached HEAD from reverting to default branch - #6085",
      "[Fixed] Fix \"Open In External Editor\" for Atom/VS Code on Windows when paths contain spaces - #6181. Thanks @msftrncs!",
      "[Fixed] Persist Branch List and Pull Request List filter text - #6002. Thanks @Daniel-McCarthy!",
      "[Fixed] Retain renamed branches position in recent branches list - #6155. Thanks @gnehcc!",
      "[Fixed] Prevent avatar duplication when user is co-author and committer - #6135. Thanks @bblarney!",
      "[Fixed] Provide keyboard selection for the \"Clone a Repository\" dialog - #3596. Thanks @a-golovanov!",
      "[Fixed] Close License & Open Source Notices dialog upon pressing \"Enter\" in dialog - #6137. Thanks @bblarney!",
      "[Fixed] Dismiss \"Merge into Branch\" dialog with escape key - #6154. Thanks @altaf933!",
      "[Fixed] Focus branch selector when comparing to branch from menu - #5600",
      "[Fixed] Reverse fold/unfold icons for expand/collapse commit summary - #6196. Thanks @HazemAM!",
      "[Improved] Allow toggling between diff modes - #6231. Thanks @06b!",
      "[Improved] Show focus around full input field - #6234. Thanks @seokju-na!",
      "[Improved] Make lists scroll to bring selected items into view - #6279",
      "[Improved] Consistently order the options for adding a repository - #6396. Thanks @vilanz!",
      "[Improved] Clear merge conflicts banner after there are no more conflicted files - #6428"
    ],
    "1.5.1-beta6": [
      "[Improved] Consistently order the options for adding a repository - #6396. Thanks @vilanz!",
      "[Improved] Clear merge conflicts banner after there are no more conflicted files - #6428"
    ],
    "1.5.1-beta5": [
      "[Improved] Commit conflicted files warning - #6381",
      "[Improved] Dismissable merge conflict dialog and associated banner - #6379 #6380",
      "[Fixed] Fix feature flag for readme overwrite warning so that it shows on beta - #6412"
    ],
    "1.5.1-beta4": [
      "[Improved] Display warning if existing readme file will be overwritten - #6338. Thanks @Daniel-McCarthy!",
      "[Improved] Add check for attempts to commit >100 MB files without Git LFS - #997. Thanks @Daniel-McCarthy!",
      "[Improved] Merge conflicts dialog visual updates - #6377"
    ],
    "1.5.1-beta3": [
      "[Improved] Maintains state on tabs for different methods of cloning repositories - #5937"
    ],
    "1.5.1-beta2": [
      "[Improved] Clarified internal documentation - #6348. Thanks @bblarney!"
    ],
    "1.5.1-beta1": [
      "[Added] Provide keyboard shortcut for getting to commit summary field - #1719. Thanks @bruncun!",
      "[Added] Add hover states on list items and tabs - #6310",
      "[Added] Add Dockerfile syntax highlighting - #4533. Thanks @say25!",
      "[Added] Support Visual SlickEdit as an external editor - #6029. Thanks @texasaggie97!",
      "[Improved] Allow toggling between diff modes - #6231. Thanks @06b!",
      "[Improved] Show focus around full input field - #6234. Thanks @seokju-na!",
      "[Improved] Make lists scroll to bring selected items into view - #6279",
      "[Fixed] Allow repositories to be cloned to empty folders - #5857. Thanks @Daniel-McCarthy!",
      "[Fixed] Prevent creating branch with detached HEAD from reverting to default branch - #6085",
      "[Fixed] Fix 'Open In External Editor' for Atom/VS Code on Windows when paths contain spaces - #6181. Thanks @msftrncs!",
      "[Fixed] Persist Branch List and Pull Request List filter text - #6002. Thanks @Daniel-McCarthy!",
      "[Fixed] Retain renamed branches position in recent branches list - #6155. Thanks @gnehcc!",
      "[Fixed] Prevent avatar duplication when user is co-author and committer - #6135. Thanks @bblarney!",
      "[Fixed] Provide keyboard selection for the ‘Clone a Repository’ dialog - #3596. Thanks @a-golovanov!",
      "[Fixed] Close License & Open Source Notices dialog upon pressing \"Enter\" in dialog - #6137. Thanks @bblarney!",
      "[Fixed] Dismiss \"Merge into Branch\" dialog with escape key - #6154. Thanks @altaf933!",
      "[Fixed] Focus branch selector when comparing to branch from menu - #5600",
      "[Fixed] Reverse fold/unfold icons for expand/collapse commit summary - #6196. Thanks @HazemAM!"
    ],
    "1.5.1-beta0": [],
    "1.5.0": [
      "[New] Clone, create, or add repositories right from the repository dropdown - #5878",
      "[New] Drag-and-drop to add local repositories from macOS tray icon - #5048",
      "[Added] Resolve merge conflicts through a guided flow - #5400",
      "[Added] Allow merging branches directly from branch dropdown - #5929. Thanks @bruncun!",
      "[Added] Commit file list now has \"Copy File Path\" context menu action - #2944. Thanks @Amabel!",
      "[Added] Keyboard shortcut for \"Rename Branch\" menu item - #5964. Thanks @agisilaos!",
      "[Added] Notify users when a merge is successfully completed - #5851",
      "[Fixed] \"Compare on GitHub\" menu item enabled when no repository is selected - #6078",
      "[Fixed] Diff viewer blocks keyboard navigation using reverse tab order - #2794",
      "[Fixed] Launching Desktop from browser always asks to clone repository - #5913",
      "[Fixed] Publish dialog displayed on push when repository is already published - #5936",
      "[Improved] \"Publish Repository\" dialog handles emoji characters - #5980. Thanks @WaleedAshraf!",
      "[Improved] Avoid repository checks when no path is specified in \"Create Repository\" dialog - #5828. Thanks @JakeHL!",
      "[Improved] Clarify the direction of merging branches - #5930. Thanks @JQuinnie!",
      "[Improved] Default commit summary more explanatory and consistent with GitHub.com - #6017. Thanks @Daniel-McCarthy!",
      "[Improved] Display a more informative message on merge dialog when branch is up to date - #5890",
      "[Improved] Getting a repository's status only blocks other operations when absolutely necessary - #5952",
      "[Improved] Display current branch in header of merge dialog - #6027",
      "[Improved] Sanitize repository name before publishing to GitHub - #3090. Thanks @Daniel-McCarthy!",
      "[Improved] Show the branch name in \"Update From Default Branch\" menu item - #3018. Thanks @a-golovanov!",
      "[Improved] Update license and .gitignore templates for initializing a new repository - #6024. Thanks @say25!"
    ],
    "1.5.0-beta5": [],
    "1.5.0-beta4": [
      "[Fixed] \"Compare on GitHub\" menu item enabled when no repository is selected - #6078",
      "[Fixed] Diff viewer blocks keyboard navigation using reverse tab order - #2794",
      "[Improved] \"Publish Repository\" dialog handles emoji characters - #5980. Thanks @WaleedAshraf!"
    ],
    "1.5.0-beta3": [],
    "1.5.0-beta2": [
      "[Added] Resolve merge conflicts through a guided flow - #5400",
      "[Added] Notify users when a merge is successfully completed - #5851",
      "[Added] Allow merging branches directly from branch dropdown - #5929. Thanks @bruncun!",
      "[Improved] Merge dialog displays current branch in header - #6027",
      "[Improved] Clarify the direction of merging branches - #5930. Thanks @JQuinnie!",
      "[Improved] Show the branch name in \"Update From Default Branch\" menu item - #3018. Thanks @a-golovanov!",
      "[Improved] Default commit summary more explanatory and consistent with GitHub.com - #6017. Thanks @Daniel-McCarthy!",
      "[Improved] Updated license and .gitignore templates for initializing a new repository - #6024. Thanks @say25!"
    ],
    "1.5.0-beta1": [
      "[New] Repository switcher has a convenient \"Add\" button to add other repositories - #5878",
      "[New] macOS tray icon now supports drag-and-drop to add local repositories - #5048",
      "[Added] Keyboard shortcut for \"Rename Branch\" menu item - #5964. Thanks @agisilaos!",
      "[Added] Commit file list now has \"Copy File Path\" context menu action - #2944. Thanks @Amabel!",
      "[Fixed] Launching Desktop from browser always asks to clone repository - #5913",
      "[Fixed] Publish dialog displayed on push when repository is already published - #5936",
      "[Improved] Sanitize repository name before publishing to GitHub - #3090. Thanks @Daniel-McCarthy!",
      "[Improved] Getting a repository's status only blocks other operations when absolutely necessary - #5952",
      "[Improved] Avoid repository checks when no path is specified in \"Create Repository\" dialog - #5828. Thanks @JakeHL!",
      "[Improved] Display a more informative message on merge dialog when branch is up to date - #5890"
    ],
    "1.4.4-beta0": [],
    "1.4.3": [
      "[Added] Add \"Remove Repository\" keyboard shortcut - #5848. Thanks @say25!",
      "[Added] Add keyboard shortcut to delete a branch - #5018. Thanks @JakeHL!",
      "[Fixed] Emoji autocomplete not rendering in some situations - #5859",
      "[Fixed] Release notes text overflowing dialog box - #5854. Thanks @amarsiingh!",
      "[Improved] Support Python 3 in Desktop CLI on macOS - #5843. Thanks @munir131!",
      "[Improved] Avoid unnecessarily reloading commit history - #5470",
      "[Improved] Publish Branch dialog will publish commits when pressing Enter - #5777. Thanks @JKirkYuan!"
    ],
    "1.4.3-beta2": [
      "[Added] Added keyboard shortcut to delete a branch - #5018. Thanks @JakeHL!",
      "[Fixed] Fix release notes text overflowing dialog box - #5854. Thanks @amarsiingh!",
      "[Improved] Avoid unnecessarily reloading commit history - #5470"
    ],
    "1.4.3-beta1": [
      "[Added] Add \"Remove Repository\" keyboard shortcut - #5848. Thanks @say25!",
      "[Fixed] Fix emoji autocomplete not rendering in some situations - #5859",
      "[Fixed] Support Python 3 in Desktop CLI on macOS - #5843. Thanks @munir131!",
      "[Improved] Publish Branch dialog will publish commits when pressing Enter - #5777. Thanks @JKirkYuan!"
    ],
    "1.4.3-beta0": [],
    "1.4.2": [
      "[New] Show resolved conflicts as resolved in Changes pane - #5609",
      "[Added] Add Terminator, MATE Terminal, and Terminology shells - #5753. Thanks @joaomlneto!",
      "[Fixed] Update embedded Git to version 2.19.1 for security vulnerability fix",
      "[Fixed] Always show commit history list when History tab is clicked - #5783. Thanks @JKirkYuan!",
      "[Fixed] Stop overriding the protocol of a detected GitHub repository - #5721",
      "[Fixed] Update sign in error message - #5766. Thanks @tiagodenoronha!",
      "[Fixed] Correct overflowing T&C and License Notices dialogs - #5756. Thanks @amarsiingh!",
      "[Improved] Add default commit message for single-file commits - #5240. Thanks @lean257!",
      "[Improved] Refresh commit list faster after reverting commit via UI - #5752",
      "[Improved] Add repository path to Remove repository dialog - #5805. Thanks @NickCraver!",
      "[Improved] Display whether user entered incorrect username or email address - #5775. Thanks @tiagodenoronha!",
      "[Improved] Update Discard Changes dialog text when discarding all changes - #5744. Thanks @Daniel-McCarthy!"
    ],
    "1.4.2-beta0": [],
    "1.4.1-test2": [
      "Testing changes to how Desktop performs CI platform checks"
    ],
    "1.4.1-test1": [
      "Testing changes to how Desktop performs CI platform checks"
    ],
    "1.4.1": [
      "[Added] Support for opening repository in Cygwin terminal - #5654. Thanks @LordOfTheThunder!",
      "[Fixed] 'Compare to Branch' menu item not disabled when modal is open - #5673. Thanks @kanishk98!",
      "[Fixed] Co-author form does not show/hide for newly-added repository - #5490",
      "[Fixed] Desktop command line always suffixes `.git` to URL when starting a clone - #5529. Thanks @j-f1!",
      "[Fixed] Dialog styling issue for dark theme users on Windows - #5629. Thanks @cwongmath!",
      "[Fixed] No message shown when filter returns no results in Clone Repository view - #5637. Thanks @DanielHix!",
      "[Improved] Branch names cannot start with a '+' character - #5594. Thanks @Daniel-McCarthy!",
      "[Improved] Clone dialog re-runs filesystem check when re-focusing on Desktop - #5518. Thanks @Daniel-McCarthy!",
      "[Improved] Commit disabled when commit summary is only spaces - #5677. Thanks @Daniel-McCarthy!",
      "[Improved] Commit summary expander sometimes shown when not needed - #5700. Thanks @aryyya!",
      "[Improved] Error handling when looking for merge base of a missing ref - #5612",
      "[Improved] Warning if branch exists on remote when creating branch - #5141. Thanks @Daniel-McCarthy!"
    ],
    "1.4.1-beta1": [
      "[Added] Support for opening repository in Cygwin terminal - #5654. Thanks @LordOfTheThunder!",
      "[Fixed] 'Compare to Branch' menu item not disabled when modal is open - #5673. Thanks @kanishk98!",
      "[Fixed] No message shown when filter returns no results in Clone Repository view - #5637. Thanks @DanielHix!",
      "[Fixed] Co-author form does not show/hide for newly-added repository - #5490",
      "[Fixed] Dialog styling issue for dark theme users on Windows - #5629. Thanks @cwongmath!",
      "[Fixed] Desktop command line always suffixes `.git` to URL when starting a clone - #5529. Thanks @j-f1!",
      "[Improved] Commit summary expander sometimes shown when not needed - #5700. Thanks @aryyya!",
      "[Improved] Commit disabled when commit summary is only spaces - #5677. Thanks @Daniel-McCarthy!",
      "[Improved] Error handling when looking for merge base of a missing ref - #5612",
      "[Improved] Clone dialog re-runs filesystem check when re-focusing on Desktop - #5518. Thanks @Daniel-McCarthy!",
      "[Improved] Branch names cannot start with a '+' character - #5594. Thanks @Daniel-McCarthy!",
      "[Improved] Warning if branch exists on remote when creating branch - #5141. Thanks @Daniel-McCarthy!"
    ],
    "1.4.1-beta0": [],
    "1.4.0": [
      "[New] When an update is available for GitHub Desktop, release notes can be viewed in Desktop - #2774",
      "[New] Detect merge conflicts when comparing branches - #4588",
      "[Fixed] Avoid double checkout warning when opening a pull request in Desktop - #5375",
      "[Fixed] Error when publishing repository is now associated with the right tab - #5422. Thanks @Daniel-McCarthy!",
      "[Fixed] Disable affected menu items when on detached HEAD - #5500. Thanks @say25!",
      "[Fixed] Show border when commit description is expanded - #5506. Thanks @aryyya!",
      "[Fixed] GitLab URL which corresponds to GitHub repository of same name cloned GitHub repository - #4154",
      "[Fixed] Caret in co-author selector is hidden when dark theme enabled - #5589",
      "[Fixed] Authenticating to GitHub Enterprise fails when user has no emails defined - #5585",
      "[Improved] Avoid multiple lookups of default remote - #5399"
    ],
    "1.4.0-beta3": [
      "[New] When an update is available for GitHub Desktop, the release notes can be viewed in Desktop - #2774",
      "[New] Detect merge conflicts when comparing branches - #4588",
      "[Fixed] Avoid double checkout warning when opening a pull request in Desktop - #5375",
      "[Fixed] Error when publishing repository is now associated with the right tab - #5422. Thanks @Daniel-McCarthy!",
      "[Fixed] Disable affected menu items when on detached HEAD - #5500. Thanks @say25!",
      "[Fixed] Show border when commit description is expanded - #5506. Thanks @aryyya!",
      "[Fixed] GitLab URL which corresponds to GitHub repository of same name cloned GitHub repository - #4154",
      "[Improved] Avoid multiple lookups of default remote - #5399",
      "[Improved] Skip optional locks when checking status of repository - #5376"
    ],
    "1.4.0-beta2": [
      "[New] When an update is available for GitHub Desktop, the release notes can be viewed in Desktop - #2774",
      "[New] Detect merge conflicts when comparing branches - #4588",
      "[Fixed] Avoid double checkout warning when opening a pull request in Desktop - #5375",
      "[Fixed] Error when publishing repository is now associated with the right tab - #5422. Thanks @Daniel-McCarthy!",
      "[Fixed] Disable affected menu items when on detached HEAD - #5500. Thanks @say25!",
      "[Fixed] Show border when commit description is expanded - #5506. Thanks @aryyya!",
      "[Fixed] GitLab URL which corresponds to GitHub repository of same name cloned GitHub repository - #4154",
      "[Improved] Avoid multiple lookups of default remote - #5399",
      "[Improved] Skip optional locks when checking status of repository - #5376"
    ],
    "1.4.0-beta1": [
      "[New] When an update is available for GitHub Desktop, the release notes can be viewed in Desktop - #2774",
      "[New] Detect merge conflicts when comparing branches - #4588",
      "[Fixed] Avoid double checkout warning when opening a pull request in Desktop - #5375",
      "[Fixed] Error when publishing repository is now associated with the right tab - #5422. Thanks @Daniel-McCarthy!",
      "[Fixed] Disable affected menu items when on detached HEAD - #5500. Thanks @say25!",
      "[Fixed] Show border when commit description is expanded - #5506. Thanks @aryyya!",
      "[Fixed] GitLab URL which corresponds to GitHub repository of same name cloned GitHub repository - #4154",
      "[Improved] Avoid multiple lookups of default remote - #5399",
      "[Improved] Skip optional locks when checking status of repository - #5376"
    ],
    "1.4.0-beta0": [],
    "1.3.5": [
      "[Fixed] Disable delete button while deleting a branch - #5331",
      "[Fixed] History now avoids calling log.showSignature if set in config - #5466",
      "[Fixed] Start blocking the ability to add local bare repositories - #4293. Thanks @Daniel-McCarthy!",
      "[Fixed] Revert workaround for tooltip issue on Windows - #3362. Thanks @divayprakash!",
      "[Improved] Error message when publishing to missing organisation - #5380. Thanks @Daniel-McCarthy!",
      "[Improved] Don't hide commit details when commit description is expanded. - #5471. Thanks @aryyya!"
    ],
    "1.3.5-beta1": [
      "[Fixed] Disable delete button while deleting a branch - #5331",
      "[Fixed] History now avoids calling log.showSignature if set in config - #5466",
      "[Fixed] Start blocking the ability to add local bare repositories - #4293. Thanks @Daniel-McCarthy!",
      "[Fixed] Revert workaround for tooltip issue on Windows - #3362. Thanks @divayprakash!",
      "[Improved] Error message when publishing to missing organisation - #5380. Thanks @Daniel-McCarthy!",
      "[Improved] Don't hide commit details when commit summary description is expanded. - #5471. Thanks @aryyya!"
    ],
    "1.3.5-beta0": [],
    "1.3.4": [
      "[Improved] Cloning message uses remote repo name not file destination - #5413. Thanks @lisavogtsf!",
      "[Improved] Support VSCode user scope installation - #5281. Thanks @saschanaz!"
    ],
    "1.3.4-beta1": [
      "[Improved] Cloning message uses remote repo name not file destination - #5413. Thanks @lisavogtsf!",
      "[Improved] Support VSCode user scope installation - #5281. Thanks @saschanaz!"
    ],
    "1.3.4-beta0": [],
    "1.3.3": [
      "[Fixed] Maximize and restore app on Windows does not fill available space - #5033",
      "[Fixed] 'Clone repository' menu item label is obscured on Windows - #5348. Thanks @Daniel-McCarthy!",
      "[Fixed] User can toggle files when commit is in progress - #5341. Thanks @masungwon!",
      "[Improved] Repository indicator background work - #5317 #5326 #5363 #5241 #5320"
    ],
    "1.3.3-beta1": [
      "[Fixed] Maximize and restore app on Windows does not fill available space - #5033",
      "[Fixed] 'Clone repository' menu item label is obscured on Windows - #5348. Thanks @Daniel-McCarthy!",
      "[Fixed] User can toggle files when commit is in progress - #5341. Thanks @masungwon!",
      "[Improved] Repository indicator background work - #5317 #5326 #5363 #5241 #5320"
    ],
    "1.3.3-test6": ["Testing infrastructure changes"],
    "1.3.3-test5": ["Testing the new CircleCI config changes"],
    "1.3.3-test4": ["Testing the new CircleCI config changes"],
    "1.3.3-test3": ["Testing the new CircleCI config changes"],
    "1.3.3-test2": ["Testing the new CircleCI config changes"],
    "1.3.3-test1": ["Testing the new CircleCI config changes"],
    "1.3.2": [
      "[Fixed] Bugfix for background checks not being aware of missing repositories - #5282",
      "[Fixed] Check the local state of a repository before performing Git operations - #5289",
      "[Fixed] Switch to history view for default branch when deleting current branch during a compare - #5256",
      "[Fixed] Handle missing .git directory inside a tracked repository - #5291"
    ],
    "1.3.2-beta1": [
      "[Fixed] Bugfix for background checks not being aware of missing repositories - #5282",
      "[Fixed] Check the local state of a repository before performing Git operations - #5289",
      "[Fixed] Switch to history view for default branch when deleting current branch during a compare - #5256",
      "[Fixed] Handle missing .git directory inside a tracked repository - #5291"
    ],
    "1.3.1": [
      "[Fixed] Background Git operations on missing repositories are not handled as expected - #5282"
    ],
    "1.3.1-beta1": [
      "[Fixed] Background Git operations on missing repositories are not handled as expected - #5282"
    ],
    "1.3.1-beta0": [
      "[New] Notification displayed in History tab when the base branch moves ahead of the current branch - #4768",
      "[New] Repository list displays uncommitted changes indicator and ahead/behind information - #2259 #5095",
      "[Added] Option to move repository to trash when removing from app - #2108. Thanks @say25!",
      "[Added] Syntax highlighting for PowerShell files - #5081. Thanks @say25!",
      "[Fixed] \"Discard Changes\" context menu discards correct file when entry is not part of selected group - #4788",
      "[Fixed] Display local path of selected repository as tooltip - #4922. Thanks @yongdamsh!",
      "[Fixed] Display root directory name when repository is located at drive root - #4924",
      "[Fixed] Handle legacy macOS right click gesture - #4942",
      "[Fixed] History omits latest commit from list - #5243",
      "[Fixed] Markdown header elements hard to read in dark mode - #5133. Thanks @agisilaos!",
      "[Fixed] Only perform ahead/behind comparisons when branch selector is open - #5142",
      "[Fixed] Relax checks for merge commits for GitHub Enterprise repositories - #4329",
      "[Fixed] Render clickable link in \"squash and merge\" commit message - #5203. Thanks @1pete!",
      "[Fixed] Return key disabled when no matches found in Compare branch list - #4458",
      "[Fixed] Selected commit not remembered when switching between History and Changes tabs - #4985",
      "[Fixed] Selected commit when comparing is reset to latest when Desktop regains focus - #5069",
      "[Fixed] Support default branch detection for non-GitHub repositories - #4937",
      "[Improved] Change primary button color to blue for dark theme - #5074",
      "[Improved] Diff gutter elements should be considered button elements when interacting - #5158",
      "[Improved] Status parsing significantly more performant when handling thousands of changed files - #2449 #5186"
    ],
    "1.3.0": [
      "[New] Notification displayed in History tab when the base branch moves ahead of the current branch - #4768",
      "[New] Repository list displays uncommitted changes indicator and ahead/behind information - #2259 #5095",
      "[Added] Option to move repository to trash when removing from app - #2108. Thanks @say25!",
      "[Added] Syntax highlighting for PowerShell files - #5081. Thanks @say25!",
      "[Fixed] \"Discard Changes\" context menu discards correct file when entry is not part of selected group - #4788",
      "[Fixed] Display local path of selected repository as tooltip - #4922. Thanks @yongdamsh!",
      "[Fixed] Display root directory name when repository is located at drive root - #4924",
      "[Fixed] Handle legacy macOS right click gesture - #4942",
      "[Fixed] History omits latest commit from list - #5243",
      "[Fixed] Markdown header elements hard to read in dark mode - #5133. Thanks @agisilaos!",
      "[Fixed] Only perform ahead/behind comparisons when branch selector is open - #5142",
      "[Fixed] Relax checks for merge commits for GitHub Enterprise repositories - #4329",
      "[Fixed] Render clickable link in \"squash and merge\" commit message - #5203. Thanks @1pete!",
      "[Fixed] Return key disabled when no matches found in Compare branch list - #4458",
      "[Fixed] Selected commit not remembered when switching between History and Changes tabs - #4985",
      "[Fixed] Selected commit when comparing is reset to latest when Desktop regains focus - #5069",
      "[Fixed] Support default branch detection for non-GitHub repositories - #4937",
      "[Improved] Change primary button color to blue for dark theme - #5074",
      "[Improved] Diff gutter elements should be considered button elements when interacting - #5158",
      "[Improved] Status parsing significantly more performant when handling thousands of changed files - #2449 #5186"
    ],
    "1.3.0-beta7": [],
    "1.3.0-beta6": [],
    "1.3.0-beta5": [
      "[Fixed] Ensure commit message is cleared after successful commit - #4046",
      "[Fixed] History omits latest commit from list - #5243"
    ],
    "1.3.0-beta4": [
      "[Fixed] Only perform ahead/behind comparisons when branch selector is open - #5142",
      "[Fixed] Render clickable link in \"squash and merge\" commit message - #5203. Thanks @1pete!",
      "[Fixed] Selected commit not remembered when switching between History and Changes tabs - #4985",
      "[Fixed] Selected commit when comparing is reset to latest when Desktop regains focus - #5069"
    ],
    "1.3.0-beta3": [
      "[Fixed] \"Discard Changes\" context menu discards correct file when entry is not part of selected group - #4788",
      "[Fixed] Return key disabled when no matches found in Compare branch list - #4458",
      "[Improved] Status parsing significantly more performant when handling thousands of changed files - #2449 #5186"
    ],
    "1.3.0-beta2": [
      "[Added] Option to move repository to trash when removing from app - #2108. Thanks @say25!",
      "[Fixed] Markdown header elements hard to read in dark mode - #5133. Thanks @agisilaos!",
      "[Improved] Diff gutter elements should be considered button elements when interacting - #5158"
    ],
    "1.2.7-test3": ["Test deployment for electron version bump."],
    "1.3.0-beta1": [
      "[New] Notification displayed in History tab when the base branch moves ahead of the current branch - #4768",
      "[New] Repository list displays uncommitted changes count and ahead/behind information - #2259",
      "[Added] Syntax highlighting for PowerShell files- #5081. Thanks @say25!",
      "[Fixed] Display something when repository is located at drive root - #4924",
      "[Fixed] Relax checks for merge commits for GitHub Enterprise repositories - #4329",
      "[Fixed] Display local path of selected repository as tooltip - #4922. Thanks @yongdamsh!",
      "[Fixed] Support default branch detection for non-GitHub repositories - #4937",
      "[Fixed] Handle legacy macOS right click gesture - #4942",
      "[Improved] Repository list badge style tweaks and tweaks for dark theme - #5095",
      "[Improved] Change primary button color to blue for dark theme - #5074"
    ],
    "1.2.7-test2": ["Test deployment for electron version bump."],
    "1.2.7-test1": ["Sanity check deployment for refactored scripts"],
    "1.2.7-beta0": [
      "[Fixed] Visual indicator for upcoming feature should not be shown - #5026"
    ],
    "1.2.6": [
      "[Fixed] Visual indicator for upcoming feature should not be shown - #5026"
    ],
    "1.2.6-beta0": [
      "[Fixed] Feature flag for upcoming feature not applied correctly - #5024"
    ],
    "1.2.5": [
      "[Fixed] Feature flag for upcoming feature not applied correctly - #5024"
    ],
    "1.2.4": [
      "[New] Dark Theme preview - #4849",
      "[Added] Syntax highlighting for Cake files - #4935. Thanks @say25!",
      "[Added] WebStorm support for macOS - #4841. Thanks @mrsimonfletcher!",
      "[Fixed] Compare tab appends older commits when scrolling to bottom of list - #4964",
      "[Fixed] Remove temporary directory after Git LFS operation completes - #4414",
      "[Fixed] Unable to compare when two branches exist - #4947 #4730",
      "[Fixed] Unhandled errors when refreshing pull requests fails - #4844 #4866",
      "[Improved] Remove context menu needs to hint if a dialog will be shown - #4975",
      "[Improved] Upgrade embedded Git LFS - #4602 #4745",
      "[Improved] Update banner message clarifies that only Desktop needs to be restarted - #4891. Thanks @KennethSweezy!",
      "[Improved] Discard Changes context menu entry should contain ellipses when user needs to confirm - #4846. Thanks @yongdamsh!",
      "[Improved] Initializing syntax highlighting components - #4764",
      "[Improved] Only show overflow shadow when description overflows - #4898",
      "[Improved] Changes tab displays number of changed files instead of dot - #4772. Thanks @yongdamsh!"
    ],
    "1.2.4-beta5": [],
    "1.2.4-beta4": [
      "[Fixed] Compare tab appends older commits when scrolling to bottom of list - #4964",
      "[Fixed] Remove temporary directory after Git LFS operation completes - #4414",
      "[Improved] Remove context menu needs to hint if a dialog will be shown - #4975",
      "[Improved] Upgrade embedded Git LFS - #4602 #4745"
    ],
    "1.2.4-test1": [
      "Confirming latest Git LFS version addresses reported issues"
    ],
    "1.2.4-beta3": [
      "[Added] WebStorm support for macOS - #4841. Thanks @mrsimonfletcher!",
      "[Improved] Update banner message clarifies that only Desktop needs to be restarted - #4891. Thanks @KennethSweezy!"
    ],
    "1.2.4-beta2": [],
    "1.2.4-beta1": [
      "[New] Dark Theme preview - #4849",
      "[Added] Syntax highlighting for Cake files - #4935. Thanks @say25!",
      "[Fixed] Unable to compare when two branches exist - #4947 #4730",
      "[Fixed] Unhandled errors when refreshing pull requests fails - #4844 #4866",
      "[Improved] Discard Changes context menu entry should contain ellipses when user needs to confirm - #4846. Thanks @yongdamsh!",
      "[Improved] Initializing syntax highlighting components - #4764",
      "[Improved] Only show overflow shadow when description overflows - #4898",
      "[Improved] Changes tab displays number of changed files instead of dot - #4772. Thanks @yongdamsh!"
    ],
    "1.2.3": [
      "[Fixed] No autocomplete when searching for co-authors - #4847",
      "[Fixed] Error when checking out a PR from a fork - #4842"
    ],
    "1.2.3-beta1": [
      "[Fixed] No autocomplete when searching for co-authors - #4847",
      "[Fixed] Error when checking out a PR from a fork - #4842"
    ],
    "1.2.3-test1": [
      "Confirming switch from uglify-es to babel-minify addresses minification issue - #4871"
    ],
    "1.2.2": [
      "[Fixed] Make cURL/schannel default to using the Windows certificate store - #4817",
      "[Fixed] Restore text selection highlighting in diffs - #4818"
    ],
    "1.2.2-beta1": [
      "[Fixed] Make cURL/schannel default to using the Windows certificate store - #4817",
      "[Fixed] Text selection highlighting in diffs is back - #4818"
    ],
    "1.2.1": [
      "[Added] Brackets support for macOS - #4608. Thanks @3raxton!",
      "[Added] Pull request number and author are included in fuzzy-find filtering - #4653. Thanks @damaneice!",
      "[Fixed] Decreased the max line length limit - #3740. Thanks @sagaragarwal94!",
      "[Fixed] Updated embedded Git to 2.17.1 to address upstream security issue - #4791",
      "[Improved] Display the difference in file size of an image in the diff view - #4380. Thanks @ggajos!"
    ],
    "1.2.1-test1": ["Upgraded embedded Git to 2.17.0"],
    "1.2.1-beta1": [
      "[Added] Brackets support for macOS - #4608. Thanks @3raxton!",
      "[Added] Pull request number and author are included in fuzzy-find filtering - #4653. Thanks @damaneice!",
      "[Fixed] Decreased the max line length limit - #3740. Thanks @sagaragarwal94!",
      "[Fixed] Updated embedded Git to 2.17.1 to address upstream security issue - #4791",
      "[Improved] Display the difference in file size of an image in the diff view - #4380. Thanks @ggajos!"
    ],
    "1.2.1-beta0": [],
    "1.1.2-test6": ["Testing the Webpack v4 output from the project"],
    "1.2.0": [
      "[New] History now has ability to compare to another branch and merge outstanding commits",
      "[New] Support for selecting more than one file in the changes list - #1712. Thanks @icosamuel!",
      "[New] Render bitmap images in diffs - #4367. Thanks @MagicMarvMan!",
      "[Added] Add PowerShell Core support for Windows and macOS - #3791. Thanks @saschanaz!",
      "[Added] Add MacVim support for macOS - #4532. Thanks @johnelliott!",
      "[Added] Syntax highlighting for JavaServer Pages (JSP) - #4470. Thanks @damaneice!",
      "[Added] Syntax highlighting for Haxe files - #4445. Thanks @Gama11!",
      "[Added] Syntax highlighting for R files - #4455. Thanks @say25!",
      "[Fixed] 'Open in Shell' on Linux ensures Git is on PATH - #4619. Thanks @ziggy42!",
      "[Fixed] Pressing 'Enter' on filtered Pull Request does not checkout - #4673",
      "[Fixed] Alert icon shrinks in rename dialog when branch name is long - #4566",
      "[Fixed] 'Open in Desktop' performs fetch to ensure branch exists before checkout - #3006",
      "[Fixed] 'Open in Default Program' on Windows changes the window title - #4446",
      "[Fixed] Skip fast-forwarding when there are many eligible local branches - #4392",
      "[Fixed] Image diffs not working for files with upper-case file extension - #4466",
      "[Fixed] Syntax highlighting not working for files with upper-case file extension - #4462. Thanks @say25!",
      "[Fixed] Error when creating Git LFS progress causes clone to fail - #4307. Thanks @MagicMarvMan!",
      "[Fixed] 'Open File in External Editor' always opens a new instance - #4381",
      "[Fixed] 'Select All' shortcut now works for changes list - #3821",
      "[Improved] Automatically add valid repository when using command line interface - #4513. Thanks @ggajos!",
      "[Improved] Always fast-forward the default branch - #4506",
      "[Improved] Warn when trying to rename a published branch - #4035. Thanks @agisilaos!",
      "[Improved] Added context menu for files in commit history - #2845. Thanks @crea7or",
      "[Improved] Discarding all changes always prompts for confirmation - #4459",
      "[Improved] Getting list of changed files is now more efficient when dealing with thousands of files - #4443",
      "[Improved] Checking out a Pull Request may skip unnecessary fetch - #4068. Thanks @agisilaos!",
      "[Improved] Commit summary now has a hint to indicate why committing is disabled - #4429.",
      "[Improved] Pull request status text now matches format on GitHub - #3521",
      "[Improved] Add escape hatch to disable hardware acceleration when launching - #3921"
    ],
    "1.1.2-beta7": [],
    "1.1.2-beta6": [
      "[Added] Add MacVim support for macOS - #4532. Thanks @johnelliott!",
      "[Fixed] Open in Shell on Linux ensures Git is available on the user's PATH - #4619. Thanks @ziggy42!",
      "[Fixed] Keyboard focus issues when navigating Pull Request list - #4673",
      "[Improved] Automatically add valid repository when using command line interface - #4513. Thanks @ggajos!"
    ],
    "1.1.2-test5": ["Actually upgrading fs-extra to v6 in the app"],
    "1.1.2-test4": ["Upgrading fs-extra to v6"],
    "1.1.2-beta5": [
      "[Added] Syntax highlighting for JavaServer Pages (JSP) - #4470. Thanks @damaneice!",
      "[Fixed] Prevent icon from shrinking in rename dialog - #4566"
    ],
    "1.1.2-beta4": [
      "[New] New Compare tab allowing visualization of the relationship between branches",
      "[New] Support for selecting more than one file in the changes list - #1712. Thanks @icosamuel!",
      "[Fixed] 'Select All' shortcut now works for changes list - #3821",
      "[Improved] Always fast-forward the default branch - #4506",
      "[Improved] Warn when trying to rename a published branch - #4035. Thanks @agisilaos!",
      "[Improved] Added context menu for files in commit history - #2845. Thanks @crea7or",
      "[Improved] Discarding all changes always prompts for confirmation - #4459"
    ],
    "1.1.2-beta3": [
      "[Added] Syntax highlighting for Haxe files - #4445. Thanks @Gama11!",
      "[Added] Syntax highlighting for R files - #4455. Thanks @say25!",
      "[Fixed] Fetch to ensure \"Open in Desktop\" has a branch to checkout - #3006",
      "[Fixed] Handle the click event when opening a binary file - #4446",
      "[Fixed] Skip fast-forwarding when there are a lot of eligible local branches - #4392",
      "[Fixed] Image diffs not working for files with upper-case file extension - #4466",
      "[Fixed] Syntax highlighting not working for files with upper-case file extension - #4462. Thanks @say25!",
      "[Improved] Getting list of changed files is now more efficient when dealing with thousands of files - #4443",
      "[Improved] Checking out a Pull Request may skip unnecessary fetch - #4068. Thanks @agisilaos!",
      "[Improved] Commit summary now has a hint to indicate why committing is disabled - #4429."
    ],
    "1.1.2-test3": ["[New] Comparison Branch demo build"],
    "1.1.2-test2": [
      "Refactoring the diff internals to potentially land some SVG improvements"
    ],
    "1.1.2-test1": [
      "Refactoring the diff internals to potentially land some SVG improvements"
    ],
    "1.1.2-beta2": [
      "[New] Render bitmap images in diffs - #4367. Thanks @MagicMarvMan!",
      "[New] Add PowerShell Core support for Windows and macOS - #3791. Thanks @saschanaz!",
      "[Fixed] Error when creating Git LFS progress causes clone to fail - #4307. Thanks @MagicMarvMan!",
      "[Fixed] 'Open File in External Editor' does not use existing window - #4381",
      "[Fixed] Always ask for confirmation when discarding all changes - #4423",
      "[Improved] Pull request status text now matches format on GitHub - #3521",
      "[Improved] Add escape hatch to disable hardware acceleration when launching - #3921"
    ],
    "1.1.2-beta1": [],
    "1.1.1": [
      "[New] Render WebP images in diffs - #4164. Thanks @agisilaos!",
      "[Fixed] Edit context menus in commit form input elements - #3886",
      "[Fixed] Escape behavior for Pull Request list does not match Branch List - #3597",
      "[Fixed] Keep caret position after inserting completion for emoji/mention - #3835. Thanks @CarlRosell!",
      "[Fixed] Handle error events when watching files used to get Git LFS output - #4117",
      "[Fixed] Potential race condition when opening a fork pull request - #4149",
      "[Fixed] Show placeholder image when no pull requests found - #3973",
      "[Fixed] Disable commit summary and description inputs while commit in progress - #3893. Thanks @crea7or!",
      "[Fixed] Ensure pull request cache is cleared after last pull request merged - #4122",
      "[Fixed] Focus two-factor authentication dialog on input - #4220. Thanks @WaleedAshraf!",
      "[Fixed] Branches button no longer disabled while on an unborn branch - #4236. Thanks @agisilaos!",
      "[Fixed] Delete gitignore file when all entries cleared in Repository Settings - #1896",
      "[Fixed] Add visual indicator that a folder can be dropped on Desktop - #4004. Thanks @agisilaos!",
      "[Fixed] Attempt to focus the application window on macOS after signing in via the browser - #4126",
      "[Fixed] Refresh issues when user manually fetches - #4076",
      "[Improved] Add `Discard All Changes...` to context menu on changed file list - #4197. Thanks @xamm!",
      "[Improved] Improve contrast for button labels in app toolbar - #4219",
      "[Improved] Speed up check for submodules when discarding - #4186. Thanks @kmscode!",
      "[Improved] Make the keychain known issue more clear within Desktop - #4125",
      "[Improved] Continue past the 'diff too large' message and view the diff - #4050",
      "[Improved] Repository association might not have expected prefix - #4090. Thanks @mathieudutour!",
      "[Improved] Add message to gitignore dialog when not on default branch - #3720",
      "[Improved] Hide Desktop-specific forks in Branch List - #4127",
      "[Improved] Disregard accidental whitespace when cloning a repository by URL - #4216",
      "[Improved] Show alert icon in repository list when repository not found on disk - #4254. Thanks @gingerbeardman!",
      "[Improved] Repository list now closes after removing last repository - #4269. Thanks @agisilaos!",
      "[Improved] Move forget password link after the password dialog to match expected tab order - #4283. Thanks @iamnapo!",
      "[Improved] More descriptive text in repository toolbar button when no repositories are tracked - #4268. Thanks @agisilaos!",
      "[Improved] Context menu in Changes tab now supports opening file in your preferred editor - #4030"
    ],
    "1.1.1-beta4": [
      "[Improved] Context menu in Changes tab now supports opening file in your preferred editor - #4030"
    ],
    "1.1.1-beta3": [],
    "1.1.1-beta2": [
      "[New] Render WebP images in diffs - #4164. Thanks @agisilaos!",
      "[Fixed] Edit context menus in commit form input elements - #3886",
      "[Fixed] Escape behavior should match that of Branch List - #3972",
      "[Fixed] Keep caret position after inserting completion - #3835. Thanks @CarlRosell!",
      "[Fixed] Handle error events when watching files used to get Git LFS output - #4117",
      "[Fixed] Potential race condition when opening a fork pull request - #4149",
      "[Fixed] Show placeholder image when no pull requests found - #3973",
      "[Fixed] Disable input fields summary and description while commit in progress - #3893. Thanks @crea7or!",
      "[Fixed] Ensure pull request cache is cleared after last pull request merged - #4122",
      "[Fixed] Focus two-factor authentication dialog on input - #4220. Thanks @WaleedAshraf!",
      "[Fixed] Branches button no longer disabled while on an unborn branch - #4236. Thanks @agisilaos!",
      "[Fixed] Delete gitignore file when entries cleared in Repository Settings - #1896",
      "[Fixed] Add visual indicator that a folder can be dropped on Desktop - #4004. Thanks @agisilaos!",
      "[Improved] Add `Discard All Changes...` to context menu on changed file list - #4197. Thanks @xamm!",
      "[Improved] Improve contrast for button labels in app toolbar - #4219",
      "[Improved] Speed up check for submodules when discarding - #4186. Thanks @kmscode!",
      "[Improved] Make the keychain known issue more clear within Desktop - #4125",
      "[Improved] Continue past the 'diff too large' message and view the diff - #4050",
      "[Improved] Repository association might not have expected prefix - #4090. Thanks @mathieudutour!",
      "[Improved] Add message to gitignore dialog when not on default branch - #3720",
      "[Improved] Hide Desktop-specific forks in Branch List - #4127",
      "[Improved] Disregard accidental whitespace when cloning a repository by URL - #4216",
      "[Improved] Show alert icon in repository list when repository not found on disk - #4254. Thanks @gingerbeardman!",
      "[Improved] Repository list now closes after removing last repository - #4269. Thanks @agisilaos!",
      "[Improved] Move forget password link to after the password dialog to maintain expected tab order - #4283. Thanks @iamnapo!",
      "[Improved] More descriptive text in repository toolbar button when no repositories are tracked - #4268. Thanks @agisilaos!"
    ],
    "1.1.1-test2": ["[Improved] Electron 1.8.3 upgrade (again)"],
    "1.1.1-test1": [
      "[Improved] Forcing a focus on the window after the OAuth dance is done"
    ],
    "1.1.1-beta1": [],
    "1.1.0": [
      "[New] Check out pull requests from collaborators or forks from within Desktop",
      "[New] View the commit status of the branch when it has an open pull request",
      "[Added] Add RubyMine support for macOS - #3883. Thanks @gssbzn!",
      "[Added] Add TextMate support for macOS - #3910. Thanks @caiofbpa!",
      "[Added] Syntax highlighting for Elixir files - #3774. Thanks @joaovitoras!",
      "[Fixed] Update layout of branch blankslate image - #4011",
      "[Fixed] Expanded avatar stack in commit summary gets cut off - #3884",
      "[Fixed] Clear repository filter when switching tabs - #3787. Thanks @reyronald!",
      "[Fixed] Avoid crash when unable to launch shell - #3954",
      "[Fixed] Ensure renames are detected when viewing commit diffs - #3673",
      "[Fixed] Fetch default remote if it differs from the current - #4056",
      "[Fixed] Handle Git errors when .gitmodules are malformed - #3912",
      "[Fixed] Handle error when \"where\" is not on PATH - #3882 #3825",
      "[Fixed] Ignore action assumes CRLF when core.autocrlf is unset - #3514",
      "[Fixed] Prevent duplicate entries in co-author autocomplete list - #3887",
      "[Fixed] Renames not detected when viewing commit diffs - #3673",
      "[Fixed] Support legacy usernames as co-authors - #3897",
      "[Improved] Update branch button text from \"New\" to \"New Branch\" - #4032",
      "[Improved] Add fuzzy search in the repository, branch, PR, and clone FilterLists - #911. Thanks @j-f1!",
      "[Improved] Tidy up commit summary and description layout in commit list - #3922. Thanks @willnode!",
      "[Improved] Use smaller default size when rendering Gravatar avatars - #3911",
      "[Improved] Show fetch progress when initializing remote for fork - #3953",
      "[Improved] Remove references to Hubot from the user setup page - #4015. Thanks @j-f1!",
      "[Improved] Error handling around ENOENT - #3954",
      "[Improved] Clear repository filter text when switching tabs - #3787. Thanks @reyronald!",
      "[Improved] Allow window to accept single click on focus - #3843",
      "[Improved] Disable drag-and-drop interaction when a popup is in the foreground - #3996"
    ],
    "1.1.0-beta3": [
      "[Fixed] Fetch default remote if it differs from the current - #4056"
    ],
    "1.1.0-beta2": [
      "[Improved] Update embedded Git to improve error handling when using stdin - #4058"
    ],
    "1.1.0-beta1": [
      "[Improved] Add 'Branch' to 'New' branch button - #4032",
      "[Improved] Remove references to Hubot from the user setup page - #4015. Thanks @j-f1!"
    ],
    "1.0.14-beta5": [
      "[Fixed] Improve detection of pull requests associated with current branch - #3991",
      "[Fixed] Disable drag-and-drop interaction when a popup is in the foreground - #3996",
      "[Fixed] Branch blank slate image out of position - #4011"
    ],
    "1.0.14-beta4": [
      "[New] Syntax highlighting for Elixir files - #3774. Thanks @joaovitoras!",
      "[Fixed] Crash when unable to launch shell - #3954",
      "[Fixed] Support legacy usernames as co-authors - #3897",
      "[Improved] Enable fuzzy search in the repository, branch, PR, and clone FilterLists - #911. Thanks @j-f1!",
      "[Improved] Tidy up commit summary and description layout in commit list - #3922. Thanks @willnode!"
    ],
    "1.0.14-test1": ["[Improved] Electron 1.8.2 upgrade"],
    "1.0.14-beta3": [
      "[Added] Add TextMate support for macOS - #3910. Thanks @caiofbpa!",
      "[Fixed] Handle Git errors when .gitmodules are malformed - #3912",
      "[Fixed] Clear repository filter when switching tabs - #3787. Thanks @reyronald!",
      "[Fixed] Prevent duplicate entries in co-author autocomplete list - #3887",
      "[Improved] Show progress when initializing remote for fork - #3953"
    ],
    "1.0.14-beta2": [
      "[Added] Add RubyMine support for macOS - #3883. Thanks @gssbzn!",
      "[Fixed] Allow window to accept single click on focus - #3843",
      "[Fixed] Expanded avatar list hidden behind commit details - #3884",
      "[Fixed] Renames not detected when viewing commit diffs - #3673",
      "[Fixed] Ignore action assumes CRLF when core.autocrlf is unset - #3514",
      "[Improved] Use smaller default size when rendering Gravatar avatars - #3911"
    ],
    "1.0.14-beta1": ["[New] Commit together with co-authors - #3879"],
    "1.0.13": [
      "[New] Commit together with co-authors - #3879",
      "[New] PhpStorm is now a supported external editor on macOS - #3749. Thanks @hubgit!",
      "[Improved] Update embedded Git to 2.16.1 - #3617 #3828 #3871",
      "[Improved] Blank slate view is now more responsive when zoomed - #3777",
      "[Improved] Documentation fix for Open in Shell resource - #3799. Thanks @saschanaz!",
      "[Improved] Improved error handling for Linux - #3732",
      "[Improved] Allow links in unexpanded summary to be clickable - #3719. Thanks @koenpunt!",
      "[Fixed] Update Electron to 1.7.11 to address security issue - #3846",
      "[Fixed] Allow double dashes in branch name - #3599. Thanks @JQuinnie!",
      "[Fixed] Sort the organization list - #3657. Thanks @j-f1!",
      "[Fixed] Check out PRs from a fork - #3395",
      "[Fixed] Confirm deleting branch when it has an open PR - #3615",
      "[Fixed] Defer user/email validation in Preferences - #3722",
      "[Fixed] Checkout progress did not include branch name - #3780",
      "[Fixed] Don't block branch switching when in detached HEAD - #3807",
      "[Fixed] Handle discarding submodule changes properly - #3647",
      "[Fixed] Show tooltip with additional info about the build status - #3134",
      "[Fixed] Update placeholders to support Linux distributions - #3150",
      "[Fixed] Refresh local commit list when switching tabs - #3698"
    ],
    "1.0.13-test1": [
      "[Improved] Update embedded Git to 2.16.1 - #3617 #3828 #3871",
      "[Fixed] Update Electron to 1.7.11 to address security issue - #3846",
      "[Fixed] Allows double dashes in branch name - #3599. Thanks @JQuinnie!",
      "[Fixed] Pull Request store may not have status defined - #3869",
      "[Fixed] Render the Pull Request badge when no commit statuses found - #3608"
    ],
    "1.0.13-beta1": [
      "[New] PhpStorm is now a supported external editor on macOS - #3749. Thanks @hubgit!",
      "[Improved] Blank slate view is now more responsive when zoomed - #3777",
      "[Improved] Documentation fix for Open in Shell resource - #3799. Thanks @saschanaz!",
      "[Improved] Improved error handling for Linux - #3732",
      "[Improved] Allow links in unexpanded summary to be clickable - #3719. Thanks @koenpunt!",
      "[Fixed] Sort the organization list - #3657. Thanks @j-f1!",
      "[Fixed] Check out PRs from a fork - #3395",
      "[Fixed] Confirm deleting branch when it has an open PR - #3615",
      "[Fixed] Defer user/email validation in Preferences - #3722",
      "[Fixed] Checkout progress did not include branch name - #3780",
      "[Fixed] Don't block branch switching when in detached HEAD - #3807",
      "[Fixed] Handle discarding submodule changes properly - #3647",
      "[Fixed] Show tooltip with additional info about the build status - #3134",
      "[Fixed] Update placeholders to support Linux distributions - #3150",
      "[Fixed] Refresh local commit list when switching tabs - #3698"
    ],
    "1.0.12": [
      "[New] Syntax highlighting for Rust files - #3666. Thanks @subnomo!",
      "[New] Syntax highlighting for Clojure cljc, cljs, and edn files - #3610. Thanks @mtkp!",
      "[Improved] Prevent creating a branch in the middle of a merge - #3733",
      "[Improved] Truncate long repo names in panes and modals to fit into a single line - #3598. Thanks @http-request!",
      "[Improved] Keyboard navigation support in pull request list - #3607",
      "[Fixed] Inconsistent caret behavior in text boxes when using certain keyboard layouts - #3354",
      "[Fixed] Only render the organizations list when it has orgs - #1414",
      "[Fixed] Checkout now handles situations where a ref exists on multiple remotes - #3281",
      "[Fixed] Retain accounts on desktop when losing connectivity - #3641",
      "[Fixed] Missing argument in FullScreenInfo that could prevent app from launching - #3727. Thanks @OiYouYeahYou!"
    ],
    "1.0.12-beta1": [
      "[New] Syntax highlighting for Rust files - #3666. Thanks @subnomo!",
      "[New] Syntax highlighting for Clojure cljc, cljs, and edn files - #3610. Thanks @mtkp!",
      "[Improved] Prevent creating a branch in the middle of a merge - #3733",
      "[Improved] Truncate long repo names in panes and modals to fit into a single line - #3598. Thanks @http-request!",
      "[Improved] Keyboard navigation support in pull request list - #3607",
      "[Fixed] Inconsistent caret behavior in text boxes when using certain keyboard layouts - #3354",
      "[Fixed] Only render the organizations list when it has orgs - #1414",
      "[Fixed] Checkout now handles situations where a ref exists on multiple remotes - #3281",
      "[Fixed] Retain accounts on desktop when losing connectivity - #3641",
      "[Fixed] Missing argument in FullScreenInfo that could prevent app from launching - #3727. Thanks @OiYouYeahYou!"
    ],
    "1.0.12-beta0": [
      "[New] Highlight substring matches in the \"Branches\" and \"Repositories\" list when filtering - #910. Thanks @JordanMussi!",
      "[New] Add preview for ico files - #3531. Thanks @serhiivinichuk!",
      "[New] Fallback to Gravatar for loading avatars - #821",
      "[New] Provide syntax highlighting for Visual Studio project files - #3552. Thanks @saul!",
      "[New] Provide syntax highlighting for F# fsx and fsi files - #3544. Thanks @saul!",
      "[New] Provide syntax highlighting for Kotlin files - #3555. Thanks @ziggy42!",
      "[New] Provide syntax highlighting for Clojure - #3523. Thanks @mtkp!",
      "[Improved] Toggle the \"Repository List\" from the menu - #2638. Thanks @JordanMussi!",
      "[Improved] Prevent saving of disallowed character strings for your name and email  - #3204",
      "[Improved] Error messages now appear at the top of the \"Create a New Repository\" dialog - #3571. Thanks @http-request!",
      "[Improved] \"Repository List\" header is now \"Github.com\" for consistency - #3567. Thanks @iFun!",
      "[Improved] Rename the \"Install Update\" button to \"Quit and Install Update\" - #3494. Thanks @say25!",
      "[Fixed] Fix ordering of commit history when your branch and tracking branch have both changed  - #2737",
      "[Fixed] Prevent creating a branch that starts with a period - #3013. Thanks @JordanMussi!",
      "[Fixed] Branch names are properly encoded when creating a pull request - #3509",
      "[Fixed] Re-enable all the menu items after closing a popup - #3533",
      "[Fixed] Removes option to delete remote branch after it's been deleted - #2964. Thanks @JordanMussi!",
      "[Fixed] Windows: Detects available editors and shells now works even when the group policy blocks write registry access - #3105 #3405",
      "[Fixed] Windows: Menu items are no longer truncated - #3547",
      "[Fixed] Windows: Prevent disabled menu items from being accessed - #3391 #1521",
      "[Fixed] Preserve the selected pull request when a manual fetch is done - #3524",
      "[Fixed] Update pull request badge after switching branches or pull requests - #3454",
      "[Fixed] Restore keyboard arrow navigation for pull request list - #3499"
    ],
    "1.0.11": [
      "[New] Highlight substring matches in the \"Branches\" and \"Repositories\" list when filtering - #910. Thanks @JordanMussi!",
      "[New] Add preview for ico files - #3531. Thanks @serhiivinichuk!",
      "[New] Fallback to Gravatar for loading avatars - #821",
      "[New] Provide syntax highlighting for Visual Studio project files - #3552. Thanks @saul!",
      "[New] Provide syntax highlighting for F# fsx and fsi files - #3544. Thanks @saul!",
      "[New] Provide syntax highlighting for Kotlin files - #3555. Thanks @ziggy42!",
      "[New] Provide syntax highlighting for Clojure - #3523. Thanks @mtkp!",
      "[Improved] Toggle the \"Repository List\" from the menu - #2638. Thanks @JordanMussi!",
      "[Improved] Prevent saving of disallowed character strings for your name and email  - #3204",
      "[Improved] Error messages now appear at the top of the \"Create a New Repository\" dialog - #3571. Thanks @http-request!",
      "[Improved] \"Repository List\" header is now \"Github.com\" for consistency - #3567. Thanks @iFun!",
      "[Improved] Rename the \"Install Update\" button to \"Quit and Install Update\" - #3494. Thanks @say25!",
      "[Fixed] Fix ordering of commit history when your branch and tracking branch have both changed  - #2737",
      "[Fixed] Prevent creating a branch that starts with a period - #3013. Thanks @JordanMussi!",
      "[Fixed] Branch names are properly encoded when creating a pull request - #3509",
      "[Fixed] Re-enable all the menu items after closing a popup - #3533",
      "[Fixed] Removes option to delete remote branch after it's been deleted - #2964. Thanks @JordanMussi!",
      "[Fixed] Windows: Detects available editors and shells now works even when the group policy blocks write registry access - #3105 #3405",
      "[Fixed] Windows: Menu items are no longer truncated - #3547",
      "[Fixed] Windows: Prevent disabled menu items from being accessed - #3391 #1521"
    ],
    "1.0.11-test0": [
      "[Improved] now with a new major version of electron-packager"
    ],
    "1.0.11-beta0": [
      "[Improved] Refresh the pull requests list after fetching - #3503",
      "[Improved] Rename the \"Install Update\" button to \"Quit and Install Update\" - #3494. Thanks @say25!",
      "[Fixed] URL encode branch names when creating a pull request - #3509",
      "[Fixed] Windows: detecting available editors and shells now works even when the group policy blocks write registry access - #3105 #3405"
    ],
    "1.0.10": [
      "[New] ColdFusion Builder is now a supported external editor - #3336 #3321. Thanks @AtomicCons!",
      "[New] VSCode Insiders build is now a supported external editor - #3441. Thanks @say25!",
      "[New] BBEdit is now a supported external editor - #3467. Thanks @NiklasBr!",
      "[New] Hyper is now a supported shell on Windows too - #3455. Thanks @JordanMussi!",
      "[New] Swift is now syntax highlighted - #3305. Thanks @agisilaos!",
      "[New] Vue.js is now syntax highlighted - #3368. Thanks @wanecek!",
      "[New] CoffeeScript is now syntax highlighted - #3356. Thanks @agisilaos!",
      "[New] Cypher is now syntax highlighted - #3440. Thanks @say25!",
      "[New] .hpp is now syntax highlighted as C++ - #3420. Thanks @say25!",
      "[New] ML-like languages are now syntax highlighted - #3401. Thanks @say25!",
      "[New] Objective-C is now syntax highlighted - #3355. Thanks @koenpunt!",
      "[New] SQL is now syntax highlighted - #3389. Thanks @say25!",
      "[Improved] Better message on the 'Publish Branch' button when HEAD is unborn - #3344. Thanks @Venkat5694!",
      "[Improved] Better error message when trying to push to an archived repository - #3084. Thanks @agisilaos!",
      "[Improved] Avoid excessive background fetching when switching repositories - #3329",
      "[Improved] Ignore menu events sent when a modal is shown - #3308",
      "[Fixed] Parse changed files whose paths include a newline - #3271",
      "[Fixed] Parse file type changes - #3334",
      "[Fixed] Windows: 'Open without Git' would present the dialog again instead of actually opening a shell without git - #3290",
      "[Fixed] Avoid text selection when dragging resizable dividers - #3268",
      "[Fixed] Windows: Removed the title attribute on the Windows buttons so that they no longer leave their tooltips hanging around - #3348. Thanks @j-f1!",
      "[Fixed] Windows: Detect VS Code when installed to non-standard locations - #3304",
      "[Fixed] Hitting Return would select the first item in a filter list when the filter text was empty - #3447",
      "[Fixed] Add some missing keyboard shortcuts - #3327. Thanks @say25!",
      "[Fixed] Handle \"304 Not Modified\" responses - #3399",
      "[Fixed] Don't overwrite an existing .gitattributes when creating a new repository - #3419. Thanks @strafe!"
    ],
    "1.0.10-beta3": [
      "[New] Change \"Create Pull Request\" to \"Show Pull Request\" when there is already a pull request open for the branch - #2524",
      "[New] VSCode Insiders build is now a supported external editor - #3441. Thanks @say25!",
      "[New] BBEdit is now a supported external editor - #3467. Thanks @NiklasBr!",
      "[New] Hyper is now a supported shell - #3455. Thanks @JordanMussi!",
      "[New] Cypher is now syntax highlighted - #3440. Thanks @say25!",
      "[New] .hpp is now syntax highlighted as C++ - #3420. Thanks @say25!",
      "[New] ML-like languages are now syntax highlighted - #3401. Thanks @say25!",
      "[Improved] Use the same colors in pull request dropdown as we use on GitHub.com - #3451",
      "[Improved] Fancy pull request loading animations - #2868",
      "[Improved] Avoid excessive background fetching when switching repositories - #3329",
      "[Improved] Refresh the pull request list when the Push/Pull/Fetch button is clicked - #3448",
      "[Improved] Ignore menu events sent when a modal is shown - #3308",
      "[Fixed] Hitting Return would select the first item in a filter list when the filter text was empty - #3447",
      "[Fixed] Add some missing keyboard shortcuts - #3327. Thanks @say25!",
      "[Fixed] Handle \"304 Not Modified\" responses - #3399",
      "[Fixed] Don't overwrite an existing .gitattributes when creating a new repository - #3419. Thanks @strafe!"
    ],
    "1.0.10-beta2": [
      "[New] SQL is now syntax highlighted! - #3389. Thanks @say25!",
      "[Fixed] Windows: Detect VS Code when installed to non-standard locations - #3304"
    ],
    "1.0.10-beta1": [
      "[New] Vue.js code is now syntax highlighted! - #3368. Thanks @wanecek!",
      "[New] CoffeeScript is now syntax highlighted! - #3356. Thanks @agisilaos!",
      "[New] Highlight .m as Objective-C - #3355. Thanks @koenpunt!",
      "[Improved] Use smarter middle truncation for branch names - #3357",
      "[Fixed] Windows: Removed the title attribute on the Windows buttons so that they no longer leave their tooltips hanging around - #3348. Thanks @j-f1!"
    ],
    "1.0.10-beta0": [
      "[New] ColdFusion Builder is now available as an option for External Editor - #3336 #3321. Thanks @AtomicCons!",
      "[New] Swift code is now syntax highlighted - #3305. Thanks @agisilaos!",
      "[Improved] Better message on the 'Publish Branch' button when HEAD is unborn - #3344. Thanks @Venkat5694!",
      "[Improved] Better error message when trying to push to an archived repository - #3084. Thanks @agisilaos!",
      "[Fixed] Parse changed files whose paths include a newline - #3271",
      "[Fixed] Parse file type changes - #3334",
      "[Fixed] Windows: 'Open without Git' would present the dialog again instead of actually opening a shell without git - #3290",
      "[Fixed] Avoid text selection when dragging resizable dividers - #3268"
    ],
    "1.0.9": [
      "[New] ColdFusion Builder is now available as an option for External Editor - #3336 #3321. Thanks @AtomicCons!",
      "[New] Swift code is now syntax highlighted - #3305. Thanks @agisilaos!",
      "[Improved] Better message on the 'Publish Branch' button when HEAD is unborn - #3344. Thanks @Venkat5694!",
      "[Improved] Better error message when trying to push to an archived repository - #3084. Thanks @agisilaos!",
      "[Fixed] Parse changed files whose paths include a newline - #3271",
      "[Fixed] Parse file type changes - #3334",
      "[Fixed] Windows: 'Open without Git' would present the dialog again instead of actually opening a shell without git - #3290",
      "[Fixed] Avoid text selection when dragging resizable dividers - #3268"
    ],
    "1.0.9-beta1": [
      "[New] ColdFusion Builder is now available as an option for External Editor - #3336 #3321. Thanks @AtomicCons!",
      "[New] Swift code is now syntax highlighted - #3305. Thanks @agisilaos!",
      "[Improved] Better message on the 'Publish Branch' button when HEAD is unborn - #3344. Thanks @Venkat5694!",
      "[Improved] Better error message when trying to push to an archived repository - #3084. Thanks @agisilaos!",
      "[Fixed] Parse changed files whose paths include a newline - #3271",
      "[Fixed] Parse file type changes - #3334",
      "[Fixed] Windows: 'Open without Git' would present the dialog again instead of actually opening a shell without git - #3290",
      "[Fixed] Avoid text selection when dragging resizable dividers - #3268"
    ],
    "1.0.9-beta0": [
      "[Fixed] Crash when rendering diffs for certain types of files - #3249",
      "[Fixed] Continually being prompted to add the upstream remote, even when it already exists - #3252"
    ],
    "1.0.8": [
      "[Fixed] Crash when rendering diffs for certain types of files - #3249",
      "[Fixed] Continually being prompted to add the upstream remote, even when it already exists - #3252"
    ],
    "1.0.8-beta0": [
      "[New] Syntax highlighted diffs - #3101",
      "[New] Add upstream to forked repositories - #2364",
      "[Fixed] Only reset scale of title bar on macOS - #3193",
      "[Fixed] Filter symbolic refs in the branch list - #3196",
      "[Fixed] Address path issue with invoking Git Bash - #3186",
      "[Fixed] Update embedded Git to support repository hooks and better error messages - #3067 #3079",
      "[Fixed] Provide credentials to LFS repositories when performing checkout - #3167",
      "[Fixed] Assorted changelog typos - #3174 #3184 #3207. Thanks @strafe, @alanaasmaa and @jt2k!"
    ],
    "1.0.7": [
      "[New] Syntax highlighted diffs - #3101",
      "[New] Add upstream to forked repositories - #2364",
      "[Fixed] Only reset scale of title bar on macOS - #3193",
      "[Fixed] Filter symbolic refs in the branch list - #3196",
      "[Fixed] Address path issue with invoking Git Bash - #3186",
      "[Fixed] Update embedded Git to support repository hooks and better error messages - #3067 #3079",
      "[Fixed] Provide credentials to LFS repositories when performing checkout - #3167",
      "[Fixed] Assorted changelog typos - #3174 #3184 #3207. Thanks @strafe, @alanaasmaa and @jt2k!"
    ],
    "1.0.7-beta0": [
      "[Fixed] The Branches list wouldn't display the branches for non-GitHub repositories - #3169",
      "[Fixed] Pushing or pulling could error when the temp directory was unavailable - #3046"
    ],
    "1.0.6": [
      "[Fixed] The Branches list wouldn't display the branches for non-GitHub repositories - #3169",
      "[Fixed] Pushing or pulling could error when the temp directory was unavailable - #3046"
    ],
    "1.0.5": [
      "[New] The command line interface now provides some helpful help! - #2372. Thanks @j-f1!",
      "[New] Create new branches from the Branches foldout - #2784",
      "[New] Add support for VSCode Insiders - #3012 #3062. Thanks @MSathieu!",
      "[New] Linux: Add Atom and Sublime Text support - #3133. Thanks @ziggy42!",
      "[New] Linux: Tilix support - #3117. Thanks @ziggy42!",
      "[New] Linux: Add Visual Studio Code support - #3122. Thanks @ziggy42!",
      "[Improved] Report errors when a problem occurs storing tokens - #3159",
      "[Improved] Bump to Git 2.14.3 - #3146",
      "[Improved] Don't try to display diffs that could cause the app to hang - #2596",
      "[Fixed] Handle local user accounts with URL-hostile characters - #3107",
      "[Fixed] Cloning a repository which uses Git LFS would leave all the files appearing modified - #3146",
      "[Fixed] Signing in in the Welcome flow could hang - #2769",
      "[Fixed] Properly replace old Git LFS configuration values - #2984"
    ],
    "1.0.5-beta1": [
      "[New] Create new branches from the Branches foldout - #2784",
      "[New] Add support for VSCode Insiders - #3012 #3062. Thanks @MSathieu!",
      "[New] Linux: Add Atom and Sublime Text support - #3133. Thanks @ziggy42!",
      "[New] Linux: Tilix support - #3117. Thanks @ziggy42!",
      "[New] Linux: Add Visual Studio Code support - #3122. Thanks @ziggy42!",
      "[Improved] Report errors when a problem occurs storing tokens - #3159",
      "[Improved] Bump to Git 2.14.3 - #3146",
      "[Improved] Don't try to display diffs that could cause the app to hang - #2596",
      "[Fixed] Handle local user accounts with URL-hostile characters - #3107",
      "[Fixed] Cloning a repository which uses Git LFS would leave all the files appearing modified - #3146",
      "[Fixed] Signing in in the Welcome flow could hang - #2769",
      "[Fixed] Properly replace old Git LFS configuration values - #2984"
    ],
    "1.0.5-test1": [],
    "1.0.5-test0": [],
    "1.0.5-beta0": [
      "[New] The command line interface now provides some helpful help! - #2372. Thanks @j-f1!"
    ],
    "1.0.4": [
      "[New] Report Git LFS progress when cloning, pushing, pulling, or reverting - #2226",
      "[Improved] Increased diff contrast and and line gutter selection - #2586 #2181",
      "[Improved] Clarify why publishing a branch is disabled in various scenarios - #2773",
      "[Improved] Improved error message when installing the command Line tool fails - #2979. Thanks @agisilaos!",
      "[Improved] Format the branch name in \"Create Branch\" like we format branch names elsewhere - #2977. Thanks @j-f1!",
      "[Fixed] Avatars not updating after signing in - #2911",
      "[Fixed] Lots of bugs if there was a file named \"HEAD\" in the repository - #3009 #2721 #2938",
      "[Fixed] Handle duplicate config values when saving user.name and user.email - #2945",
      "[Fixed] The \"Create without pushing\" button when creating a new pull request wouldn't actually do anything - #2917"
    ],
    "1.0.4-beta1": [
      "[New] Report Git LFS progress when cloning, pushing, pulling, or reverting - #2226",
      "[Improved] Increased diff contrast and and line gutter selection - #2586 #2181",
      "[Improved] Clarify why publishing a branch is disabled in various scenarios - #2773",
      "[Improved] Improved error message when installing the command Line tool fails - #2979. Thanks @agisilaos!",
      "[Improved] Format the branch name in \"Create Branch\" like we format branch names elsewhere - #2977. Thanks @j-f1!",
      "[Fixed] Avatars not updating after signing in - #2911",
      "[Fixed] Lots of bugs if there was a file named \"HEAD\" in the repository - #3009 #2721 #2938",
      "[Fixed] Handle duplicate config values when saving user.name and user.email - #2945",
      "[Fixed] The \"Create without pushing\" button when creating a new pull request wouldn't actually do anything - #2917 #2917"
    ],
    "1.0.4-beta0": [
      "[Improved] Increase the contrast of the modified file status octicons - #2914",
      "[Fixed] Showing changed files in Finder/Explorer would open the file - #2909",
      "[Fixed] macOS: Fix app icon on High Sierra - #2915",
      "[Fixed] Cloning an empty repository would fail - #2897 #2906",
      "[Fixed] Catch logging exceptions - #2910"
    ],
    "1.0.3": [
      "[Improved] Increase the contrast of the modified file status octicons - #2914",
      "[Fixed] Showing changed files in Finder/Explorer would open the file - #2909",
      "[Fixed] macOS: Fix app icon on High Sierra - #2915",
      "[Fixed] Cloning an empty repository would fail - #2897 #2906",
      "[Fixed] Catch logging exceptions - #2910"
    ],
    "1.0.2": [
      "[Improved] Better message for GitHub Enterprise users when there is a network error - #2574. Thanks @agisilaos!",
      "[Improved] Clone error message now suggests networking might be involved - #2872. Thanks @agisilaos!",
      "[Improved] Include push/pull progress information in the push/pull button tooltip - #2879",
      "[Improved] Allow publishing a brand new, empty repository - #2773",
      "[Improved] Make file paths in lists selectable - #2801. Thanks @artivilla!",
      "[Fixed] Disable LFS hook creation when cloning - #2809",
      "[Fixed] Use the new URL for the \"Show User Guides\" menu item - #2792. Thanks @db6edr!",
      "[Fixed] Make the SHA selectable when viewing commit details - #1154",
      "[Fixed] Windows: Make `github` CLI work in Git Bash - #2712",
      "[Fixed] Use the initial path provided when creating a new repository - #2883",
      "[Fixed] Windows: Avoid long path limits when discarding changes - #2833",
      "[Fixed] Files would get deleted when undoing the first commit - #2764",
      "[Fixed] Find the repository root before adding it - #2832",
      "[Fixed] Display warning about an existing folder before cloning - #2777 #2830",
      "[Fixed] Show contents of directory when showing a repository from Show in Explorer/Finder instead of showing the parent - #2798"
    ],
    "1.0.2-beta1": [
      "[Improved] Clone error message now suggests networking might be involved - #2872. Thanks @agisilaos!",
      "[Improved] Include push/pull progress information in the push/pull button tooltip - #2879",
      "[Improved] Allow publishing a brand new, empty repository - #2773",
      "[Improved] Make file paths in lists selectable - #2801. Thanks @artivilla!",
      "[Fixed] Use the initial path provided when creating a new repository - #2883",
      "[Fixed] Windows: Avoid long path limits when discarding changes - #2833",
      "[Fixed] Files would get deleted when undoing the first commit - #2764",
      "[Fixed] Find the repository root before adding it - #2832",
      "[Fixed] Display warning about an existing folder before cloning - #2777 #2830",
      "[Fixed] Show contents of directory when showing a repository from Show in Explorer/Finder instead of showing the parent - #2798"
    ],
    "1.0.2-beta0": [
      "[Improved] Message for GitHub Enterprise users when there is a network error - #2574. Thanks @agisilaos!",
      "[Fixed] Disable LFS hook creation when cloning - #2809",
      "[Fixed] Use the new URL for the \"Show User Guides\" menu item - #2792. Thanks @db6edr!",
      "[Fixed] Make the SHA selectable when viewing commit details - #1154",
      "[Fixed] Windows: Make `github` CLI work in Git Bash - #2712"
    ],
    "1.0.1": [
      "[Improved] Message for GitHub Enterprise users when there is a network error - #2574. Thanks @agisilaos!",
      "[Fixed] Disable LFS hook creation when cloning - #2809",
      "[Fixed] Use the new URL for the \"Show User Guides\" menu item - #2792. Thanks @db6edr!",
      "[Fixed] Make the SHA selectable when viewing commit details - #1154",
      "[Fixed] Windows: Make `github` CLI work in Git Bash - #2712"
    ],
    "1.0.1-beta0": [
      "[Fixed] Use the loading/disabled state while publishing - #1995",
      "[Fixed] Lock down menu item states for unborn repositories - #2744 #2573",
      "[Fixed] Windows: Detecting the available shells and editors when using a language other than English - #2735"
    ],
    "1.0.0": [
      "[Fixed] Use the loading/disabled state while publishing - #1995",
      "[Fixed] Lock down menu item states for unborn repositories - #2744 #2573",
      "[Fixed] Windows: Detecting the available shells and editors when using a language other than English - #2735"
    ],
    "1.0.0-beta3": [
      "[New] Allow users to create repositories with descriptions - #2719. Thanks @davidcelis!",
      "[New] Use `lfs clone` for faster cloning of LFS repositories - #2679",
      "[Improved] Prompt to override existing LFS filters - #2693",
      "[Fixed] Don't install LFS hooks when checking if a repo uses LFS - #2732",
      "[Fixed] Ensure nothing is staged as part of undoing the first commit - #2656",
      "[Fixed] \"Clone with Desktop\" wouldn't include the repository name in the path - #2704"
    ],
    "0.9.1": [
      "[New] Allow users to create repositories with descriptions - #2719. Thanks @davidcelis!",
      "[New] Use `lfs clone` for faster cloning of LFS repositories - #2679",
      "[Improved] Prompt to override existing LFS filters - #2693",
      "[Fixed] Don't install LFS hooks when checking if a repo uses LFS - #2732",
      "[Fixed] Ensure nothing is staged as part of undoing the first commit - #2656",
      "[Fixed] \"Clone with Desktop\" wouldn't include the repository name in the path - #2704"
    ],
    "1.0.0-beta2": [
      "[New] Allow users to create repositories with descriptions - #2719. Thanks @davidcelis!",
      "[New] Use `lfs clone` for faster cloning of LFS repositories - #2679",
      "[Improved] Prompt to override existing LFS filters - #2693",
      "[Fixed] Don't install LFS hooks when checking if a repo uses LFS - #2732",
      "[Fixed] Ensure nothing is staged as part of undoing the first commit - #2656",
      "[Fixed] \"Clone with Desktop\" wouldn't include the repository name in the path - #2704"
    ],
    "0.9.0": [
      "[New] Allow users to create repositories with descriptions - #2719. Thanks @davidcelis!",
      "[New] Use `lfs clone` for faster cloning of LFS repositories - #2679",
      "[Improved] Prompt to override existing LFS filters - #2693",
      "[Fixed] Don't install LFS hooks when checking if a repo uses LFS - #2732",
      "[Fixed] Ensure nothing is staged as part of undoing the first commit - #2656",
      "[Fixed] \"Clone with Desktop\" wouldn't include the repository name in the path - #2704"
    ],
    "0.8.2": [
      "[New] Ask to install LFS filters when an LFS repository is added - #2227",
      "[New] Clone GitHub repositories tab - #57",
      "[New] Option to opt-out of confirming discarding changes - #2681",
      "[Fixed] Long commit summary truncation - #1742",
      "[Fixed] Ensure the repository list is always enabled - #2648",
      "[Fixed] Windows: Detecting the available shells and editors when using a non-ASCII user encoding - #2624",
      "[Fixed] Clicking the \"Cancel\" button on the Publish Branch dialog - #2646",
      "[Fixed] Windows: Don't rely on PATH for knowing where to find chcp - #2678",
      "[Fixed] Relocating a repository now actually does that - #2685",
      "[Fixed] Clicking autocompletes inserts them - #2674",
      "[Fixed] Use shift for shortcut chord instead of alt - #2607",
      "[Fixed] macOS: \"Open in Terminal\" works with repositories with spaces in their path - #2682"
    ],
    "1.0.0-beta1": [
      "[New] Option to to opt-out of confirming discarding changes - #2681",
      "[Fixed] Windows: Don't rely on PATH for knowing where to find chcp - #2678",
      "[Fixed] Relocating a repository now actually does that - #2685",
      "[Fixed] Clicking autocompletes inserts them - #2674",
      "[Fixed] Use shift for shortcut chord instead of alt - #2607",
      "[Fixed] macOS: \"Open in Terminal\" works with repositories with spaces in their path - #2682"
    ],
    "1.0.0-beta0": [
      "[New] Ask to install LFS filters when an LFS repository is added - #2227",
      "[New] Clone GitHub repositories tab - #57",
      "[Fixed] Long commit summary truncation - #1742",
      "[Fixed] Ensure the repository list is always enabled - #2648",
      "[Fixed] Windows: Detecting the available shells and editors when using a non-ASCII user encoding - #2624",
      "[Fixed] Clicking the \"Cancel\" button on the Publish Branch dialog - #2646"
    ],
    "0.8.1": [
      "[New] 'Open in Shell' now supports multiple shells - #2473",
      "[New] Windows: Enable adding self-signed certificates - #2581",
      "[Improved] Enhanced image diffs - #2383",
      "[Improved] Line diffs - #2461",
      "[Improved] Octicons updated - #2495",
      "[Improved] Adds ability to close repository list using shortcut - #2532",
      "[Improved] Switch default buttons in the Publish Branch dialog - #2515",
      "[Improved] Bring back \"Contact Support\" - #1472",
      "[Improved] Persist repository filter text after closing repository list - #2571",
      "[Improved] Redesigned example commit in the Welcome flow - #2141",
      "[Improved] Tidy up initial \"external editor\" experience - #2551",
      "[Fixed] 'Include All' checkbox not in sync with partial selection - #2493",
      "[Fixed] Copied text from diff removed valid characters - #2499",
      "[Fixed] Click-focus on Windows would dismiss dialog - #2488",
      "[Fixed] Branch list not rendered in app - #2531",
      "[Fixed] Git operations checking certificate store - #2520",
      "[Fixed] Properly identify repositories whose remotes have a trailing slash - #2584",
      "[Fixed] Windows: Fix launching the `github` command line tool - #2563",
      "[Fixed] Use the primary email address if it's public - #2244",
      "[Fixed] Local branch not checked out after clone - #2561",
      "[Fixed] Only the most recent 30 issues would autocomplete for GitHub Enterprise repositories - #2541",
      "[Fixed] Missing \"View on GitHub\" menu item for non-Gitub repositories - #2615",
      "[Fixed] New tab opened when pressing \"]\" for certain keyboard layouts - #2607",
      "[Fixed] Windows: Crash when exiting full screen - #1502",
      "[Fixed] Windows: Detecting the available shells and editors when using a non-ASCII user encoding - #2624",
      "[Fixed] Ensure the repository list is always accessible - #2648"
    ],
    "0.8.1-beta4": [
      "[Improved] Persist repository filter text after closing repository list - #2571",
      "[Improved] Redesigned example commit in the Welcome flow - #2141",
      "[Improved] Tidy up initial \"external editor\" experience - #2551",
      "[Fixed] Missing \"View on GitHub\" menu item for non-Gitub repositories - #2615",
      "[Fixed] New tab opened when pressing \"]\" for certain keyboard layouts - #2607",
      "[Fixed] Windows: Crash when exiting full screen - #1502"
    ],
    "0.8.1-beta3": [
      "[New] Windows: Enable adding self-signed certificates - #2581",
      "[Improved] Adds ability to close repository list using shortcut - #2532",
      "[Improved] Switch default buttons in the Publish Branch dialog - #2515",
      "[Improved] Bring back \"Contact Support\" - #1472",
      "[Fixed] Properly identify repositories whose remotes have a trailing slash - #2584",
      "[Fixed] Windows: Fix launching the `github` command line tool - #2563",
      "[Fixed] Use the primary email address if it's public - #2244",
      "[Fixed] Local branch not checked out after clone - #2561",
      "[Fixed] Only the most recent 30 issues would autocomplete for GitHub Enterprise repositories - #2541"
    ],
    "0.8.1-beta2": [
      "[Fixed] Branch list not rendered in app - #2531",
      "[Fixed] Git operations checking certificate store - #2520"
    ],
    "0.8.1-beta1": [
      "[New] 'Open in Shell' now supports multiple shells - #2473",
      "[Improved] Enhanced image diffs - #2383",
      "[Improved] Line diffs - #2461",
      "[Improved] Octicons updated - #2495",
      "[Fixed] 'Include All' checkbox not in sync with partial selection - #2493",
      "[Fixed] Copied text from diff removed valid characters - #2499",
      "[Fixed] Click-focus on Windows would dismiss dialog - #2488"
    ],
    "0.8.1-beta0": [],
    "0.8.0": [
      "[New] Added commit context menu - #2434",
      "[New] Added 'Open in External Editor' - #2009",
      "[New] Can choose whether a branch should be deleted on the remote as well as locally - #2136",
      "[New] Support authenticating with non-GitHub servers - #852",
      "[New] Added the ability to revert a commit - #752",
      "[New] Added a keyboard shortcut for opening the repository in the shell - #2138",
      "[Improved] Copied diff text no longer includes the line changetype markers - #1499",
      "[Improved] Fetch if a push fails because they need to pull first - #2431",
      "[Improved] Discard changes performance - #1889",
      "[Fixed] Show 'Add Repository' dialog when repository is dragged onto the app - #2442",
      "[Fixed] Dialog component did not remove event handler - #2469",
      "[Fixed] Open in External Editor context menu - #2475",
      "[Fixed] Update to Git 2.14.1 to fix security vulnerability - #2432",
      "[Fixed] Recent branches disappearing after renaming a branch - #2426",
      "[Fixed] Changing the default branch on GitHub.com is now reflected in the app - #1489",
      "[Fixed] Swap around some callouts for no repositories - #2447",
      "[Fixed] Darker unfocused selection color - #1669",
      "[Fixed] Increase the max sidebar width - #1588",
      "[Fixed] Don't say \"Publish this branch to GitHub\" for non-GitHub repositories - #1498",
      "[Fixed] macOS: Protocol schemes not getting registered - #2429",
      "[Fixed] Patches which contain the \"no newline\" marker would fail to apply - #2123",
      "[Fixed] Close the autocompletion popover when it loses focus - #2358",
      "[Fixed] Clear the selected org when switching Publish Repository tabs - #2386",
      "[Fixed] 'Create Without Pushing' button throwing an exception while opening a pull request - #2368",
      "[Fixed] Windows: Don't removing the running app out from under itself when there are updates pending - #2373",
      "[Fixed] Windows: Respect `core.autocrlf` and `core.safeclrf` when modifying the .gitignore - #1535",
      "[Fixed] Windows: Fix opening the app from the command line - #2396"
    ],
    "0.7.3-beta5": [],
    "0.7.3-beta4": [],
    "0.7.3-beta3": [],
    "0.7.3-beta2": [],
    "0.7.3-beta1": [],
    "0.7.3-beta0": [],
    "0.7.2": ["[Fixed] Issues with auto-updating to 0.7.1."],
    "0.7.2-beta0": [],
    "0.7.1": [
      "[Improved] Redesigned error and warning dialogs to be clearer - #2277",
      "[Improved] Create Pull Request dialog shows more feedback while it's working - #2265",
      "[Improved] Version text is now copiable - #1935",
      "[Fixed] Preserve existing GitHub API information when API requests fail - #2282",
      "[Fixed] Pass through error messages as received from the API - #2279",
      "[Fixed] The Pull and Create Pull Request menu items had the same shortcut - #2274",
      "[Fixed] Launching the `github` command line tool from a Fish shell - #2299",
      "[Fixed] Help menu items now work - #2314",
      "[Fixed] Windows: `github` command line tool not installing after updating - #2312",
      "[Fixed] Caret position jumping around while changing the path for adding a local repository - #2222",
      "[Fixed] Error dialogs being closed too easily - #2211",
      "[Fixed] Windows: Non-ASCII credentials were mangled - #189"
    ],
    "0.7.1-beta5": [
      "[Improved] Redesigned error and warning dialogs to be clearer - #2277",
      "[Improved] Create Pull Request dialog shows more feedback while it's working - #2265",
      "[Fixed] Preserve existing GitHub API information when API requests fail - #2282",
      "[Fixed] Pass through error messages as received from the API - #2279",
      "[Fixed] The Pull and Create Pull Request menu items had the same shortcut - #2274",
      "[Fixed] Launching the `github` command line tool from a Fish shell - #2299",
      "[Fixed] Help menu items now work - #2314",
      "[Fixed] Windows: `github` command line tool not installing after updating - #2312",
      "[Fixed] Caret position jumping around while changing the path for adding a local repository - #2222",
      "[Fixed] Error dialogs being closed too easily - #2211",
      "[Fixed] Windows: Non-ASCII credentials were mangled - #189"
    ],
    "0.7.1-beta4": [],
    "0.7.1-beta3": [],
    "0.7.1-beta2": [],
    "0.7.1-beta1": [],
    "0.7.1-beta0": [
      "[Improved] Redesigned error and warning dialogs to be clearer - #2277",
      "[Fixed] Preserve existing GitHub API information when API requests fail - #2282",
      "[Fixed] Pass through error messages as received from the API - #2279",
      "[Fixed] The Pull and Create Pull Request menu items had the same shortcut - #2274",
      "[Fixed] Launching the `github` command line tool from a Fish shell - #2299"
    ],
    "0.7.0": [
      "[New] Added the Branch > Create Pull Request menu item - #2135",
      "[New] Added the `github` command line tool - #696",
      "[Improved] Better error message when publishing a repository fails - #2089",
      "[Improved] Windows: Don't recreate the desktop shortcut if it's been deleted - #1759",
      "[Fixed] Cloning a repository's wiki - #1624",
      "[Fixed] Don't call GitHub Enterprise GitHub.com - #2094",
      "[Fixed] Don't push after publishing a new repository if the branch is unborn - #2086",
      "[Fixed] Don't close dialogs when clicking the title bar - #2056",
      "[Fixed] Windows: Clicking 'Show in Explorer' doesn't bring Explorer to the front - #2127",
      "[Fixed] Windows: Opening links doesn't bring the browser to the front - #1945",
      "[Fixed] macOS: Closing the window wouldn't exit fullscreen -  #1901",
      "[Fixed] Scale blankslate images so they look nicer on high resolution displays - #1946",
      "[Fixed] Windows: Installer not completing or getting stuck in a loop - #1875 #1863",
      "[Fixed] Move the 'Forgot Password' link to fix the tab order of the sign in view - #2200"
    ],
    "0.6.3-beta7": [],
    "0.6.3-beta6": [],
    "0.6.3-beta5": [],
    "0.6.3-beta4": [],
    "0.6.3-beta3": [],
    "0.6.3-beta2": [],
    "0.6.3-beta1": [],
    "0.6.3-beta0": [],
    "0.6.2": [
      "[New] Link to User Guides from the Help menu - #1963",
      "[New] Added the 'Open in External Editor' contextual menu item to changed files - #2023",
      "[New] Added the 'Show' and 'Open Command Prompt' contextual menu items to repositories - #1554",
      "[New] Windows: Support self-signed or untrusted certificates - #671",
      "[New] Copy the SHA to the clipboard when clicked - #1501",
      "[Improved] Provide the option of initializing a new repository when adding a directory that isn't already one - #969",
      "[Improved] Link to the working directory when there are no changes - #1871",
      "[Improved] Hitting Enter when selecting a base branch creates the new branch - #1780",
      "[Improved] Prefix repository names with their owner if they are ambiguous - #1848",
      "[Fixed] Sort and filter licenses like GitHub.com - #1987",
      "[Fixed] Long branch names not getting truncated in the Rename Branch dialog - #1891",
      "[Fixed] Prune old log files - #1540",
      "[Fixed] Ensure the local path is valid before trying to create a new repository - #1487",
      "[Fixed] Support cloning repository wikis - #1624",
      "[Fixed] Disable the Select All checkbox when there are no changes - #1389",
      "[Fixed] Changed docx files wouldn't show anything in the diff panel - #1990",
      "[Fixed] Disable the Merge button when there are no commits to merge - #1359",
      "[Fixed] Username/password authentication not working for GitHub Enterprise - #2064",
      "[Fixed] Better error messages when an API call fails - #2017",
      "[Fixed] Create the 'logs' directory if it doesn't exist - #1550",
      "[Fixed] Enable the 'Remove' menu item for missing repositories - #1776"
    ],
    "0.6.1": [
      "[Fixed] Properly log stats opt in/out - #1949",
      "[Fixed] Source maps for exceptions in the main process - #1957",
      "[Fixed] Styling of the exception dialog - #1956",
      "[Fixed] Handle ambiguous references - #1947",
      "[Fixed] Handle non-ASCII text in diffs - #1970",
      "[Fixed] Uncaught exception when hitting the arrow keys after showing autocompletions - #1971",
      "[Fixed] Clear the organizations list when publishing a new repository and switching between tabs - #1969",
      "[Fixed] Push properly when a tracking branch has a different name from the local branch - #1967",
      "[Improved] Warn when line endings will change - #1906"
    ],
    "0.6.0": [
      "[Fixed] Issue autocompletion not working for older issues - #1814",
      "[Fixed] GitHub repository association not working for repositories with some remote URL formats - #1826 #1679",
      "[Fixed] Don't try to delete a remote branch that no longer exists - #1829",
      "[Fixed] Tokens created by development builds would be used in production builds but wouldn't work - #1727",
      "[Fixed] Submodules can now be added - #708",
      "[Fixed] Properly handle the case where a file is added to the index but removed from the working tree - #1310",
      "[Fixed] Use a local image for the default avatar - #1621",
      "[Fixed] Make the file path in diffs selectable - #1768",
      "[Improved] More logging! - #1823",
      "[Improved] Better error message when trying to add something that's not a repository - #1747",
      "[Improved] Copy the shell environment into the app's environment - #1796",
      "[Improved] Updated to Git 2.13.0 - #1897",
      "[Improved] Add 'Reveal' to the contextual menu for changed files - #1566",
      "[Improved] Better handling of large diffs - #1818 #1524",
      "[Improved] App launch time - #1900"
    ],
    "0.5.9": [
      "[New] Added Zoom In and Zoom Out - #1217",
      "[Fixed] Various errors when on an unborn branch - #1450",
      "[Fixed] Disable push/pull menu items when there is no remote - #1448",
      "[Fixed] Better error message when the GitHub Enterprise version is too old - #1628",
      "[Fixed] Error parsing non-JSON responses - #1505 #1522",
      "[Fixed] Updated the 'Install Git' help documentation link - #1797",
      "[Fixed] Disable menu items while in the Welcome flow - #1529",
      "[Fixed] Windows: Fall back to HOME if Document cannot be found - #1825",
      "[Improved] Close the window when an exception occurs - #1562",
      "[Improved] Always use merge when pulling - #1627",
      "[Improved] Move the 'New Branch' menu item into the Branch menu - #1757",
      "[Improved] Remove Repository's default button is now Cancel - #1751",
      "[Improved] Only fetch the default remote - #1435",
      "[Improved] Faster commits with many files - #1405",
      "[Improved] Measure startup time more reliably - #1798",
      "[Improved] Prefer the GitHub repository name instead of the name on disk - #664"
    ],
    "0.5.8": [
      "[Fixed] Switching tabs in Preferences/Settings or Repository Settings would close the dialog - #1724",
      "[Improved] Standardized colors which improves contrast and readability - #1713"
    ],
    "0.5.7": [
      "[Fixed] Windows: Handle protocol events which launch the app - #1582",
      "[Fixed] Opting out of stats reporting in the Welcome flow - #1698",
      "[Fixed] Commit description text being too light - #1695",
      "[Fixed] Exception on startup if the app was activated too quickly - #1564",
      "[Improved] Default directory for cloning now - #1663",
      "[Improved] Accessibility support - #1289",
      "[Improved] Lovely blank slate illustrations - #1708"
    ],
    "0.5.6": [
      "[Fixed] macOS: The buttons in the Untrusted Server dialog not doing anything - #1622",
      "[Fixed] Better warning in Rename Branch when the branch will be created with a different name than was entered - #1480",
      "[Fixed] Provide a tooltip for commit summaries in the History list - #1483",
      "[Fixed] Prevent the Update Available banner from getting squished - #1632",
      "[Fixed] Title bar not responding to double-clicks - #1590 #1655",
      "[Improved] Discard All Changes is now accessible by right-clicking the file column header - #1635"
    ],
    "0.5.5": [
      "[Fixed] Save the default path after creating a new repository - #1486",
      "[Fixed] Only let the user launch the browser once for the OAuth flow - #1427",
      "[Fixed] Don't linkify invalid URLs - #1456",
      "[Fixed] Excessive padding in the Merge Branch dialog - #1577",
      "[Fixed] Octicon pixel alignment issues - #1584",
      "[Fixed] Windows: Invoking some menu items would break the window's snapped state - #1603",
      "[Fixed] macOS: Errors authenticating while pushing - #1514",
      "[Fixed] Don't linkify links in the History list or in Undo - #1548 #1608 #1474",
      "[Fixed] Diffs not working when certain git config values were set - #1559"
    ],
    "0.5.4": [
      "[Fixed] The release notes URL pointed to the wrong page - #1503",
      "[Fixed] Only create the `logs` directory if it doesn't already exist - #1510",
      "[Fixed] Uncaught exception creating a new repository if you aren't a member of any orgs - #1507",
      "[Fixed] Only report the first uncaught exception - #1517",
      "[Fixed] Include the name of the default branch in the New Branch dialog - #1449",
      "[Fixed] Uncaught exception if a network error occurred while loading user email addresses - #1522 #1508",
      "[Fixed] Uncaught exception while performing a contextual menu action - #1532",
      "[Improved] Move all error logging to the main process - #1473",
      "[Improved] Stats reporting reliability - #1561"
    ],
    "0.5.3": [
      "[Fixed] Display of large image diffs - #1494",
      "[Fixed] Discard Changes spacing - #1495"
    ],
    "0.5.2": [
      "[Fixed] Display errors that happen while publishing a repository - #1396",
      "[Fixed] Menu items not updating - #1462",
      "[Fixed] Always select the first changed file - #1306",
      "[Fixed] macOS: Use Title Case consistently - #1477 #1481",
      "[Fixed] Create Branch padding - #1479",
      "[Fixed] Bottom padding in commit descriptions - #1345",
      "[Improved] Dialog polish - #1451",
      "[Improved] Store logs in a logs directory - #1370",
      "[Improved] New Welcome illustrations - #1471",
      "[Improved] Request confirmation before removing a repository - #1233",
      "[Improved] Windows icon polish - #1457"
    ],
    "0.5.1": [
      "[New] Windows: A nice little gif while installing the app - #1440",
      "[Fixed] Disable pinch zoom - #1431",
      "[Fixed] Don't show carriage return indicators in diffs - #1444",
      "[Fixed] History wouldn't update after switching branches - #1446",
      "[Improved] Include more information in exception reports - #1429",
      "[Improved] Updated Terms and Conditions - #1438",
      "[Improved] Sub-pixel anti-aliasing in some lists - #1452",
      "[Improved] Windows: A new application identifier, less likely to collide with other apps - #1441"
    ],
    "0.5.0": [
      "[Added] Menu item for showing the app logs - #1349",
      "[Fixed] Don't let the two-factor authentication dialog be submitted while it's empty - #1386",
      "[Fixed] Undo Commit showing the wrong commit - #1373",
      "[Fixed] Windows: Update the icon used for the installer - #1410",
      "[Fixed] Undoing the first commit - #1401",
      "[Fixed] A second window would be opened during the OAuth dance - #1382",
      "[Fixed] Don't include the comment from the default merge commit message - #1367",
      "[Fixed] Show progress while committing - #923",
      "[Fixed] Windows: Merge Branch sizing would be wrong on high DPI monitors - #1210",
      "[Fixed] Windows: Resize the app from the top left corner - #1424",
      "[Fixed] Changing the destination path for cloning a repository now appends the repository's name - #1408",
      "[Fixed] The blank slate view could be visible briefly when the app launched - #1398",
      "[Improved] Performance updating menu items - #1321",
      "[Improved] Windows: Dim the title bar when the app loses focus - #1189"
    ],
    "0.0.39": ["[Fixed] An uncaught exception when adding a user - #1394"],
    "0.0.38": [
      "[New] Shiny new icon! - #1221",
      "[New] More helpful blank slate view - #871",
      "[Fixed] Don't allow Undo while pushing/pulling/fetching - #1047",
      "[Fixed] Updating the default branch on GitHub wouldn't be reflected in the app - #1028 #1314",
      "[Fixed] Long repository names would overflow their container - #1331",
      "[Fixed] Removed development menu items in production builds - #1031 #1251 #1323 #1340",
      "[Fixed] Create Branch no longer changes as it's animating closed - #1304",
      "[Fixed] Windows: Cut / Copy / Paste menu items not working - #1379",
      "[Improved] Show a better error message when the user tries to authenticate with a personal access token - #1313",
      "[Improved] Link to the repository New Issue page from the Help menu - #1349",
      "[Improved] Clone in Desktop opens the Clone dialog - #918"
    ],
    "0.0.37": [
      "[Fixed] Better display of the 'no newline at end of file' indicator - #1253",
      "[Fixed] macOS: Destructive dialogs now use the expected button order - #1315",
      "[Fixed] Display of submodule paths - #785",
      "[Fixed] Incomplete stats submission - #1337",
      "[Improved] Redesigned welcome flow - #1254",
      "[Improved] App launch time - #1225",
      "[Improved] Handle uncaught exceptions - #1106"
    ],
    "0.0.36": [
      "[Fixed] Bugs around associating an email address with a GitHub user - #975",
      "[Fixed] Use the correct reference name for an unborn branch - #1283",
      "[Fixed] Better diffs for renamed files - #980",
      "[Fixed] Typo in Create Branch - #1303",
      "[Fixed] Don't allow whitespace-only branch names - #1288",
      "[Improved] Focus ring polish - #1287",
      "[Improved] Less intrusive update notifications - #1136",
      "[Improved] Faster launch time on Windows - #1309",
      "[Improved] Faster git information refreshing - #1305",
      "[Improved] More consistent use of sentence case on Windows - #1316",
      "[Improved] Autocomplete polish - #1241"
    ],
    "0.0.35": [
      "[New] Show push/pull/fetch progress - #1238",
      "[Fixed] macOS: Add the Zoom menu item - #1260",
      "[Fixed] macOS: Don't show the titlebar while full screened - #1247",
      "[Fixed] Windows: Updates would make the app unresponsive - #1269",
      "[Fixed] Windows: Keyboard navigation in menus - #1293",
      "[Fixed] Windows: Repositories list item not working - #1293",
      "[Fixed] Auto updater errors not being propagated properly - #1266",
      "[Fixed] Only show the current branch tooltip on the branches button - #1275",
      "[Fixed] Double path truncation - #1270",
      "[Fixed] Sometimes toggling a file's checkbox would get undone - #1248",
      "[Fixed] Uncaught exception when internet connectivity was lost - #1048",
      "[Fixed] Cloned repositories wouldn't be associated with their GitHub repository - #1285",
      "[Improved] Better performance on large repositories - #1281",
      "[Improved] Commit summary is now expandable when the summary is long - #519",
      "[Improved] The SHA in historical commits is now selectable - #1154",
      "[Improved] The Create Branch dialog was polished and refined - #1137"
    ],
    "0.0.34": [
      "[New] macOS: Users can choose whether to accept untrusted certificates - #671",
      "[New] Windows: Users are prompted to install git when opening a shell if it is not installed - #813",
      "[New] Checkout progress is shown if branch switching takes a while - #1208",
      "[New] Commit summary and description are automatically populated for merge conflicts - #1228",
      "[Fixed] Cloning repositories while not signed in - #1163",
      "[Fixed] Merge commits are now created as merge commits - #1216",
      "[Fixed] Display of diffs with /r newline - #1234",
      "[Fixed] Windows: Maximized windows are no longer positioned slightly off screen - #1202",
      "[Fixed] JSON parse errors - #1243",
      "[Fixed] GitHub Enterprise repositories were not associated with the proper Enterprise repository - #1242",
      "[Fixed] Timestamps in the Branches list would wrap - #1255",
      "[Fixed] Merges created from pulling wouldn't use the right git author - #1262",
      "[Improved] Check for update errors are suppressed if they happen in the background - #1104, #1195",
      "[Improved] The shortcut to show the repositories list is now command or control-T - #1220",
      "[Improved] Command or control-W now closes open dialogs - #949",
      "[Improved] Less memory usage while parsing large diffs - #1235"
    ],
    "0.0.33": ["[Fixed] Update Now wouldn't update now - #1209"],
    "0.0.32": [
      "[New] You can now disable stats reporting from Preferences > Advanced - #1120",
      "[New] Acknowledgements are now available from About - #810",
      "[New] Open pull requests from dot com in the app - #808",
      "[Fixed] Don't show background fetch errors - #875",
      "[Fixed] No more surprise and delight - #620",
      "[Fixed] Can't discard renamed files - #1177",
      "[Fixed] Logging out of one account would log out of all accounts - #1192",
      "[Fixed] Renamed files truncation - #695",
      "[Fixed] Git on Windows now integrates with the system certificate store - #706",
      "[Fixed] Cloning with an account/repoository shortcut would always fail - #1150",
      "[Fixed] OS version reporting - #1130",
      "[Fixed] Publish a new repository would always fail - #1046",
      "[Fixed] Authentication would fail for the first repository after logging in - #1118",
      "[Fixed] Don't flood the user with errors if a repository disappears on disk - #1132",
      "[Improved] The Merge dialog uses the Branches list instead of a drop down menu - #749",
      "[Improved] Lots of design polish - #1188, #1183, #1170, #1184, #1181, #1179, #1142, #1125"
    ],
    "0.0.31": [
      "[New] Prompt user to login when authentication error occurs - #903",
      "[New] Windows application has a new app menu, replaces previous hamburger menu - #991",
      "[New] Refreshed colours to align with GitHub website scheme -  #1077",
      "[New] Custom about dialog on all platforms - #1102",
      "[Fixed] Improved error handling when probing for a GitHub Enterprise server - #1026",
      "[Fixed] User can cancel 2FA flow - #1057",
      "[Fixed] Tidy up current set of menu items - #1063",
      "[Fixed] Manually focus the window when a URL action has been received - #1072",
      "[Fixed] Disable middle-click event to prevent new windows being launched - #1074",
      "[Fixed] Pre-fill the account name in the Welcome wizard, not login - #1078",
      "[Fixed] Diffs wouldn't work if an external diff program was configured - #1123",
      "[Improved] Lots of design polish work - #1113, #1099, #1094, #1077"
    ],
    "0.0.30": [
      "[Fixed] Crash when invoking menu item due to incorrect method signature - #1041"
    ],
    "0.0.29": [
      "[New] Commit summary and description fields now display issues and mentions as links for GitHub repositories - #941",
      "[New] Show placeholder when the repository cannot be found on disk - #946",
      "[New] New Repository actions moved out of popover and into new menu - #1018",
      "[Fixed] Display a helpful error message when an unverified user signs into GitHub Desktop - #1010",
      "[Fixed] Fix kerning issue when access keys displayed - #1033",
      "[Fixed] Protected branches show a descriptive error when the push is rejected - #1036",
      "[Fixed] 'Open in shell' on Windows opens to repository location - #1037"
    ],
    "0.0.28": ["[Fixed] Bumping release notes to test deployments again"],
    "0.0.27": [
      "[Fixed] 2FA dialog when authenticating has information for SMS authentication - #1009",
      "[Fixed] Autocomplete for users handles accounts containing `-` - #1008"
    ],
    "0.0.26": [
      "[Fixed] Address deployment issue by properly documenting release notes"
    ],
    "0.0.25": [
      "[Added] Autocomplete displays user matches - #942",
      "[Fixed] Handle Enter key in repository and branch list when no matches exist - #995",
      "[Fixed] 'Add Repository' button displays in dropdown when repository list empty - #984",
      "[Fixed] Correct icon displayed for non-GitHub repository - #964 #955",
      "[Fixed] Enter key when inside dialog submits form - #956",
      "[Fixed] Updated URL handler entry on macOS - #945",
      "[Fixed] Commit button is disabled while commit in progress - #940",
      "[Fixed] Handle index state change when gitginore change is discarded - #935",
      "[Fixed] 'Create New Branch' view squashes branch list when expanded - #927",
      "[Fixed] Application creates repository path if it doesn't exist on disk - #925",
      "[Improved] Preferences sign-in flow updated to standalone dialogs - #961"
    ],
    "0.0.24": ["Changed a thing", "Added another thing"]
  }
}<|MERGE_RESOLUTION|>--- conflicted
+++ resolved
@@ -1,9 +1,8 @@
 {
   "releases": {
-<<<<<<< HEAD
     "2.5.7": [
       "[Improved] Upgrade embedded Git LFS - #10973"
-=======
+    ],
     "2.5.7-beta2": [
       "[New] Search text within split diffs - #10755",
       "[Improved] Use Page down, Page up, Home, and End keys to navigate and select items in lists - #10837",
@@ -18,7 +17,6 @@
       "[Fixed] Actions in the context menu of a non-selected file in history no longer acts on the previously selected item - #10743",
       "[Added] Add `toml` syntax highlight - #10763. Thanks @samundra!",
       "[Added] Add support for Nova as external editor on macOS - #10645. Thanks @greystate!"
->>>>>>> 858ed1f1
     ],
     "2.5.6": [
       "[New] Newly created repositories use 'main' as the default branch name - #10527",
