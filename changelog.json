{
  "releases": {
<<<<<<< HEAD
    "3.4.16": [
      "[Improved] Prevent upgrading from macOS 10.15 as soon to be unsupported - #19918"
    ],
=======
    "3.4.16-beta2": [
      "[Improved] Prevent upgrading from macOS 10.15 as soon to be unsupported - #19918"
    ],
    "3.4.16-beta1": [
      "[New] Add support for arm64 version of Git on Windows - #19880. Thanks @dennisameling",
      "[Fixed] Restore ability to sign in on Windows - #19873",
      "[Fixed] Moving maximized window in windows - #19786. Thanks @ahrm!",
      "[Improved] Upgrade embedded Git to v2.47.1 on macOS, and to v2.47.2.windows.2 on Windows"
    ],
>>>>>>> b7046a05
    "3.4.15": ["[Fixed] Restore ability to sign in on Windows"],
    "3.4.14": [
      "[Added] Add Ghostty shell integration - #19777. Thanks @aelew!",
      "[Fixed] No extra new line is prepended to `.gitignore` when adding to a non-existent `.gitignore` file - #19279. Thanks @GWDx!",
      "[Fixed] Fix Branch List context menu showing pull request option when none exists - #19711. Thanks @DylanDevelops!",
      "[Fixed] The Thank You banner is announced by VoiceOver - #19734",
      "[Fixed] The \"Showcase Update Banner\" and \"OS version No Longer Supported Banner\" announce their messages when using VoiceOver.",
      "[Fixed] Showcase update banner's \"x\" button will dismiss the banner.",
      "[Improved] Desktop's CLI no longer communicates with the app via protocol handlers - #19733",
      "[Improved] Defer expensive path validation until it's required - #19694",
      "[Removed] Remove the tooltip on the CI status indicator - #19735",
      "[Removed] Drop support for Atom, invoke editors directly - #19744",
      "[Removed] The \"Accessibility Settings\" announcement banner is removed."
    ],
    "3.4.13": [
      "[Fixed] Mitigates several vulnerabilities related to Git's credential helper protocol - CVE-2025-23040, CVE-2024-50349, CVE-2024-52006, CVE-2024-50338, CVE-2024-53263"
    ],
    "3.4.13-beta2": [
      "[Added] Add Ghostty shell integration - #19777. Thanks @aelew!",
      "[Fixed] Mitigates several vulnerabilities related to Git's credential helper protocol - CVE-2024-50349, CVE-2024-52006, CVE-2024-50338, CVE-2024-53263",
      "[Fixed] No extra new line is prepended to `.gitignore` when adding to a non-existent `.gitignore` file - #19279. Thanks @GWDx!"
    ],
    "3.4.13-beta1": [
      "[Fixed] Fix Branch List context menu showing pull request option when none exists - #19711. Thanks @DylanDevelops!",
      "[Fixed] The Thank You banner is announced by VoiceOver - #19734",
      "[Improved] Have CLI invoke the app directly - #19733",
      "[Improved] Don't execute rev-parse unless we have to - #19694",
      "[Removed] Remove the tooltip on the CI status indicator - #19735",
      "[Removed] Drop support for Atom, invoke editors directly - #19744"
    ],
    "3.4.12": [
      "[Fixed] Merge branch dialog updates whether a branch can be merged when changing selection - #19730"
    ],
    "3.4.12-beta1": [
      "[Fixed] Merge branch dialog updates whether a branch can be merged when changing selection - #19730",
      "[Fixed] Close diff options on mouse down outside of popover - #19644",
      "[Fixed] Cap output from git at string max length - #19724",
      "[Improved] Add aria label and aria description to ignore files text area in repository settings - #19684",
      "[Improved] The link target height of the \"Terms and Conditions\" and \"License and Open Source Notices\" in the about dialog are 24px - #19685",
      "[Improved] The contrast of the pending checks header text and progress pie chart meets 3:1 contrast requirements - #19687"
    ],
    "3.4.11": [
      "[Fixed] Prevent crash due to excessively long Git output - #19724"
    ],
    "3.4.10": [
      "[Added] Add a banner for communicating when prioritized updates exist - #19655",
      "[Added] Add \"View Pull Request on GitHub\" Option to the Checked-Out Branch Button and Pull Requests List - #19453. Thanks @DylanDevelops!",
      "[Fixed] Accurately calculate number of conflicted files in a merge - #8049",
      "[Fixed] Inform user when a staged renamed file has changes - #17467. Thanks @ssigwart!",
      "[Fixed] The visual label for the remote url in the repository settings is announced by screen readers - #19647",
      "[Fixed] Remove duplicate avatar users - #19597",
      "[Fixed] Fix for indents of clear button in text box - #19613. Thanks @artbutko!",
      "[Fixed] Screen readers announce the position of the list items in selectable lists such as the history commit list - #19603",
      "[Fixed] Limit the commit message length we accept - #15355",
      "[Fixed] Prevent repository not found message for large git status operations - #19583",
      "[Fixed] Add aria-labelledby and aria-describedby attributes to \"Show whitespace changes?\" popover - #19518",
      "[Fixed] Fix logical tab order from co-authors text box - #19517",
      "[Fixed] Allow using Escape to dismiss the commit message warning popover - #19514",
      "[Improved] Improved appearance of the list of files in 'File size limit exceeded' dialog - #19581",
      "[Improved] Resize events of resizable elements are announced by screen readers - #19649",
      "[Improved] Update the names of some JetBrains editors on Linux - #19637. Thanks @ankddev!",
      "[Improved] Swipe image diffs now handle images with transparency better - #16657 #17735. Thanks @Psychpsyo!",
      "[Improved] Commit messages now show correct indentation - #17691. Thanks @SuperLlama88888!"
    ],
    "3.4.10-beta3": [
      "[Added] Add a banner for communicating when prioritized updates exist - #19655",
      "[Fixed] Accurately calculate number of conflicted files in a merge - #8049",
      "[Fixed] Inform user when a staged renamed file renamed has changes - #17467. Thanks @ssigwart!",
      "[Fixed] The visual label for the remote url in the repository settings is announced by screen readers - #19647",
      "[Fixed] Remove duplicate avatar users - #19597",
      "[Fixed] Fix for indents of clear button in text box - #19613. Thanks @artbutko!",
      "[Improved] Resize events of resizable elements are announced by screen readers - #19649",
      "[Improved] Update the names of some JetBrains editors on Linux - #19637. Thanks @ankddev!",
      "[Improved] Swipe image diffs now handle images with transparency better - #16657 #17735. Thanks @Psychpsyo!",
      "[Improved] Commit messages now show correct indentation - #17691. Thanks @SuperLlama88888!"
    ],
    "3.4.10-beta2": [
      "[Fixed] Screen readers announce the position of the list items in selectable lists such as the history commit list - #19603",
      "[Fixed] Limit the commit message length we accept - #15355",
      "[Fixed] Prevent repository not found message for large git status operations - #19583",
      "[Improved] Improved appearance of the list of files in 'File size limit exceeded' dialog - #19581"
    ],
    "3.4.10-beta1": [
      "[Added] Add \"View Pull Request on GitHub\" Option to the Checked-Out Branch Button and Pull Requests List - #19453. Thanks @DylanDevelops!",
      "[Fixed] Add aria-labelledby and aria-describedby attributes to \"Show whitespace changes?\" popover - #19518",
      "[Fixed] Fix logical tab order from co-authors text box - #19517",
      "[Fixed] Allow using Escape to dismiss the commit message warning popover - #19514"
    ],
    "3.4.9": [
      "[Fixed] App no longer crash for first time users going through the welcome flow and attempting to sign in more than once - #19442",
      "[Fixed] Files configured to use the binary merge driver are now treated as binary files when resolving conflicts - #9846",
      "[Fixed] Fix UI glitch rendering tooltips - #19342",
      "[Improved] Replace hint text of toggle Co-Authors button with a regular tooltip - #19383",
      "[Improved] Use OS emojis - #19102",
      "[Improved] Insert unicode emoji - #19376",
      "[Improved] Allow resizing Branch and Push/Pull toolbar buttons - #4569 #17388. Thanks @jpedroso!",
      "[Improved] Upgrade Electron to v32.1.2 - #19334",
      "[Improved] The commit lists in the \"Commit Reachability\" dialogs are traversable in browse mode of screen readers - #19341",
      "[Removed] Remove ruleset bypass confirmation modal - #19281. Thanks @lofcz!"
    ],
    "3.4.9-beta1": [
      "[Added] Add support for DDS image files - #5337. Thanks @mkafrin!",
      "[Fixed] Fix drag and drop by addressing breaking Electron change - #19473",
      "[Fixed] App no longer crash for first time users going through the welcome flow and attempting to sign in more than once - #19442",
      "[Improved] Insert unicode emoji - #19376"
    ],
    "3.4.8": [
      "[Fixed] App no longer crash for first time users going through the welcome flow and attempting to sign in more than once"
    ],
    "3.4.7": [
      "[Improved] Support entering GitHub.com as a GitHub Enterprise endpoint - #19342"
    ],
    "3.4.7-beta2": [
      "[Fixed] Fix misaligned resizable toolbar buttons - #19330. Thanks @jpedroso!",
      "[Fixed] Files configured to use the binary merge driver are now treated as binary files when resolving conflicts - #9846",
      "[Fixed] Fix UI glitch rendering tooltips - #19342",
      "[Improved] Support entering GitHub.com as a GitHub Enterprise endpoint - #19342",
      "[Improved] Replace hint text of toggle Co-Authors button with a regular tooltip - #19383",
      "[Improved] Use OS emojis - #19102",
      "[Improved] Upgrade Electron to v32.1.2 - #19334"
    ],
    "3.4.7-beta1": [
      "[Improved] The commit lists in the \"Commit Reachability\" dialogs are traversable in browse mode of screen readers - #19341",
      "[Removed] Remove ruleset bypass confirmation modal - #19281. Thanks @lofcz!"
    ],
    "3.4.6": [
      "[Fixed] Don't show certificate error dialog when probing for endpoint kind - #18991",
      "[Fixed] Colorize multi-line strings in toml - #14333",
      "[Fixed] Unset GIT_SEQUENCE_EDITOR when rebasing - #15413",
      "[Fixed] Use `api.` subdomain for requests to GHE.com hosts - #19312",
      "[Fixed] Migrate existing GHE account endpoints to the new `api.` subdomain - #19319",
      "[Fixed] Right-clicking on diff checkmarks displays the context menu - #19302",
      "[Fixed] Arguments with spaces are passed correctly to custom editors or shells on Windows - #19218",
      "[Removed] Remove staggered updates block in about dialog - #19274"
    ],
    "3.4.6-beta3": [
      "[Fixed] Don't show certificate error dialog when probing for endpoint kind - #18991"
    ],
    "3.4.6-beta2": [
      "[Fixed] Colorize multi-line strings in toml - #14333",
      "[Fixed] Workaround for issues with empty environment variable in third-party tools - #19273",
      "[Fixed] Unset GIT_SEQUENCE_EDITOR when rebasing - #15413",
      "[Fixed] Use `api.` subdomain for requests to GHE.com hosts - #19312",
      "[Fixed] Migrate existing GHE account endpoints to the new `api.` subdomain - #19319",
      "[Fixed] Right-clicking on diff checkmarks displays the context menu - #19302",
      "[Removed] Remove staggered updates block in about dialog - #19274"
    ],
    "3.4.6-beta1": [
      "[Fixed] Arguments with spaces are passed correctly to custom editors or shells on Windows - #19218",
      "[Improved] Allow resizing Branch and Push/Pull toolbar buttons - #4569 #17388. Thanks @jpedroso!"
    ],
    "3.4.5-beta2": [
      "[Fixed] Quotes are preserved in custom integration arguments - #19218",
      "[Fixed] Symbolic links on Windows can be used as custom editor and shell - #19217"
    ],
    "3.4.5": [
      "[Fixed] Quotes are preserved in custom integration arguments - #19218",
      "[Fixed] Symbolic links on Windows can be used as custom editor and shell - #19217"
    ],
    "3.4.5-beta1": [
      "[Added] Add Cursor integration for Windows - #19158. Thanks @colinabear!",
      "[Fixed] Users can clone wiki's - #19152",
      "[Improved] Inform users when attempting to create a repository out of an existing subdirectory of another repository - #19148",
      "[Improved] When publishing a new repository, publish the default branch first as opposed to the currently checked out branch - #19151",
      "[Improved] The \"Create a New Repository\" dialog informs the user of the path to be created - #19147"
    ],
    "3.4.4": [
      "[New] Add support for custom editors and shells - #18954",
      "[Added] Add Cursor support on macOS - #17462. Thanks @bjorntechCarl!",
      "[Added] Add JetBrains RustRover support - #18802. Thanks @Radd-Sma!",
      "[Fixed] The \"Create a New Repository\" dialog allows creation of repositories in repository subfolders - #19137",
      "[Fixed] Stop improper announcement of \"dialog\" role on the autocompletion suggestions popover - #19114",
      "[Fixed] The \"Open a Pull Request\" and \"About\" dialog's headings are announced via NVDA - #19107",
      "[Fixed] The branch selection popover in the \"Open a Pull Request\" dialog does not close on filter clearing - #19106",
      "[Fixed] The contrast ratio of icon in the diff file warnings is at least 3:1 - #19097",
      "[Fixed] The \"Push Local Changes\" confirmation dialog users \"alertdialog\" role such that screen readers announce entire dialog contents - #19098",
      "[Fixed] Emoji's provide descriptions for screen readers - #19101",
      "[Fixed] Only ask for SSH credentials for the selected repository and only delete them after an authentication error - #19019",
      "[Improved] Screen readers will announce when users expand context in a diff - #19128",
      "[Improved] The squash dialog provides visual input labels - #19100",
      "[Improved] The search inputs across the app provide visual labeling in the form of a search icon - #19103",
      "[Improved] Use CmdOrCtrl+Q for Exit shortcut on Linux - #19093. Thanks @shiftkey!",
      "[Improved] Add support for Gnome Console, LXTerminal and Warp shells on Linux - #19092. Thanks @shiftkey!"
    ],
    "3.4.4-beta3": [
      "[Fixed] The custom editor and shell integrations handles when there are no predefined editors or shells - #19160",
      "[Fixed] The \"Create a New Repository\" dialog allows creation of repositories in repository subfolders - #19137",
      "[Fixed] Stop improper announcement of \"dialog\" role on the autocompletion suggestions popover - #19114",
      "[Improved] Screen readers will announce when users expand context in a diff - #19128"
    ],
    "3.4.4-beta2": [
      "[Fixed] The \"Open a Pull Request\" and \"About\" dialog's headings are announced via NVDA - #19107",
      "[Fixed] The branch selection popover in the \"Open a Pull Request\" dialog does not close on filter clearing - #19106",
      "[Fixed] Increased contrast ratio of icon in the diff file warnings - #19097",
      "[Fixed] Use \"alertdialog\" role for \"Push Local Changes\" dialog - #19098",
      "[Fixed] Add emoji descriptions for screen readers - #19101",
      "[Improved] The squash dialog provides input labels - #19100",
      "[Improved] Added search input visual labeling in the form of a search icon - #19103",
      "[Improved] Use CmdOrCtrl+Q for Exit shortcut on Linux - #19093. Thanks @shiftkey!",
      "[Improved] Add support for Gnome Console, LXTerminal and Warp shells on Linux - #19092. Thanks @shiftkey!"
    ],
    "3.4.4-beta1": [
      "[New] Add support for custom editors and shells - #18954",
      "[Added] Add Cursor support on macOS - #17462. Thanks @bjorntechCarl!",
      "[Added] Add JetBrains RustRover support - #18802. Thanks @Radd-Sma!",
      "[Fixed] Only ask for SSH credentials for the selected repository and only delete them after an authentication error - #19019"
    ],
    "3.4.3": [
      "[Added] Add Zed as an external editor option for Linux - #18962. Thanks @adil192!",
      "[Added] Shift + F10 opens context menu's on macOS",
      "[Fixed] Allow pushing to gists - #19009",
      "[Fixed] The copy button announces when clicked in VoiceOver.",
      "[Fixed] Context menu actions in the diff are accessible via keyboard - #18946",
      "[Fixed] Add/Remove Co-authors hint text is positioned correctly when scrolling through the changes list - #18929",
      "[Fixed] VoiceOver can now use browser mode on the diff. - #18935",
      "[Fixed] Increased contrast of several texts and icons in the app - #18922",
      "[Fixed] Add aria-expanded and aria-controls attributes to Stashed Changes button - #18924",
      "[Fixed] Hunk header text color contrast ratio is greater than 4.5:1 - #18916"
    ],
    "3.4.3-beta3": [
      "[Added] Add Zed as an external editor option for Linux - #18962. Thanks @adil192!",
      "[Fixed] Allow pushing to gists - #19009"
    ],
    "3.4.3-beta2": [
      "[Added] Shift + F10 opens context menu's on macOS",
      "[Fixed] The copy button announces when clicked in VoiceOver."
    ],
    "3.4.3-beta1": [
      "[Fixed] Context menu actions in the diff are accessible via keyboard - #18946",
      "[Fixed] Add/Remove Co-authors hint text is positioned correctly when scrolling through the changes list - #18929",
      "[Fixed] VoiceOver can now use browser mode on the diff. - #18935",
      "[Fixed] Increased contrast of several texts and icons in the app - #18922",
      "[Fixed] Add aria-expanded and aria-controls attributes to Stashed Changes button - #18924",
      "[Fixed] Hunk header text color contrast ratio is greater than 4.5:1 - #18916"
    ],
    "3.4.2": [
      "[New] Option to use Git Credential Manager for repositories hosted outside of GitHub.com - #18700",
      "[New] Allow customizing tab character width in spaces - #15561. Thanks @Repiteo",
      "[Fixed] Remote urls containing spaces are now displayed in their entirety in the remote settings screen - #18876",
      "[Fixed] Newly uploaded images are rendered in Pull Request comments and reviews - #18830"
    ],
    "3.4.2-beta4": [
      "[Fixed] Remote urls containing spaces are now displayed in their entirety in the remote settings screen - #18876",
      "[Fixed] Newly uploaded images are rendered in Pull Request comments and reviews - #18830"
    ],
    "3.4.2-beta3": [
      "[Fixed] Users running Windows on arm64 processors are able to authenticate - #18825"
    ],
    "3.4.2-beta2": [
      "[New] Option to use Git Credential Manager for repositories hosted outside of GitHub.com - #18700"
    ],
    "3.4.2-beta1": [
      "[New] Allow customizing tab character width in spaces - #15561. Thanks @Repiteo",
      "[Fixed] Using hooks on Windows no longer results in a \"command not found\" error - #18739"
    ],
    "3.4.1": [
      "[Fixed] Using hooks on Windows no longer results in an \"command not found\" error - #18739"
    ],
    "3.4.1-beta1": [
      "[Fixed] Prevent crashes when external editors fail to launch - #17717. Thanks @tsvetilian-ty!",
      "[Fixed] Fix 'delete branch' message - #18706. Thanks @zetaloop!",
      "[Improved] Use system feedback to draw user attention when a dialog is shown in background - #17220. Thanks @yuzawa-san!",
      "[Improved] Upgrade embedded Git to v2.45.1 - #18704",
      "[Improved] Upgrade Electron to v30.0.8 - #18697"
    ],
    "3.4.0": [
      "[New] Reset to a previous commit - #12393",
      "[Added] Add accessibility settings to toggle link underlines and diff check marks - #18227, #18035",
      "[Fixed] Support multiple accounts for remote urls that differ in path - #18676, #18651",
      "[Fixed] Refreshing repository indicators will not invalidate credentials - #18622",
      "[Fixed] Clear stored credentials when authentication fails on insecure http hosts - #18588",
      "[Improved] The generic git auth dialog contents are announced to users of screen readers - #18670",
      "[Improved] The diff line numbers and line group controls show check marks so color is not the sole medium to determine inclusion into a commit - #18077",
      "[Improved] Links are underlined by default - #18035"
    ],
    "3.3.19-beta2": [
      "[Fixed] Support multiple accounts for remote urls that differ in path - #18676, #18651",
      "[Fixed] Refreshing repository indicators will not invalidate credentials - #18622",
      "[Improved] The generic git auth dialog contents are announced to users of screen readers - #18670"
    ],
    "3.3.19-beta1": [
      "[Fixed] Clear stored credentials when authentication fails on insecure http hosts - #18588"
    ],
    "3.3.18": [
      "[Fixed] Prevent Pull Request comment or review dialog from moving constantly under some circumstances - #18596",
      "[Fixed] Prevent Pull Request notification dialogs from truncating long Pull Request titles - #18596",
      "[Fixed] The welcome start flow content does not overlap or clip when zoomed - #18565",
      "[Fixed] Clear stored credentials when authentication fails on insecure http hosts - #18588",
      "[Improved] Improved accessibility of checks failed notification dialog by moving \"Re-run checks\" button out of the heading element - #18596",
      "[Improved] Upgrade embedded Git to v2.43.4 on macOS, and to v2.43.4.windows.1 on Windows"
    ],
    "3.3.18-beta3": [
      "[Improved] Upgrade embedded Git to v2.43.4 on macOS, and to v2.43.4.windows.1 on Windows",
      "[Removed] Clear stored credentials when authentication fails on insecure http hosts - #18588"
    ],
    "3.3.18-beta2": [
      "[Fixed] Prevent Pull Request comment or review dialog from moving constantly under some circumstances - #18596",
      "[Fixed] Prevent Pull Request notification dialogs from truncating long Pull Request titles - #18596",
      "[Fixed] The welcome start flow content does not overlap or clip when zoomed - #18565",
      "[Improved] Improved accessibility of checks failed notification dialog by moving \"Re-run checks\" button out of the heading element - #18596"
    ],
    "3.3.18-beta1": [
      "[Fixed] Clear stored credentials when authentication fails on insecure http hosts - #18588"
    ],
    "3.3.17": [
      "[Fixed] Pushing and pulling repositories using Git LFS no longer causes an indefinite loop - #18582",
      "[Improved] Improve the accessibility of the tabs in the preferences dialog for users of screen readers - #18567",
      "[Improved] Always focus the first focusable element in the preferences dialog on open - #18567"
    ],
    "3.3.17-beta1": [
      "[Fixed] Pushing and pulling repositories using Git LFS no longer causes an indefinite loop - #18582",
      "[Improved] Improve the accessibility of the tabs in the preferences dialog for users of screen readers - #18567",
      "[Improved] Always focus the first focusable element in the preferences dialog on open - #18567"
    ],
    "3.3.16": [
      "[Fixed] Resolved auth failures when interacting with repositories hosted on non-GitHub hosts - #18568 #18570 #18569"
    ],
    "3.3.16-beta1": [
      "[Fixed] Resolved auth failures when interacting with repositories hosted on non-GitHub hosts - #18568 #18570 #18569"
    ],
    "3.3.15": [
      "[Added] The diff view now highlights Zig syntax - #17957. Thanks @imkylecat!",
      "[Fixed] Bring back color to links in PR timeline - #18561",
      "[Fixed] Remove unnecessary br elements to make the app easier to navigate with screen readers - #18444, #18436",
      "[Fixed] Prevent clipping of dialog controls and content when app is zoomed - #18412",
      "[Improved] Make sure the arrow path in a dropdown button can't receive focus - #18562",
      "[Improved] Increase contrast on modified and conflicted octicons - #18560"
    ],
    "3.3.15-beta2": [
      "[Fixed] Bring back color to links in PR timeline - #18561",
      "[Improved] Make sure the arrow path in a dropdown button can't receive focus - #18562",
      "[Improved] Increase contrast on modified and conflicted octicons - #18560",
      "[Improved] Add banner to announce the accessibility settings - #18460"
    ],
    "3.3.15-beta1": [
      "[New] Reset to a previous commit - #12393",
      "[Added] The diff view now highlights Zig syntax - #17957. Thanks @imkylecat!",
      "[Fixed] Remove unnecessary br elements to make the app easier to navigate with screen readers - #18444, #18436",
      "[Fixed] Prevent clipping of dialog controls and content when app is zoomed - #18412"
    ],
    "3.3.14": [
      "[Fixed] The tab panel semantics in the \"Publish Repository\" and \"Clone a Repository\" are announced by screen readers - #18408",
      "[Fixed] The check all button in the diff always only represents one selectable group - #18422",
      "[Fixed] Images diffs of less than 200px in width do not render with a zero width for diff views other than `2-up` - #18405",
      "[Fixed] Fix list accessibility semantics of the Pull Request list - #18397",
      "[Fixed] Fix screen reader support of warning dialogs - #18371",
      "[Fixed] Selecting the \"Configure manually\" radio option does not cause unexpected focus shift to the name input in the Git Configuration page of the welcome flow - #18341",
      "[Fixed] All dialogs can be closed by pressing Esc - #18335",
      "[Improved] The force push warning in the push dropdown now has a contrast of 4.5:1 - #18415",
      "[Improved] Hyphen replacement and invalid sanitized name warnings and errors in the create branch and create repository dialogs are associated to the input by the aria-describedby attribute - #18404",
      "[Improved] Add VapourSynth script files (.vpy) to test/x-python - #18364. Thanks @couleurm!",
      "[Improved] The text contrast of tutorial steps when closed is 4.5:1 - #18342",
      "[Improved] Upgrade to Electron v28.2.3 - #18185",
      "[Removed] Remove support for macOS 10.13 and 10.14 - #18316"
    ],
    "3.3.14-beta2": [
      "[Fixed] The tab panel semantics in the \"Publish Repository\" and \"Clone a Repository\" are announced by screen readers - #18408",
      "[Fixed] The check all button in the diff always only represents one selectable group - #18422",
      "[Improved] The force push warning in the push dropdown now has a contrast of 4.5:1 - #18415"
    ],
    "3.3.14-beta1": [
      "[Fixed] Images diffs of less than 200px in width do not render with a zero width for diff views other than `2-up` - #18405",
      "[Fixed] Fix list accessibility semantics of the Pull Request list - #18397",
      "[Fixed] Fix screen reader support of warning dialogs - #18371",
      "[Fixed] Selecting the \"Configure manually\" radio option does not cause unexpected focus shift to the name input in the Git Configuration page of the welcome flow - #18341",
      "[Fixed] All dialogs can be closed by pressing Esc - #18335",
      "[Improved] Hypen replacement and invalid sanitized name warnings and errors in the create branch and create repository dialogs are associated to the input by the aria-describedby attribute - #18404",
      "[Improved] Add VapourSynth script files (.vpy) to test/x-python - #18364. Thanks @couleurm!",
      "[Improved] The text contrast of tutorial steps when closed is 4.5:1 - #18342"
    ],
    "3.3.13": [
      "[Fixed] Fix layout issues in 2-up image diffing when images are too small - #18313",
      "[Fixed] The \"Show whitespace changes?\" popover can be closed by pressing Escape - #18314",
      "[Fixed] Added announcing the number of results to the diff search via screen readers - #18306",
      "[Improved] Git errors due to bad config values are surfaced in the UI - #18230",
      "[Improved] The pull request check run popover is now keyboard accessible - #18276",
      "[Improved] The pull request check run popover button is now keyboard accessible - #18268",
      "[Improved] Add the aria-label attribute to our markdown iframes to clarify their purpose to users of screen readers in browse mode.  - #18277",
      "[Improved] Add support for newer versions of Alacritty shell - #16614. Thanks @lhvy!",
      "[Improved] Upgrade embedded Git to v2.43.3 on macOS, and to v2.43.0.windows.1 on Windows, and Git LFS to v3.5.1 - #18292"
    ],
    "3.3.13-beta1": [
      "[Fixed] Fix layout issues in 2-up image diffing when images are too small - #18313",
      "[Fixed] The \"Show whitespace changes?\" popover can be closed by pressing Escape - #18314",
      "[Removed] Remove support for macOS 10.13 and 10.14 - #18316"
    ],
    "3.3.12": [
      "[Fixed] On Windows, PATH environment variable with values longer than 1024 are not truncated - #18244",
      "[Improved] Added semantic and keyboard accessible check all button for a groups of consecutive selectable rows in the diff - #18201",
      "[Improved] Prevent upgrading from macOS 10.13 and 10.14 as soon to be unsupported - #18316",
      "[Improved] Update banners will only dismiss when closing with the dismiss button - #18319",
      "[Improved] Add the \"link\" role to the \"Open pull request\" button in tutorial sidebar - #18245"
    ],
    "3.3.12-beta3": [
      "[Fixed] Bring back support for macOS 10.13 and 10.14 and prevent upgrading from them - #18316",
      "[Fixed] Added announcing the number of results to the diff search via screen readers - #18306",
      "[Improved] Update banners will only dismiss when closing with the dismiss button - #18319"
    ],
    "3.3.12-beta2": [
      "[Improved] The pull request check run popover is now keyboard accessible - #18276",
      "[Improved] The pull request check run popover button is now keyboard accessible - #18268",
      "[Improved] Add the aria-label attribute to our markdown iframes to clarify their purpose to users of screen readers in browse mode.  - #18277",
      "[Improved] Add support for newer versions of Alacritty shell - #16614. Thanks @lhvy!",
      "[Improved] Upgrade embedded Git to v2.43.3 on macOS, and to v2.43.0.windows.1 on Windows, and Git LFS to v3.5.1 - #18292",
      "[Improved] Git errors due to bad config values are surfaced in the UI - #18230"
    ],
    "3.3.12-beta1": [
      "[Fixed] In the changes diff, groups of two rows that represent one line number change have a check all control - #18232",
      "[Fixed] Copying lines in side by side diffs does not add new lines between each line when pasted - #18249",
      "[Fixed] On Windows, PATH environment variable with values longer than 1024 are not truncated - #18244",
      "[Fixed] The last lines in diffs are visible when warning banners are displayed - #18237",
      "[Improved] Add the \"link\" role to the \"Open pull request\" button in tutorial sidebar - #18245",
      "[Improved] Upgrade to Electron v28.2.3 - #18185"
    ],
    "3.3.11": [
      "[Fixed] Copying lines in the side by side diff does not add new lines between each line when pasted. - #18249"
    ],
    "3.3.10": [
      "[Fixed] The last lines in diffs are visible when warning banners are displayed - #18237",
      "[Fixed] Ignore a file's parent directories on Windows. - #1203"
    ],
    "3.3.10-beta1": [
      "[Added] Added visible and semantic check all button for a group of consecutive selectable rows in the diff - #18201",
      "[Fixed] Ignore a file's parent directories on Windows - #18206",
      "[Improved] Add a setting for visibility of diff check marks when committing - #18227",
      "[Improved] Add support for toggling link underlines globally - #18035"
    ],
    "3.3.9": [
      "[Fixed] The line number inclusion controls are semantic checkboxes and are keyboard accessible - #18064",
      "[Fixed] Copying commit SHAs from submodule diffs is keyboard accessible - #18124",
      "[Fixed] Show avatars of bot accounts such as dependabot - #12766",
      "[Fixed] Focus outline is visible on the diff - #18086",
      "[Fixed] Selecting or deselecting lines in a diff by dragging the mouse now scrolls the contents as needed - #17673",
      "[Fixed] Last line of diffs can be selected when the file didn't have a new line at the end - #18081",
      "[Fixed] Promote line endings change warning from icon to a banner, improving its accessibility - #18084",
      "[Fixed] Amending a commit in non-GitHub repositories restores the commit message - #18061",
      "[Fixed] The merge dialog submit button is available when conflicts are detected - #18037",
      "[Fixed] Avatars are once again loading for GitHub Enterprise Server users - #18034",
      "[Fixed] Lists scroll and render as expected when scrolling by dragging the scrollbar on Windows - #18012",
      "[Fixed] External editor or shell failure error will open to integration settings - #18021. Thanks @yasuking0304!",
      "[Improved] Add `pyi` to syntax highlighting - #18141. Thanks @pLeBlanc93!",
      "[Improved] Syntax highlighting now supports .cmake, .cxx, .hh, .hxx, and .xsd files - #17503. Thanks @DylanDevelops!",
      "[Improved] Apply Markdown highlighting to .mdx files - #18040. Thanks @bentookey-yotta!",
      "[Improved] Implemented folder ignore with all parent directories - #1203. Thanks @masecla22!"
    ],
    "3.3.9-beta2": [
      "[Fixed] The line number inclusion controls are semantic checkboxes and are keyboard accessible - #18064",
      "[Fixed] Copying commit SHAs from submodule diffs is keyboard accessible - #18124",
      "[Fixed] Show avatars of bot accounts such as dependabot - #12766",
      "[Fixed] Focus outline is visible on the diff - #18086",
      "[Fixed] Selecting or deselecting lines in a diff by dragging the mouse now scrolls the contents as needed - #17673",
      "[Fixed] Last line of diffs can be selected when the file didn't have a new line at the end - #18081",
      "[Fixed] Promote line endings change warning from icon to a banner, improving its accessibility - #18084",
      "[Fixed] Amending a commit in non-GitHub repositories restores the commit message - #18061",
      "[Improved] Add `pyi` to syntax highlighting - #18141. Thanks @pLeBlanc93!",
      "[Improved] Syntax highlighting now supports .cmake, .cxx, .hh, .hxx, and .xsd files - #17503. Thanks @DylanDevelops!",
      "[Improved] Apply Markdown highlighting to .mdx files - #18040. Thanks @bentookey-yotta!",
      "[Improved] The diff line numbers show check marks so color is not the sole medium to determine inclusion into a commit - #18077"
    ],
    "3.3.9-beta1": [
      "[Fixed] The merge dialog submit button is available when conflicts are detected - #18037",
      "[Fixed] Avatars are once again loading for GitHub Enterprise Server users - #18034",
      "[Fixed] Lists scroll and render as expected when scrolling by dragging the scrollbar on Windows - #18012",
      "[Fixed] External editor or shell failure error will open to integration settings - #18021. Thanks @yasuking0304!",
      "[Improved] Implemented folder ignore with all parent directories - #1203. Thanks @masecla22!"
    ],
    "3.3.8": [
      "[Fixed] The merge dialog submit button is available when conflicts are detected. - #18037",
      "[Fixed] Avatars are once again loading for GitHub Enterprise Server users. - #18036"
    ],
    "3.3.7": [
      "[Fixed] Merge branch dialog's merge preview no longer shows stale merge check data - #17929",
      "[Fixed] Co-authors are restored as such when a commit is amended - #17879",
      "[Fixed] Tags with commas are no longer truncated to the first comma - #17952",
      "[Fixed] The \"Reveal in Finder\" context menu option in the conflict resolution dialog no longer causes Finder to be unresponsive - #17933",
      "[Fixed] Clicking on the commit message length warning does not close the squash commit dialog - #17966",
      "[Fixed] Fix Alacritty bundle ID on macOS - #17940. Thanks @JannesMeyer!",
      "[Fixed] Merge branch dialog no longer shows flickering merge preview when switching branches - #17948. Thanks @GengShengJia!",
      "[Fixed] Diff no longer jumps when scrolling after pressing expansion buttons - #17776",
      "[Fixed] Use list semantics in job step lists for improved accessibility - #17855",
      "[Fixed] Fix heading levels used in dialogs for improved accessibility - #17848",
      "[Improved] Replace the \"Default branch name for new repositories\" radio button setting with a more accessible and inclusive textbox input and description - #17844",
      "[Improved] The \"You're Done\" header is focused after tutorial completion so it is announced and screen reader users are made aware of the completion screen - #17835",
      "[Improved] Checkboxes always have unique id's for label association - #17839",
      "[Improved] Better visibility of checkbox focus indicator - #17842",
      "[Improved] Improve inclusivity and clarification of branch name change warning.  - #17866",
      "[Improved] Focus moves to closest expansion button or diff container after expansion - #17499",
      "[Improved] Tooltips can be dismissed with the escape key - #17823, #17836",
      "[Improved] Semantically grouping our settings radio and checkbox groups so their group headers will be announced to screen reader users. - #17787",
      "[Improved] The \"Other\" email description is announced on input focus in the git config form - #17785",
      "[Improved] Move the repository list on the \"Let's get started!\" screen to the left hand side so it can be the first logical tab placement.  - #17821",
      "[Improved] Increased the specificity of the \"Sign In\" and \"Sign Out\" buttons in the Account settings - #17794"
    ],
    "3.3.7-beta3": [
      "[Fixed] Merge branch dialog's merge preview no longer shows stale merge check data - #17929",
      "[Fixed] Co-authors are restored as such when a commit is amended - #17879",
      "[Fixed] Tags with commas are no longer truncated to the first comma - #17952",
      "[Fixed] The \"Reveal in Finder\" context menu option in the conflict resolution dialog no longer causers Finder to be unresponsive - #17933",
      "[Fixed] Clicking on the commit message length warning does not close the squash commit dialog - #17966",
      "[Fixed] Fix Alacritty bundle ID on macOS - #17940. Thanks @JannesMeyer!",
      "[Fixed] Merge branch dialog no longer shows flickering merge preview when switching branches - #17948. Thanks @GengShengJia!",
      "[Improved] Improve inclusivity and clarification of branch name change warning.  - #17866"
    ],
    "3.3.7-beta2": [
      "[Fixed] Use list semantics in job step lists for improved accessibility - #17855",
      "[Fixed] Fix heading levels used in dialogs for improved accessibility - #17848",
      "[Improved] Replace the \"Default branch name for new repositories\" radio button setting with a more accessible and inclusive textbox input and description - #17844",
      "[Improved] The \"You're Done\" header is focused after tutorial completion so it is announced and screen reader users are made aware of the completion screen - #17835",
      "[Improved] Checkboxes always have unique id's for label association - #17839",
      "[Improved] Better visibility of checkbox focus indicator - #17842",
      "[Improved] By default, tooltips can be dismissed with the escape key - #17836"
    ],
    "3.3.7-beta1": [
      "[Fixed] Diff no longer jumps when scrolling after pressing expansion buttons - #17776",
      "[Improved] Focus moves to closes expansion button or diff container after expansion - #17499",
      "[Improved] Tooltips can be dismissed with the escape key - #17823",
      "[Improved] Semantically grouping our settings radio and checkbox groups so their group headers will be announced to screen reader users. - #17787",
      "[Improved] The \"Other\" email description is announced on input focus in the git config form - #17785",
      "[Improved] Move the repository list on the \"Let's get started!\" screen to the left hand side so it can be the first logical tab placement.  - #17821",
      "[Improved] Increased the specificity of the \"Sign In\" and \"Sign Out\" buttons in the Account settings - #17794"
    ],
    "3.3.6": [
      "[Fixed] Previewing a pull request with a deleted image file no longer errors with \"The path does not exist on disk\".  - #17659",
      "[Fixed] Empty lines are included when copying text from diffs - #17652",
      "[Fixed] A copied full line from a diff now includes a trailing newline  - #17652",
      "[Fixed] Creating pull requests from a renamed branch uses the branch name in the remote - #17628",
      "[Fixed] On macOS Sonoma, the VoiceOver regression preventing our dialog headers announcements has been fixed. - #17631",
      "[Fixed] Squash dialog is not shown again after finishing another squashing operation where uncommitted changes were present and had to be stashed - #17627",
      "[Improved] Added the ability to open your global .gitconfig file in your selected external editor - #17544. Thanks @DylanDevelops!",
      "[Improved] Fixed `Github` -> `GitHub` typo in repository settings - #17697. Thanks @WilliamDavidHarrison!",
      "[Improved] Screen readers announce group name when navigating through grouped lists - #17567",
      "[Improved] The history commit summary header is now expandable making the tool-tipped meta data keyboard accessible - #17557.",
      "[Improved] Reordering commits is now keyboard accessible - #17671",
      "[Improved] The conflicts resolution dialog now has a success banner that is screen reader announced that summarize actions taken - #17687",
      "[Improved] The pull request branch selection popover header is announced by screen readers. - #17631",
      "[Improved] Prevent possible duplicate announcement of button labeling to screen reader users - #17706",
      "[Improved] Improve keyboard and screen reader support for banners - #17542"
    ],
    "3.3.6-beta4": [
      "[Fixed] Previewing a pull request with a deleted image file no longer errors with \"The path does not exist on disk\".  - #17659",
      "[Improved] Commit summary descriptions are scrollable when the content is long - #17708"
    ],
    "3.3.6-beta3": [
      "[Fixed] A copied full line from a diff now includes a trailing newline  - #17652",
      "[Fixed] Squash dialog is not shown again after finishing another squashing operation where uncommitted changes were present and had to be stashed - #17627",
      "[Improved] The conflicts resolution dialog now has a success banner that is screen reader announced that summarize actions taken - #17687",
      "[Improved] Added the ability to open your global .gitconfig file in your selected external editor - #17544. Thanks @DylanDevelops!",
      "[Improved] Fixed `Github` -> `GitHub` typo in repository settings - #17697. Thanks @WilliamDavidHarrison!",
      "[Improved] Reordering commits is now keyboard accessible - #17671",
      "[Improved] Prevent possible duplicate announcement of button labeling to screen reader users - #17706",
      "[Improved] Prevent multiple announcing of success banners with Windows NVDA screen reader  - #17705"
    ],
    "3.3.6-beta2": [
      "[Fixed] Empty lines are included when copying text from diffs - #17652"
    ],
    "3.3.6-beta1": [
      "[Fixed] Creating pull requests from a renamed branch uses the branch name in the remote - #17628",
      "[Fixed] On macOS Sonoma, the VoiceOver regression preventing our dialog headers announcements has been fixed. - #17631",
      "[Improved] The pull request branch selection popover header is announced by screen readers. - #17631",
      "[Improved] Improve keyboard and screen reader support for banners - #17542",
      "[Improved] The commit summary description overflow is limited to two lines when collapsed. - #17618",
      "[Improved] The commit summary description has a grey background color when expanded. - #17618"
    ],
    "3.3.5": [
      "[Added] Syntax highlighting now supports .cc files - #17503. Thanks @DylanDevelops!",
      "[Fixed] Long file paths are correctly truncated in the conflicts dialog - #17595"
    ],
    "3.3.5-beta1": [
      "[Added] Syntax highlighting now supports .cc files - #17503. Thanks @DylanDevelops!",
      "[Fixed] Long file paths are correctly truncated in the conflicts dialog - #17595",
      "[Fixed] Screen readers announce group name when navigating through grouped lists - #17567",
      "[Fixed] The history commit summary header is now expandable making the tool-tipped meta data keyboard accessible - #17557."
    ],
    "3.3.4": [
      "[Added] Added Cursor support on macOS - #17462. Thanks @bjorntechCarl!",
      "[Added] Add support for Pulsar code editor on Linux - #17397. Thanks @Daeraxa!",
      "[Added] Add Eclipse IDE integrations for macOS - #16991. Thanks @yuzawa-san!",
      "[Fixed] Fix JetBrains PhpStorm capitalization - #17505. Thanks @imkylecat!",
      "[Fixed] Screen readers announce contents of error dialog when attempting to perform certain operations while local changes are present - #17519",
      "[Fixed] Screen readers announce contents of app error dialogs - #17479",
      "[Fixed] Screen readers announce contents of merge, rebase, interactive rebase abort confirmation dialogs - #17478",
      "[Fixed] Pasting long texts in the commit summary textbox does not show a scrollbar in the left pane - #17472",
      "[Fixed] Tab characters in diffs are rendered correctly - #8616",
      "[Fixed] Close button in release notes dialog can be clicked - #17438",
      "[Fixed] Scrolling works as expected in the \"Commit Reachability\" dialog - #17421",
      "[Fixed] Tip of comment bubbles in Pull Request notifications is rendered correctly - #17411",
      "[Improved] Added a setting to allow toggling the availability of the commit message length warning - #17370. Thanks @rystills!",
      "[Improved] Added accessibility label to filter textbox in the History tab - #17488",
      "[Improved] Improved clarity of the structure of dialogs by using `h2` elements for their titles - #17483",
      "[Improved] Display co-authors button additional information when it's focused via keyboard navigation - #17464",
      "[Improved] When focusing the rebase/merge/squash button, screen readers announce the outcome of the operation - #17448",
      "[Improved] Clarified the outcome of toggling the setting under \"Background Updates\" in the \"Advanced\" settings - #17389",
      "[Improved] Undo link when resolving conflicts is now a button - #17373"
    ],
    "3.3.4-beta3": [
      "[Fixed] Screen readers announce contents of error dialog when attempting to perform certain operations while local changes are present - #17519",
      "[Fixed] Fix JetBrains PhpStorm capitalization - #17505. Thanks @imkylecat!",
      "[Improved] Upgrade to Electron v26.2.4 - #17524",
      "[Improved] Upgrade node to 18.16.1 - #17453"
    ],
    "3.3.4-beta2": [
      "[Added] Added Cursor support on macOS - #17462. Thanks @bjorntechCarl!",
      "[Fixed] Screen readers announce contents of app error dialogs - #17479",
      "[Fixed] Screen readers announce contents of merge, rebase, interactive rebase abort confirmation dialogs - #17478",
      "[Fixed] Pasting long texts in the commit summary textbox does not show a scrollbar in the left pane - #17472",
      "[Fixed] Tab characters in diffs are rendered correctly - #8616",
      "[Improved] Added accessibility label to filter textbox in the History tab - #17488",
      "[Improved] Improved clarity of the structure of dialogs by using `h2` elements for their titles - #17483",
      "[Improved] Display co-authors button additional information when it's focused via keyboard navigation - #17464",
      "[Improved] When focusing the rebase/merge/squash button, screen readers announce the outcome of the operation - #17448"
    ],
    "3.3.4-beta1": [
      "[Fixed] Close button in release notes dialog can be clicked - #17438",
      "[Fixed] Scrolling works as expected in the \"Commit Reachability\" dialog - #17421",
      "[Improved] Upgrade to Electron v26.2.1 - #17408"
    ],
    "3.3.3": ["[Improved] Upgrade to Electron v24.8.3 - #17416"],
    "3.3.3-beta2": ["[Improved] Upgrade to Electron v24.8.3 - #17416"],
    "3.3.3-beta1": [
      "[Added] Add support for Pulsar code editor on Linux - #17397. Thanks @Daeraxa!",
      "[Added] Add Eclipse IDE integrations for macOS - #16991. Thanks @yuzawa-san!",
      "[Improved] Added a setting to allow toggling the availability of the commit message length warning - #17370. Thanks @rystills!",
      "[Improved] Clarified the outcome of toggling the setting under \"Background Updates\" in the \"Advanced\" settings - #17389",
      "[Fixed] Tip of comment bubbles in Pull Request notifications is rendered correctly - #17411",
      "[Improved] Undo link when resolving conflicts is now a button - #17373"
    ],
    "3.3.2": [
      "[Fixed] Use forked repository when checking repo rules on forks - #17382. Thanks @vaindil!",
      "[Fixed] On macOs, the scroll bar only present when scrolling no longer overlaps conflict resolution buttons - #17374",
      "[Fixed] Allow rebasing even when the branch is a direct descendant of the base branch - #17260",
      "[Fixed] Branch name pattern regex no longer causes an automatic failure in the \"Create a Branch\" dialog. - #17392",
      "[Fixed] Make clear button in input text boxes keyboard accessible - #17324",
      "[Fixed] Make the create and clone repository dialogs accessible when the app is zoomed in and the window is small - #17337",
      "[Fixed] Fix keyboard navigation in filtered lists - #17311",
      "[Fixed] Pressing Tab from the \"Select branch to compare…\" filter input textbox focuses on the first branch in the list - #17314",
      "[Fixed] Fix \"Invalid numstat line\" error when trying to preview a pull request - #17267",
      "[Improved] After undo, the focus is set to the changes tab instead of the entire document body - #17387",
      "[Improved] Commit text inputs retain focus while committing - #17283"
    ],
    "3.3.2-beta2": [
      "[Fixed] Use forked repository when checking repo rules on forks - #17382. Thanks @vaindil!",
      "[Fixed] On macOs, the scroll bar only present when scrolling no longer overlaps conflict resolution buttons - #17374",
      "[Fixed] Allow rebasing even when the branch is a direct descendant of the base branch - #17260",
      "[Fixed] Branch name pattern regex no longer causes an automatic failure in the \"Create a Branch\" dialog. - #17392",
      "[Improved] After undo, the focus is set to the changes tab instead of the entire document body - #17387"
    ],
    "3.3.2-beta1": [
      "[Fixed] Support the repository rule to enforce commit signing - #17310",
      "[Fixed] Make clear button in input text boxes keyboard accessible - #17324",
      "[Fixed] Make the create and clone repository dialogs accessible when the app is zoomed in and the window is small - #17337",
      "[Fixed] Fix keyboard navigation in filtered lists - #17311",
      "[Fixed] Pressing Tab from the \"Select branch to compare…\" filter input textbox focuses on the first branch in the list - #17314",
      "[Fixed] Fix \"Invalid numstat line\" error when trying to preview a pull request - #17267",
      "[Improved] Commit text inputs retain focus while committing - #17283"
    ],
    "3.3.1": [
      "[Fixed] Support the repository rule to enforce commit signing - #17310",
      "[Fixed] Keyboard navigation in lists reintroduced - #17313"
    ],
    "3.3.0": [
      "[New] Initial support for repository rules - #16707",
      "[Fixed] Recreate stash after renaming branch - #16442",
      "[Fixed] Fix loop creating a new repository that already exists, or trying to add a repository that doesn't exist - #17262",
      "[Fixed] Allow cloning repositories that have git as a suffix - #17221",
      "[Fixed] Fix accessibility semantics of root items of the app menu bar - #17254",
      "[Fixed] Double clicking the checkbox of a changed file does not open that file in the external editor - #17229",
      "[Fixed] Expand buttons in the diff are keyboard navigable. - #17212",
      "[Improved] Improve light mode color contrast of lines added and deleted - #17206",
      "[Improved] Dropdown select buttons have aria attributes  - #17271",
      "[Improved] Dropdown select button menu items are keyboard navigable and have aria attributes - #17271",
      "[Improved] Prevent interrupting verbose announcements of branch count on branch dropdown open for screen reader users - #17225"
    ],
    "3.2.10-beta2": [
      "[Fixed] Fix loop creating a new repository that already exists, or trying to add a repository that doesn't exist - #17262",
      "[Fixed] Allow cloning repositories that have git as suffix - #17221",
      "[Fixed] Fix accessibility semantics of root items of the app menu bar - #17254",
      "[Improved] Dropdown select buttons have aria attributes  - #17271",
      "[Improved] Dropdown select buttons menu is keyboard navigable and have aria attributes - #17271",
      "[Improved] Prevent interrupting verbose announcements of branch count on branch dropdown open for screen reader users - #17225"
    ],
    "3.2.10-beta1": ["[Fixed] Fix the inability to log into GHES - #17237"],
    "3.2.9": ["[Fixed] Fix the inability to log into GHES - #17237"],
    "3.2.9-beta1": [
      "[Fixed] Double clicking the checkbox of a changed file does not open that file in the external editor - #17229",
      "[Fixed] Expand buttons in the diff are keyboard navigable. - #17212",
      "[Improved] Improve light mode color contrast of lines added and deleted - #17206"
    ],
    "3.2.8": [
      "[New] Checkout a commit from the History tab - #10068. Thanks @kitswas!",
      "[New] Add Double Click to Open in Default Editor - #2620. Thanks @digitalmaster!",
      "[New] Show when a repository has been archived in the clone dialog - #7183",
      "[Added] Add Zed Preview as an external editor option - #17097. Thanks @filiptronicek!",
      "[Added] Add support for Pulsar code editor on Windows - #17120. Thanks @confused-Techie!",
      "[Fixed] The force push loading state is screen reader announced - #17116",
      "[Fixed] Improve readability of file statuses for keyboard-only users - #17192",
      "[Fixed] Fix detection of VSCodium Insiders for Windows - #17078. Thanks @voidei!",
      "[Fixed] Enable context menu keyboard shortcut for file lists - #17143",
      "[Fixed] Adds a workaround for the macOS Ventura `aria-labelledby` and `aria-describedby` regressions such that dialog titles are always announced - #17148",
      "[Fixed] Screen readers announce the status of files within a commit - #17144",
      "[Fixed] Fix not recognizing remote for partial clone/fetch - #16284. Thanks @mkafrin!",
      "[Fixed] Fix association of repositories using nonstandard usernames - #17024",
      "[Improved] Screen readers announce \"overwrite stash\" and \"discard stash\" confirmation dialogs - #17197",
      "[Improved] Screen readers announce contents of Delete Tag confirmation dialog - #17166",
      "[Improved] The stash restore button's description is associated to the restore button - #17204",
      "[Improved] The delete branch dialog's contents are announced as alert dialogs. - #17210",
      "[Improved] Improve branch dropdown tabs screen reader support - #17172",
      "[Improved] The rename dialog warnings are placed before the branch name input - #17164",
      "[Improved] The \"Restore\" button in stashed changes is not disabled when uncommitted changes are present - #12994. Thanks @samuelko123!",
      "[Improved] Improve contrast of text to links in dark and light themes - #17092",
      "[Improved] The errors and warnings in the \"Create a New Repository\" dialog are screen reader announced - #16993",
      "[Improved] Add `aria-label` and `aria-expanded` attributes to diff options button - #17062",
      "[Improved] Screen readers announce the number of pull requests found after refreshing the list - #17031",
      "[Improved] The context menu for the History view items can be invoked by keyboard shortcuts - #17035"
    ],
    "3.2.8-beta4": [
      "[Fixed] Fix selecting/deselecting changed files with the keyboard - #17207. Thanks @koenpunt!",
      "[Improved] The stash restore button's description is associated to the restore button - #17204",
      "[Improved] The delete branch dialog's contents are announced as alert dialogs. - #17210"
    ],
    "3.2.8-beta3": [
      "[Added] Add Zed Preview as an external editor option - #17097. Thanks @filiptronicek!",
      "[Added] Add support for Pulsar code editor on Windows - #17120. Thanks @confused-Techie!",
      "[Fixed] The force push loading state is screen reader announced - #17116",
      "[Fixed] Allow screen readers to announce \"overwrite stash\" and \"discard stash\" confirmation dialogs - #17197",
      "[Fixed] Improve readability of file statuses for keyboard-only users - #17192",
      "[Fixed] Screen readers announce contents of Delete Tag confirmation dialog - #17166",
      "[Fixed] Fix detection of VSCodium Insiders for Windows - #17078. Thanks @voidei!",
      "[Improved] Improve branch dropdown tabs screen reader support - #17172",
      "[Improved] The rename dialog warnings are placed before the branch name input - #17164",
      "[Improved] The \"Restore\" button in stashed changes is not disabled when uncommitted changes are present - #12994. Thanks @samuelko123!"
    ],
    "3.2.8-beta2": [
      "[New] Initial support for repository rules - #16707. Thanks @vaindil!",
      "[Fixed] Enable context menu keyboard shortcut for file lists - #17143",
      "[Fixed] Adds a workaround for the macOS Ventura `aria-labelledby` and `aria-describedby` regressions such that dialog titles are always announced - #17148",
      "[Fixed] Screen readers announce branch group names correctly when there are no recent branches - #17142",
      "[Fixed] Screen readers announce the status of files within a commit - #17144",
      "[Improved] Improve contrast of text to links in dark and light themes - #17092",
      "[Improved] The errors and warnings in the \"Create a New Repository\" dialog are screen reader announced - #16993"
    ],
    "3.2.8-beta1": [
      "[Fixed] Fix not recognizing remote for partial clone/fetch - #16284. Thanks @mkafrin!",
      "[Fixed] Fix association of repositories using nonstandard usernames - #17024",
      "[Improved] Add aria-label and aria-expanded attributes to diff options button - #17062",
      "[Improved] Screen readers announce number of pull requests found after refreshing the list - #17031",
      "[Improved] The context menu for the History view items can be invoked by keyboard shortcuts - #17035"
    ],
    "3.2.7": [
      "[Fixed] Improved performance when selecting and viewing a large number of commits - #16880",
      "[Fixed] Fix crash using Edit -> Copy menu when no text is selected in the diff - #16876",
      "[Fixed] Emoji autocomplete list highlights filter text correctly - #16899",
      "[Fixed] Allow filtering autocomplete results using uppercase characters - #16886"
    ],
    "3.2.7-beta2": [
      "[New] Checkout a commit from the History tab - #10068. Thanks @kitswas!",
      "[New] Show when a repository has been archived in the clone dialog - #7183",
      "[Fixed] \"Clone a Repository\" dialog list is keyboard navigable - #16977",
      "[Improved] Checkboxes in dialogs can receive initial keyboard focus - #17014",
      "[Improved] The progress state of the pull, push, fetch button is announced by screen readers - #16985",
      "[Improved] Inline errors are consistently announced by screen readers - #16850",
      "[Improved] Group title and position is correctly announced by screen readers in repository and branch lists - #16968"
    ],
    "3.2.7-beta1": [
      "[Fixed] Recreate stash after renaming branch - #16442",
      "[Fixed] Improved performance when selecting and viewing a large number of commits - #16880",
      "[Fixed] Preferences renamed to Settings on macOS to follow platform convention - #16907",
      "[Fixed] Allow filtering autocomplete results using uppercase characters - #16886",
      "[Fixed] Emoji autocomplete list highlights filter text correctly - #16899",
      "[Fixed] Fix crash using Edit -> Copy menu when no text is selected in the diff - #16876",
      "[Fixed] The list of the repositories under the filter box on the \"Let's get started!\" page is visible - #16955",
      "[Improved] The \"pull, push, fetch\" dropdown button has an aria-label for screen reader users - #16839",
      "[Improved] The aria role of alert is applied to dialog error banners so they are announced by screen readers - #16809",
      "[Improved] Add Double Click to Open in Default Editor - #2620. Thanks @digitalmaster!",
      "[Improved] Upgrade to Electron v24.4.0 - #15831"
    ],
    "3.2.6": [
      "[Fixed] The list of the repositories under the filter box on the \"Let's get started!\" page is visible - #16955"
    ],
    "3.2.5": [
      "[Fixed] Entering in double forward slash does not trim the target directory in the cloning dialog - #15842. Thanks @IgnazioGul!",
      "[Fixed] In the \"No Repositories\" screen, controls at the bottom stay inside window when it is resized - #16502. Thanks @samuelko123!",
      "[Fixed] Link to editor settings on the tutorial screen - #16636. Thanks @IgnazioGul!",
      "[Fixed] Fix crash using Edit -> Copy menu when no text is selected in the diff - #16876",
      "[Improved] Improve screen reader support of the \"Create Alias\" dialog - #16802",
      "[Improved] Screen readers announce the number of results in filtered lists (like repositories, branches or pull requests) - #16779",
      "[Improved] Screen readers announce expanded/collapsed state of dropdowns - #16781",
      "[Improved] The context menu for a branches list items can be invoked by keyboard shortcuts - #16760",
      "[Improved] The context menu for a repository list item can be invoked by keyboard shortcuts - #16758",
      "[Improved] Make floating elements more responsive as the window or the UI are resized - #16717",
      "[Improved] Adds committing avatar popover to see git configuration and ability to open git configuration settings - #16640",
      "[Improved] Password inputs have a visibility toggle.  - #16714",
      "[Improved] Welcome flow screen change in context is announced - #16698",
      "[Improved] Focus the sign in with browser button on opening the enterprise server login screen - #16706",
      "[Improved] Show the remote branch name if it does not match the local branch name - #13591. Thanks @samuelko123!",
      "[Improved] Reduce retries of avatars that fail to load - #16592"
    ],
    "3.2.4": [
      "[Fixed] The misattributed commit avatar popover no longer causes the changes list to have scrollbars - #16684",
      "[Fixed] Autocompletion list is always visible regardless of its position on the screen - #16609, #16650",
      "[Fixed] Close Squash Commit Message dialog on squash start - #16605",
      "[Fixed] Multi-commit diffing produces the same results whether you select up to down or down to up - #15883",
      "[Removed] Remove support for Windows 7, 8, and 8.1 - #16566"
    ],
    "3.2.4-beta1": [
      "[Fixed] Entering in double forward slash does not  target directory in cloning dialog - #15842. Thanks @IgnazioGul!",
      "[Fixed] In the \"No Repositories\" screen, controls at the bottom stay inside window when it is resized - #16502. Thanks @samuelko123!",
      "[Fixed] Link to editor settings on the tutorial screen - #16636. Thanks @IgnazioGul!",
      "[Fixed] Close Squash Commit Message dialog on squash start - #16605",
      "[Fixed] Multi-commit diffing produces the same results whether you select up to down or down to up - #15883",
      "[Fixed] The misattributed commit avatar popover no longer causes the changes list to have scrollbars - #16684",
      "[Fixed] Autocompletion list is always visible regardless of its position on the screen - #16650 #16609",
      "[Improved] Improve screen reader support of the \"Create Alias\" dialog - #16802",
      "[Improved] Screen readers announce the number of results in filtered lists (like repositories, branches or pull requests) - #16779",
      "[Improved] Screen readers announce expanded/collapsed state of dropdowns - #16781",
      "[Improved] The context menu for a branches list items can be invoked by keyboard shortcuts - #16760",
      "[Improved] The context menu for a repository list item can be invoked by keyboard shortcuts - #16758",
      "[Improved] Make floating elements more responsive as the window or the UI are resized - #16717",
      "[Improved] Adds committing avatar popover to see git configuration and ability to open git configuration settings - #16640",
      "[Improved] Password inputs have a visibility toggle.  - #16714",
      "[Improved] Welcome flow screen change in context is announced - #16698",
      "[Improved] Focus the sign in with browser button on opening the enterprise server login screen - #16706",
      "[Improved] Show the remote branch name if it does not match the local branch name - #13591. Thanks @samuelko123!",
      "[Improved] Reduce retries of avatars that fail to load - #16592",
      "[Removed] Remove support for Windows 7, 8, and 8.1 - #16566"
    ],
    "3.2.3": [
      "[New] Add fetch and force-push actions in a dropdown as an alternative to the main Pull/Push/Publish action button - #15907",
      "[New] Get notified when someone comments your pull requests - #16226",
      "[Added] Add support for VimR code editor on macOS. - #16354. Thanks @Elmar-Wiese!",
      "[Fixed] Preview pull request button in the no local changes suggested next action isn't intermittently disabled - #16368",
      "[Fixed] NVDA reads number of suggestions when an autocompletion list shows up - #16526",
      "[Fixed] The undo commit confirmation modal message is screen reader announced - #16472",
      "[Fixed] Clipping and overlapping of the changes list is fixed at 200% zoom - #16425",
      "[Fixed] The commit message avatar is now a toggle tip making the commit author details keyboard accessible - #16272",
      "[Fixed] The commit length hint is keyboard and screen reader accessible - #16449",
      "[Fixed] The changes list header checkbox tooltip description is announced by screen readers - #16457",
      "[Fixed] The changes list header checkbox tooltip is keyboard accessible - #16487",
      "[Fixed] Announce a file's state of inclusion in the commit on the changes list - #16420",
      "[Fixed] Display focus ring around focused control after dismissing a dialog - #16528",
      "[Improved] Add icons for tabs in Repository settings dialog - #16432. Thanks @sweezyio!",
      "[Improved] Use correct name for VSCodium editor - #16511. Thanks @GitMensch!",
      "[Improved] Styling improvements on Linux to scroll bars and default layouts - #16484. Thanks @shiftkey!",
      "[Improved] Include remote branches in search for default branch - #15754",
      "[Improved] Identify the changes list and history commit list as the changes and history tab panels for screen readers - #16463",
      "[Improved] Windows title bar controls do not interrupt screen readers in browse mode - #16483",
      "[Improved] Make radio theme selection look like radio buttons. - #16525",
      "[Improved] Improve accessibility of GitHub Enterprise login flow - #16567",
      "[Improved] Screen readers announce sign in errors - #16556"
    ],
    "3.2.2": ["[Improved] Upgrade embedded Git to 2.39.3"],
    "3.2.2-beta2": [
      "[Improved] Improve accessibility of GitHub Enterprise login flow - #16567",
      "[Improved] Screen readers announce sign in errors - #16556",
      "[Improved] Include remote branches in search for default branch - #15754",
      "[Improved] Upgrade embedded Git to 2.39.3",
      "[Removed] Remove unshipped high contrast theme and dependencies - #16559"
    ],
    "3.2.2-beta1": [
      "[Added] Add support for VimR code editor on macOS. - #16354. Thanks @Elmar-Wiese!",
      "[Fixed] NVDA reads number of suggestions when an autocompletion list shows up - #16526",
      "[Fixed] The undo commit confirmation modal message is screen reader announced - #16472",
      "[Fixed] Clipping and overlapping of the changes list is fixed at 200% zoom - #16425",
      "[Fixed] Preview pull request button in the no local changes suggested next action isn't intermittently disabled - #16368",
      "[Fixed] The commit message avatar is now a toggle tip making the commit author details keyboard accessible - #16272",
      "[Fixed] The commit length hint is keyboard and screen reader accessible - #16449",
      "[Fixed] The changes list header checkbox tooltip description is announced by screen readers - #16457",
      "[Fixed] The changes list header checkbox tooltip is keyboard accessible - #16487",
      "[Fixed] Announce a file's state of inclusion in the commit on the changes list - #16420",
      "[Fixed] Display focus ring around focused control after dismissing a dialog - #16528",
      "[Improved] Identify the changes list and history commit list as the changes and history tab panels for screen readers - #16463",
      "[Improved] Windows title bar controls do not interrupt screen readers in browse mode - #16483",
      "[Improved] Add icons for tabs in Repository settings dialog - #16432. Thanks @sweezyio!",
      "[Improved] Use correct name for VSCodium editor - #16511. Thanks @GitMensch!",
      "[Improved] Styling improvements on Linux to scroll bars and default layouts - #16484. Thanks @shiftkey!",
      "[Improved] Make radio theme selection look like radio buttons. - #16525"
    ],
    "3.2.1": [
      "[Added] Add Zed as an external editor option - #16026. Thanks @JosephTLyons!",
      "[Added] Add support for Pulsar code editor on macOS. - #16220. Thanks @mdibella-dev!",
      "[Fixed] Misattributed warning is announced in 'Git' preferences/options by screen readers - #16239",
      "[Fixed] Remove check for update error modal when no internet connection or computer has been asleep - #16057",
      "[Fixed] Update diff after adding or removing trailing newlines to a file - #15638",
      "[Fixed] The Preferences/Options dialog content is still visible when zoomed - #16317",
      "[Fixed] Up/down arrow can be used to navigate autocomplete lists like emoji again - #16044",
      "[Fixed] Large diff messaging styled consistently in pull request preview - #16238",
      "[Fixed] Fix support of newer versions of RStudio - #16339",
      "[Improved] Show repositories available for cloning as they're received for users with access to lots of repositories - #16276 #8955 #2770",
      "[Improved] Update preferences dialog to maintain a consistent size when switching between tabs - #16313",
      "[Improved] Focus history and changes list when accessed via keyboard shortcut or menu - #16360",
      "[Improved] On Windows, app level menu bar and menu items are announced by screen readers - #16315",
      "[Improved] Keyboard shortcuts for resizing app sidebar and file lists - #16332",
      "[Improved] Misattributed commit popover does not clip when app is zoomed - #16407",
      "[Improved] Accessibility improvements for the co-authors input - #16335",
      "[Improved] Commit completion status is announced by screen readers - #16371, #16340",
      "[Improved] Improve accessibility of dialogs for screen reader users - #16350",
      "[Improved] Accessibility improvements for autocompletion suggestions - #16324",
      "[Improved] Learn more links are descriptive for screen readers - #16274",
      "[Improved] Popover titles are announced by screen readers - #16270",
      "[Improved] Show offset focus ring for buttons, vertical tabs etc - #16288",
      "[Improved] Application main menu on Windows doesn't clip when zoom is set to 200% - #16290",
      "[Improved] Button and text box contrast bumps - #16287",
      "[Improved] Other email input in \"Git\" preferences/Options and misattributed popover email select have a screen readable label - #16240",
      "[Improved] Add/remove co-authors button is now keyboard accessible - #16200"
    ],
    "3.2.1-beta3": [
      "[Fixed] Add Zed as an external editor option - #16026. Thanks @JosephTLyons!",
      "[Improved] Show repositories available for cloning as they're received for users with access to lots of repositories - #16276 #8955 #2770",
      "[Improved] Users can resize the app sidebar via keyboard shortcuts - #16332",
      "[Improved] Misattributed commit popover does not clip when app is zoomed - #16407",
      "[Improved] Make co-authors input text accessible - #16335",
      "[Improved] Commit completion status is announced by screen readers - #16371",
      "[Improved] Windows menu scroll bars only present when menu is scrollable - #16367",
      "[Improved] Committing status after submitting a commit is screen reader announced - #16340"
    ],
    "3.2.1-beta2": [
      "[Added] Add support for Pulsar code editor on macOS. - #16220. Thanks @mdibella-dev!",
      "[Fixed] Fix support of newer versions of RStudio - #16339",
      "[Fixed] On Windows, app level menu bar and menu items are announced by screen readers - #16315",
      "[Fixed] Misattributed warning is announced in 'Git' preferences/options by screen readers - #16239",
      "[Fixed] Remove check for update error modal when no internet connection or computer has been asleep - #16057",
      "[Fixed] Update diff after adding or removing trailing newlines to a file - #15638",
      "[Fixed] The Preferences/Options dialog content is still visible when zoomed - #16317",
      "[Fixed] Focus history and changes list when accessed via keyboard shortcut or menu - #16360",
      "[Improved] Improve accessibility of dialogs for screen reader users - #16350",
      "[Improved] Make autocompletion suggestions more accessible for screen readers - #16324",
      "[Improved] Preference dialog height doesn't change much between sections - #16313",
      "[Improved] Learn more links are descriptive for screen readers - #16274",
      "[Improved] Popover titles are announced by screen readers - #16270",
      "[Improved] Add offset focus ring for buttons, vertical tabs etc - #16288",
      "[Improved] Windows app main menu's do not clip when zoom is set to 200% - #16290",
      "[Improved] Button and text box contrast bumps - #16287"
    ],
    "3.2.1-beta1": [
      "[New] Get notified when someone comments your pull requests - #16226",
      "[Fixed] Up/down arrow can be used to navigate autocomplete lists like emoji again - #16044",
      "[Fixed] Large diff messaging styled consistently in pull request preview - #16238",
      "[Improved] Other email input in \"Git\" preferences/Options and misattributed popover email select have a screen readable label - #16240",
      "[Improved] Make the add/remove co-authors button keyboard accessible - #16200"
    ],
    "3.2.0": [
      "[New] Preview your pull request - view a diff of changes in your current branch.",
      "[Added] Add Tabby terminal integration for macOS - #16040. Thanks @ansidev!",
      "[Added] Add JetBrains DataSpell support - #16020. Thanks @tsvetilian-ty and @jm-rivera!",
      "[Added] Editors installed with JetBrains Toolbox supported on Linux - #16029. Thanks @adil192!",
      "[Added] Support for numerous additional editors on Linux - #16030. Thanks @shiftkey!",
      "[Fixed] Include renamed files in the commit summary changed files tooltip - #15155. Thanks @haykam821!",
      "[Improved] The context menu for a file in the changed files list can be invoked by keyboard shortcuts - #16114",
      "[Improved] The file status of a changed file is announced by screen readers - #16098",
      "[Improved] The changes list announces file selection position with screen readers - #16108",
      "[Improved] The 'x' close button on dialogs is keyboard accessible - #16110",
      "[Improved] Focus on first suitable child in sign in flow - #16125",
      "[Improved] The misattributed warning popover is accessible through keyboard navigation - #16100"
    ],
    "3.1.9-beta2": ["[Fixed] Fixed production build startup crash - #16191"],
    "3.1.9-beta1": [
      "[Added] Add Tabby terminal integration for macOS - #16040. Thanks @ansidev!",
      "[Added] Add JetBrains DataSpell support on Windows - #16020. Thanks @tsvetilian-ty!",
      "[Added] Add JetBrains DataSpell support on macOS- #16020. Thanks @jm-rivera!",
      "[Added] Editors installed with JetBrains Toolbox supported on Linux - #16029. Thanks @adil192!",
      "[Added] Support for numerous additional editors on Linux - #16030. Thanks @shiftkey!",
      "[Fixed] Include renamed files in the commit summary changed files tooltip - #15155. Thanks @haykam821!",
      "[Improved] The context menu for a file in the changed files list can be invoked by keyboard shortcuts - #16114",
      "[Improved] The file status of a changed file is announced with voice over - #16098",
      "[Improved] The changes list announces file selection position with voice over - #16108",
      "[Improved] The 'x' close button on dialogs is keyboard accessible - #16110",
      "[Improved] Focus on first suitable child in sign in flow - #16125",
      "[Improved] The misattributed warning popover is accessible through keyboard navigation - #16100"
    ],
    "3.1.8": [
      "[Added] Add JetBrains CLion support on macOS - #15881. Thanks @tsvetilian-ty!",
      "[Fixed] Fix crash launching the app on Apple silicon devices - #16011",
      "[Fixed] Trim leading and trailing whitespace in URLs of repository remotes - #15821. Thanks @Shivareddy-Aluri!",
      "[Fixed] Fix support for the latest versions of RStudio on Windows - #15810",
      "[Fixed] Fix support for latest versions of VSCodium on Windows - #15585. Thanks @voidei!"
    ],
    "3.1.7": ["[Improved] Upgrade embedded Git to 2.39.2"],
    "3.1.7-beta1": ["[Improved] Upgrade embedded Git to 2.39.2"],
    "3.1.6": [
      "[Improved] Upgrade embedded Git to 2.39.1 and Git LFS to 3.3.0 - #15915"
    ],
    "3.1.6-beta2": [
      "[Fixed] Fix crash launching the app on Apple silicon devices - #16011",
      "[Fixed] Trim leading and trailing whitespaces in URLs of repository remotes - #15821. Thanks @Shivareddy-Aluri!",
      "[Fixed] Fix support for the latest versions of RStudio on Windows - #15810"
    ],
    "3.1.6-beta1": [
      "[Added] Add fetch and force-push actions in a dropdown as an alternative to the main Pull/Push/Publish action button - #15907",
      "[Added] Add JetBrains CLion support on macOS - #15881. Thanks @tsvetilian-ty!",
      "[Fixed] Fix support for latest versions of VSCodium on Windows - #15585. Thanks @voidei!",
      "[Improved] Upgrade to Electron v22.0.3 - #15831",
      "[Improved] Upgrade embedded Git to 2.39.1 and Git LFS to 3.3.0 - #15915"
    ],
    "3.1.5": [
      "[Added] Enable menu option to Force-push branches that have diverged - #15211",
      "[Added] Add menu option to Fetch the current repository at any time - #7805",
      "[Added] Add support for JetBrains Toolbox and JetBrains Fleet editor for Windows - #12912. Thanks @tsvetilian-ty!",
      "[Added] Add support for Emacs editor for Linux - #15857. Thanks @zipperer!",
      "[Added] Add Jetbrains PhpStorm and WebStorm Editors for Linux - #15375. Thanks @patinthehat!",
      "[Added] Support VSCodium as an external editor - #15348. Thanks @daniel-ciaglia!",
      "[Fixed] Hide window instead of hiding the app on macOS - #15511. Thanks @angusdev!",
      "[Fixed] Only left mouse clicks invoke dragging in the commit list - #15313",
      "[Fixed] Selected list items stay selected when scrolling - #2957",
      "[Fixed] Stick to one tooltip at a time in the repository list  - #15583",
      "[Fixed] Notifications of Pull Request reviews are displayed for forked repositories - #15580",
      "[Fixed] Notifications when checks of a Pull Request fail are displayed for forked repositories - #15422",
      "[Fixed] Prevent closing GitHub Desktop while it's being updated - #7055, #5197",
      "[Fixed] Notifications are shown only when they are relevant to the current repository - #15487",
      "[Fixed] The repository change indicator is visible if repository list item is selected and in focus - #7651. Thanks @angusdev!",
      "[Fixed] Tooltips are positioned properly if mouse is not moved - #13636. Thanks @angusdev!",
      "[Fixed] Tooltips of long commit author emails wrap to multiple lines - #15424. Thanks @angusdev!",
      "[Fixed] Clone repository progress bar no longer hidden by repository list - #11953. Thanks @angusdev!",
      "[Improved] Ability to copy tag names from the commit list - #15137. Thanks @Shivareddy-Aluri!",
      "[Improved] The dropdown selection component is keyboard navigable - #15620",
      "[Improved] The diff view now highlights Arduino's `.ino` files as C++ source - #15555. Thanks @j-f1!",
      "[Improved] Close repository list after creating or adding repositories - #15508. Thanks @angusdev!",
      "[Improved] Always show an error message when an update fails - #15530"
    ],
    "3.1.4": ["[Improved] Upgrade embedded Git to 2.35.6"],
    "3.1.4-beta1": [
      "[Added] Add support for JetBrains Toolbox and JetBrains Fleet editor for Windows - #12912. Thanks @tsvetilian-ty!",
      "[Added] Add support for Emacs editor for Linux - #15857. Thanks @zipperer!",
      "[Added] Add Jetbrains PhpStorm and WebStorm Editors for Linux - #15375. Thanks @patinthehat!",
      "[Improved] Pull request preview dialog only uses remote branches for base branch options - #15768",
      "[Improved] Upgrade embedded Git to 2.35.6"
    ],
    "3.1.3": [
      "[Fixed] Disable reorder, squashing, cherry-picking while an action of this type is in progress. - #15468",
      "[Fixed] Using the key command of 'Shift' + 'ArrowDown' adds the next commit below the current selection to the selection - #15549",
      "[Fixed] Close 'Resolve conflicts before Rebase' dialog will not disable menu items - #13081. Thanks @angusdev!",
      "[Fixed] Fix commit shortcut (Ctrl/Cmd + Enter) while amending a commit - #15445"
    ],
    "3.1.3-beta4": [
      "[Fixed] Hide window instead of hiding the app on macOS - #15511. Thanks @angusdev!",
      "[Fixed] Only left mouse clicks invoke dragging in the commit list - #15313",
      "[Fixed] Ensure selected list items stay selected when scrolling - #2957",
      "[Fixed] Stick to one tooltip at a time in the repository list  - #15583",
      "[Fixed] Preview Pull Request opens when there is not a local default branch - #15704",
      "[Fixed] Preview Pull Request suggested next action available on first app open without interaction - #15703",
      "[Improved] Ability to copy tag names from the commit list - #15137. Thanks @Shivareddy-Aluri!",
      "[Improved] Stacked popups remember their state when hidden due to another popup opening - #15668",
      "[Improved] Create pull request from pull request preview opens to compare against the user's selected base branch - #15706",
      "[Improved] On Preview Pull Request dialog, submit button closes the dialog - #15695"
    ],
    "3.1.3-beta3": [
      "[Fixed] Using the key command of 'Shift' + 'ArrowDown' in the commit list adds the next commit to the current selection - #15536",
      "[Fixed] Notifications of Pull Request reviews are displayed for forked repositories - #15580",
      "[Fixed] Notifications when checks of a Pull Request fail are displayed for forked repositories - #15422",
      "[Improved] User can preview a Pull Request from the suggested next actions.  - #15588",
      "[Improved] The dropdown selection component is keyboard navigable - #15620",
      "[Improved] 'Preview Pull Request' menu item availability is consistent with other menu items - #15590",
      "[Improved] The diff view now highlights Arduino's `.ino` files as C++ source - #15555. Thanks @j-f1!",
      "[Improved] Close repository list after creating or adding repositories - #15508. Thanks @angusdev!",
      "[Improved] Always show an error message when an update fails - #15530",
      "[Improved] Popups are stacked. Opening a popup will not discard an existing popup - #15496"
    ],
    "3.1.3-beta2": [
      "[Added] Enable menu option to Force-push branches that have diverged - #15211",
      "[Added] Add menu option to Fetch the current repository at any time - #7805",
      "[Added] Support VSCodium as an external editor - #15348. Thanks @daniel-ciaglia!",
      "[Fixed] Prevent closing the GitHub Desktop while it's being updated - #7055, #5197",
      "[Fixed] Notifications are shown only when they are relevant to the current repository - #15487",
      "[Fixed] Disable reorder, squashing, cherry-picking while an action of this type is in progress. - #15468",
      "[Fixed] Fix repository change indicator not visible if selected and in focus - #7651. Thanks @angusdev!",
      "[Fixed] Close 'Resolve conflicts before Rebase' dialog will not disable menu items - #13081. Thanks @angusdev!",
      "[Fixed] Tooltips are positioned properly if mouse is not moved - #13636. Thanks @angusdev!",
      "[Fixed] Fix tooltips of long commit author emails not breaking properly - #15424. Thanks @angusdev!",
      "[Fixed] Clone repository progress bar no longer hidden by repository list - #11953. Thanks @angusdev!",
      "[Fixed] Fix commit shortcut (Ctrl/Cmd + Enter) while amending a commit - #15445",
      "[Improved] Pull request preview dialog width and height is responsive - #15500"
    ],
    "3.1.3-beta1": ["[Improved] Upgrade embedded Git to 2.35.5"],
    "3.1.2": ["[Improved] Upgrade embedded Git to 2.35.5"],
    "3.1.2-beta1": [
      "[Added] You can preview the changes a pull request from your current branch would make - #11517",
      "[Fixed] App correctly remembers undo commit prompt setting - #15408",
      "[Improved] Add support for zooming out at the 67%, 75%, 80% and 90% zoom levels - #15401. Thanks @sathvikrijo!",
      "[Improved] Add option to disable discard stash confirmation - #15379. Thanks @tsvetilian-ty!"
    ],
    "3.1.1": [
      "[Fixed] App correctly remembers undo commit prompt setting - #15408"
    ],
    "3.1.0": [
      "[Added] You can diff a consecutive range of commits - #14682",
      "[Added] Submodule changes now display an explanatory, interactive diff screen - #15176",
      "[Fixed] Enable update from upstream default branch when contributing to a fork - #15299",
      "[Fixed] Fix crash installing updates that were downloaded a long time ago on macOS - #15275",
      "[Fixed] Tooltips are positioned accurately when the user prefers reduced motion - #15249",
      "[Improved] Add option to disable Undo Commit confirmation - #15134. Thanks @geophilusd!",
      "[Improved] Update submodules when fetching, pulling and checking out branches - #8221 #9174"
    ],
    "3.0.9-beta1": [
      "[Fixed] Enable update from upstream default branch when contributing to a fork - #15299",
      "[Fixed] Fix crash installing updates that were downloaded a long time ago on macOS - #15275",
      "[Fixed] Tooltips are positioned accurately when the user prefers reduced motion - #15249",
      "[Fixed] Add option to disable Undo Commit popup - #15134. Thanks @geophilusd!"
    ],
    "3.0.8": [
      "[Fixed] Fix system animations on Windows - #14037",
      "[Fixed] The app window doesn't overlap the taskbar on Windows - #14263",
      "[Fixed] The app window doesn't fit on the screen when using scaled UI on Windows - #13940"
    ],
    "3.0.8-beta1": [
      "[Added] Add support for Lite XL editor on Linux & macOS - #15180. Thanks @KaMeHb-UA!",
      "[Added] Add Neovide support on macOS - #14929. Thanks @Yohannfra!",
      "[Fixed] Text selection is preserved while scrolling diffs in split mode - #13701",
      "[Improved] Update submodules when fetching, pulling and checking out branches - #8221 #9174",
      "[Improved] Avoid truncating long menu item labels on Windows - #14868",
      "[Improved] Add \"Learn more\" link to \"Commit Reachability\" dialog - #15208",
      "[Improved] Improve submodule support with a new diff screen with more detailed information - #15176"
    ],
    "3.0.7": [
      "[Fixed] Do not show login prompt when repositories are fetched - #15163",
      "[Improved] On Apple silicon devices running unoptimized builds, auto-update on first run to an optimized build - #14998"
    ],
    "3.0.7-beta1": [
      "[Added] Add Emacs integration for macOS - #15130. Thanks @zipperer!",
      "[Fixed] Do not show login prompt when repositories are fetched - #15163"
    ],
    "3.0.6": [
      "[Added] Add Warp terminal integration for macOS - #14329. Thanks @lhvy!",
      "[Added] Add context menu to the Current Branch and Current Repository toolbar - #13148. Thanks @uttiya10!",
      "[Fixed] Older versions of Sublime Text and SlickEdit are also recognized as external editors - #15117. Thanks @vbwx!",
      "[Fixed] Fix commit shortcut (Ctrl/Cmd + Enter) - #14689. Thanks @tsvetilian-ty!",
      "[Fixed] Add PyCharm Community Edition support on macOS - #15016. Thanks @tsvetilian-ty!",
      "[Fixed] Unified diff line gutter context menu items for discard changes no longer enabled when whitespace is hidden - #15003",
      "[Fixed] 'Show Whitespace Changes' popover appears as expected on unified diff - #15003",
      "[Fixed] On pull or fetch, make sure the default branch is updated to match the repository settings - #14266",
      "[Fixed] Show 'Email' label on the preferences form when user is not signed in - #13736. Thanks @andymckay!",
      "[Fixed] Fix invalid URL state while the \"Clone Repository\" modal is open - #7961. Thanks @tsvetilian-ty!",
      "[Fixed] Fix commit description with three lines overflowing when it shouldn't - #14791. Thanks @HeCorr!",
      "[Fixed] Fix notifications on Windows 10 builds prior to the Creators Update - #14714",
      "[Fixed] 'Update from default branch` menu item allows quick merge of upstream - #14145. Thanks @uttiya10!",
      "[Improved] Add ability to skip staggered release to ensure the latest version is downloaded - #14883"
    ],
    "3.0.6-beta3": [
      "[Fixed] Older versions of Sublime Text and SlickEdit are also recognized as external editors - #15117. Thanks @vbwx!",
      "[Fixed] Fix commit shortcut (Ctrl/Cmd + Enter) - #14689. Thanks @tsvetilian-ty!",
      "[Improved] Add ability to skip staggered release to ensure the latest version is downloaded - #14883"
    ],
    "3.0.6-beta2": [
      "[Fixed] Add PyCharm Community Edition support on macOS - #15016. Thanks @tsvetilian-ty!",
      "[Fixed] Unified diff line gutter context menu items for discard changes no longer enabled when whitespace is hidden - #15003",
      "[Fixed] 'Show Whitespace Changes' popover appears as expected on unified diff - #15003",
      "[Fixed] On pull or fetch, make sure the default branch is updated to match the repository settings - #14266",
      "[Fixed] Show 'Email' label on the preferences form when user is not signed in - #13736. Thanks @andymckay!"
    ],
    "3.0.6-beta1": [
      "[Added] You can diff a consecutive range of commits. - #14682",
      "[Added] Add Warp terminal integration for macOS - #14329. Thanks @lhvy!",
      "[Added] Add context menu to the Current Branch and Current Repository toolbar - #13148. Thanks @uttiya10!",
      "[Fixed] Fix invalid URL state while the \"Clone Repository\" modal is open - #7961. Thanks @tsvetilian-ty!",
      "[Fixed] Fix commit description with three lines overflowing when it shouldn't - #14791. Thanks @HeCorr!",
      "[Fixed] Fix notifications on Windows 10 builds prior to the Creators Update - #14714",
      "[Fixed] 'Update from default branch` menu item allows quick merge of upstream - #14145. Thanks @uttiya10!",
      "[Improved] On Apple silicon devices running unoptimized builds, auto-update on first run to an optimized build - #14998"
    ],
    "3.0.5": [
      "[Fixed] Surface again Git's warning about unsafe directories and provide a way to trust repositories not owned by the current user"
    ],
    "3.0.5-beta1": [
      "[Fixed] Surface again Git's warning about unsafe directories and provide a way to trust repositories not owned by the current user"
    ],
    "3.0.4": ["[Improved] Upgrade embedded Git to 2.35.4"],
    "3.0.4-beta1": ["[Improved] Upgrade embedded Git to 2.35.4"],
    "3.0.3": [
      "[Added] Add Aptana Studio support - #14669. Thanks @tsvetilian-ty!",
      "[Fixed] Fix crash when user's locale is unsupported by the spellchecker - #14817. Thanks @tsvetilian-ty!",
      "[Fixed] On Windows, remember the app's zoom level on update - #5315",
      "[Fixed] Fix Markdown syntax highlighting - #14710",
      "[Improved] Add context menu option to copy repository paths - #14785. Thanks @novialriptide!",
      "[Improved] Allow copying paths when multiple files are selected - #14638. Thanks @tsvetilian-ty!",
      "[Improved] Add support for SSH password prompts when accessing repositories - #14676"
    ],
    "3.0.3-beta1": [
      "[Added] Add Aptana Studio support - #14669. Thanks @tsvetilian-ty!",
      "[Fixed] Fix crash when user's locale is unsupported by the spellchecker - #14817. Thanks @tsvetilian-ty!",
      "[Fixed] On Windows, remember the apps zoom level on update - #5315",
      "[Fixed] Fix Markdown syntax highlighting - #14710",
      "[Improved] Add context menu option to copy repository paths - #14785. Thanks @novialriptide!",
      "[Improved] Allow copying paths when multiple files are selected - #14638. Thanks @tsvetilian-ty!",
      "[Improved] Add support for SSH password prompts when accessing repositories - #14676",
      "[Improved] Upgrade to Electron v19.0.0 - #14813"
    ],
    "3.0.2": [
      "[Fixed] Fix crash launching the app on macOS High Sierra - #14712",
      "[Fixed] Terminate all GitHub Desktop processes on Windows when the app is closed - #14733. Thanks @tsvetilian-ty!"
    ],
    "3.0.2-beta4": [
      "[Improved] Add support for SSH password prompts when accessing repositories - #14676",
      "[Fixed] Fix Markdown syntax highlighting - #14710",
      "[Fixed] Fix issue with some repositories not being properly persisted - #14748"
    ],
    "3.0.2-beta3": [
      "[Fixed] Terminate all GitHub Desktop processes on Windows when the app is closed - #14733. Thanks @tsvetilian-ty!"
    ],
    "3.0.2-beta2": [
      "[Fixed] Fix crash launching the app on macOS High Sierra - #14712"
    ],
    "3.0.2-beta1": [
      "[Added] Add support for Aptana Studio - #14669. Thanks @tsvetilian-ty!"
    ],
    "3.0.1": [
      "[Added] Add support for PyCharm Community Edition on Windows - #14411. Thanks @tsvetilian-ty!",
      "[Added] Add support for highlighting .mjs/.cjs/.mts/.cts files as JavaScript/TypeScript - #14481. Thanks @j-f1!",
      "[Fixed] Prevent crash when encountering a large number of conflicts while checking for ability to merge branch - #14485",
      "[Fixed] Url encode branch names when 'Viewing Branch in Github' is selected - #14631. Thanks @tsvetilian-ty!",
      "[Fixed] Fix opening files with Android Studio - #14519",
      "[Fixed] Checks popover summary correctly reflects a successful conclusion when skipped or neutral checks are present - #14508",
      "[Fixed] Long lists of conflicted files to commit or files to discard can be scrolled - #14468",
      "[Fixed] Fix random crashes when external apps probe GitHub Desktop trampoline port - #14471",
      "[Improved] Display a banner when we have a pretext release note to highlight the new feature - #14620",
      "[Improved] Enable interactions with notifications from previous app sessions - #14496",
      "[Improved] Improve feedback about user permission to display notifications - #14496",
      "[Improved] Add ability to have showcasing of features through release notes - #14488",
      "[Improved] User can see all releases notes between their current version and the latest update - #14458",
      "[Removed] Outdated new drag and drop and split diff new feature callouts removed - #14463"
    ],
    "3.0.1-beta2": [
      "[Fixed] Prevent crash when encountering a large number of conflicts while checking for ability to merge branch - #14485",
      "[Fixed] Url encode branch names when 'Viewing Branch in Github' is selected - #14631. Thanks @tsvetilian-ty!"
    ],
    "3.0.1-beta1": [
      "[Added] Add support for PyCharm Community Edition on Windows - #14411. Thanks @tsvetilian-ty!",
      "[Added] Add support for highlighting .mjs/.cjs/.mts/.cts files as JavaScript/TypeScript - #14481. Thanks @j-f1!",
      "[Fixed] Fix opening files with Android Studio - #14519",
      "[Fixed] Checks popover summary correctly reflects a successful conclusion when skipped or neutral checks are present - #14508",
      "[Fixed] Long lists of conflicted files to commit or files to discard can be scrolled - #14468",
      "[Fixed] Fix random crashes when external apps probe GitHub Desktop trampoline port - #14471",
      "[Improved] Display a banner when we have a pretext release note to highlight the new feature - #14620",
      "[Improved] Enable interactions with notifications from previous app sessions - #14496",
      "[Improved] Improve feedback about user permission to display notifications - #14496",
      "[Improved] Add ability to have showcasing of features through release notes - #14488",
      "[Improved] User can see all releases notes between their current version and the latest update - #14458",
      "[Removed] Outdated new drag and drop and split diff new feature callouts removed - #14463"
    ],
    "3.0.0": [
      "[New] Get notified when your pull requests are reviewed - #14175",
      "[Fixed] Default to merging when pulling without a configured preference between merge or rebase - #14431",
      "[Improved] Add ability to re-run individual and failed GitHub Action checks - #14310"
    ],
    "2.9.16-beta2": [
      "[Fixed] Use fast-forward flag as default for pulling divergent paths - #14431"
    ],
    "2.9.16-beta1": [
      "[Improved] Add ability to re-run individual and failed GitHub Action checks - #14310"
    ],
    "2.9.15": [
      "[Fixed] Support trusting repositories on network shares (Windows) - #14368",
      "[Improved] Redesigned dialog for re-running checks - #14322"
    ],
    "2.9.15-beta2": [
      "[Improved] Show progress indicator when trusting a repository directory - #14410",
      "[Improved] Reduced noise on the rerun dialog user interface - #14322",
      "[Improved] Upgrade embedded Git LFS to 3.1.4 - #14415"
    ],
    "2.9.15-beta1": [
      "[Improved] Add UNC path prefix before adding to safe directory list - #14368",
      "[Improved] Upgrade embedded Git to v2.35.3 on macOS, v2.35.3.windows.1 on Windows, and Git LFS to v3.1.2"
    ],
    "2.9.14": [
      "[Improved] Surface Git's warning about unsafe directories and provide a way to trust repositories not owned by the current user - #14336"
    ],
    "2.9.14-beta1": [
      "[Improved] Surface Git's warning about unsafe directories and provide a way to trust repositories not owned by the current user - #14336"
    ],
    "2.9.13": [
      "[Added] Add ability to include or exclude multiple selected files for a commit from the context menu - #7790. Thanks @tsvetilian-ty!",
      "[Added] Add \"View Branch on GitHub\" to the branches menu - #14224. Thanks @tsvetilian-ty!",
      "[Fixed] Fix CI check status popover not closing when clicking on PR badge - #14256",
      "[Fixed] Fix checks list overflow handling on re-run checks dialog - #14246",
      "[Fixed] Pull requests adhere to temporal laws again - #14238",
      "[Fixed] Fix repository group header overflow when text is too long - #14233. Thanks @tsvetilian-ty!",
      "[Fixed] Clone dialog \"Choose\" button uses an open dialog for directory selection on Windows - #12812",
      "[Improved] Add a link under \"Enable notifications\" settings to the user's OS system notification settings - #14288"
    ],
    "2.9.13-beta2": [
      "[Added] Add ability to include or exclude multiple selected files for a commit from the context menu - #7790. Thanks @tsvetilian-ty!",
      "[Added] Add \"View Branch on GitHub\" to the branches menu - #14224. Thanks @tsvetilian-ty!",
      "[Fixed] Fix relative time of pull request review notification dialogs - #14261",
      "[Fixed] Fix CI check status popover not closing when clicking on PR badge - #14256",
      "[Fixed] Fix checks list overflow handling on re-run checks dialog - #14246",
      "[Improved] Close keywords are now formatted and have informational tooltips in markdown - #14253",
      "[Improved] Commit mentions in markdown are now formatted and linked - #14282",
      "[Improved] Add a link under \"Enable notifications\" settings to the user's OS system notification settings - #14288"
    ],
    "2.9.13-beta1": [
      "[New] Add support for notifications of pull request reviews - #14175",
      "[Fixed] Pull requests adhere to temporal laws again - #14238",
      "[Fixed] Fix repository group header overflow when text is too long - #14233. Thanks @tsvetilian-ty!",
      "[Fixed] Clone dialog \"Choose\" button uses an open dialog for directory selection on Windows - #12812"
    ],
    "2.9.12": [
      "[Added] Add support for Brackets Editor on Windows - #14069. Thanks @tsvetilian-ty!",
      "[Added] Add support for JetBrains RubyMine on Windows - #14068. Thanks @tsvetilian-ty!",
      "[Added] Add support for JetBrains GoLand on Windows - #14085. Thanks @tsvetilian-ty!",
      "[Added] Add support for Android Studio on Windows - #14054. Thanks @detherminal!",
      "[Fixed] Escape special characters when adding a file to .gitignore - #10253. Thanks @uttiya10!",
      "[Fixed] Show warning when attempting to commit files exceeding 100 MiB - #14164",
      "[Fixed] Allow selecting emojis in commit text - #14111",
      "[Fixed] Merge dialog options dropdown does not cause dialog scrolling - #13944",
      "[Fixed] Usernames displayed in repository list respect username casing - #9890",
      "[Fixed] Coauthor doesn't steal input focus while inputting commit message in squashing dialog - #13850",
      "[Fixed] Repository path validation for adding a repository doesn't erase keystrokes - #13901",
      "[Fixed] Command Line Tool ignores command aliases set by user on macOS - #13935",
      "[Improved] Relative time formatting consistent with dotcom - #14149",
      "[Improved] Prompt to initialize Git LFS cannot be dismissed by clicking outside of it - #14131",
      "[Improved] Add link to open fork settings when creating new branch on a forked repository - #12534. Thanks @geophilusd!",
      "[Improved] Render native elements such as scrollbars and checkboxes as dark when using a dark theme - #11174. Thanks @rakleed!"
    ],
    "2.9.12-beta3": [
      "[Fixed] Escape special characters when adding a file to .gitignore - #10253. Thanks @uttiya10!",
      "[Fixed] Dismiss \"initialize LFS\" dialog when clicking `Not Now` button - #14187"
    ],
    "2.9.12-beta2": [
      "[Fixed] Show warning when attempting to commit files exceeding 100 MiB - #14164",
      "[Fixed] Allow selecting emojis in commit text - #14111",
      "[Fixed] Merge dialog options dropdown does not cause dialog scrolling - #13944",
      "[Improved] Relative time formatting consistent with dotcom - #14149",
      "[Improved] Prompt to initialize Git LFS cannot be dismissed by clicking outside of it - #14131",
      "[Improved] Add link to open fork settings when creating new branch on a forked repository - #12534. Thanks @geophilusd!",
      "[Improved] Render native elements such as scrollbars and checkboxes as dark when using a dark theme - #11174. Thanks @rakleed!"
    ],
    "2.9.12-beta1": [
      "[Added] Add support for Brackets Editor on Windows - #14069. Thanks @tsvetilian-ty!",
      "[Added] Add support for JetBrains RubyMine on Windows - #14068. Thanks @tsvetilian-ty!",
      "[Added] Add support for JetBrains GoLand on Windows - #14085. Thanks @tsvetilian-ty!",
      "[Added] Add support for Android Studio on Windows - #14054. Thanks @detherminal!",
      "[Fixed] Usernames displayed in repository list respect username casing - #9890",
      "[Fixed] Coauthor doesn't steal input focus while inputting commit message in squashing dialog - #13850",
      "[Fixed] Repository path validation for adding a repository doesn't erase keystrokes - #13901",
      "[Fixed] Command Line Tool ignores command aliases set by user on macOS - #13935",
      "[Improved] Improves added and deleted line borders for high contrast mode - #12922"
    ],
    "2.9.11": [
      "[Added] Add tooltip to show types of file changes in a commit - #13957. Thanks @uttiya10!",
      "[Fixed] Discarding submodules with spaces in their relative path now correctly updates the submodule instead of moving it to Trash - #14024",
      "[Fixed] Prevent crash report dialog from appearing when launching on macOS Catalina or earlier - #13974",
      "[Fixed] Pre-fill clone path with repository name - #13971",
      "[Fixed] Allow discarding changes in scenarios where they cannot be moved to Trash - #13888",
      "[Fixed] \"Create New Repository\" dialog preserves the path set from \"Add Local Repository\" dialog - #13909",
      "[Fixed] Treat the old and new format of private email addresses equally when showing commit attribution warning - #13879",
      "[Fixed] Repositories containing untracked submodules no longer display a duplicated first character on Windows - #12314"
    ],
    "2.9.11-beta1": [
      "[Added] Add tooltip to show types of file changes in a commit - #13957. Thanks @uttiya10!",
      "[Fixed] Discarding submodules with spaces in their relative path now correctly updates the submodule instead of moving it to Trash - #14024",
      "[Fixed] Prevent crash report dialog from appearing when launching on macOS Catalina or earlier - #13974",
      "[Fixed] Pre-fill clone path with repository name - #13971",
      "[Fixed] Allow discarding changes in scenarios where they cannot be moved to Trash - #13888",
      "[Fixed] \"Create New Repository\" dialog preserves the path set from \"Add Local Repository\" dialog - #13909",
      "[Fixed] Treat the old and new format of private email addresses equally when showing commit attribution warning - #13879",
      "[Fixed] Repositories containing untracked submodules no longer display a duplicated first character on Windows - #12314"
    ],
    "2.9.10": [
      "[New] Initial support for system notifications when checks fail - #13655",
      "[Fixed] Unicode emoji on Windows are rendered in the correct position - #13958",
      "[Fixed] Fix crash logging under some circumstances - #13962"
    ],
    "2.9.10-beta2": [
      "[Fixed] Unicode emoji on Windows are rendered in the correct position - #13958",
      "[Fixed] Fix crash logging under some circumstances - #13962"
    ],
    "2.9.10-beta1": [
      "[Fixed] \"Create New Repository\" dialog preserves the path set from \"Add Local Repository\" dialog - #13928",
      "[Fixed] User guides now opens the correct page - #13920",
      "[Fixed] Fix duplicated first character on Windows when dealing with submodules or repos-within-repos - #12314",
      "[Fixed] Treat the old and new format of private email address equally when showing commit attribution warning - #13887",
      "[Fixed] Fixes crash on some Windows machines - #13930"
    ],
    "2.9.9": [
      "[Fixed] \"Create New Repository\" dialog preserves the path set from \"Add Local Repository\" dialog - #13928",
      "[Fixed] User guides now opens the correct page - #13920",
      "[Fixed] Fixes crash on some Windows machines - #13930",
      "[Fixed] App no longer crashes intermittently when running remote Git operations - #13916"
    ],
    "2.9.9-beta1": [
      "[Fixed] App no longer crashes intermittently when running remote Git operations - #13916",
      "[Fixed] Unicode emoji on Windows no longer render as monochrome outlines - #13914",
      "[Fixed] App no longer hangs when discarding changes in some scenarios - #13899",
      "[Fixed] App no longer crashes intermittently when rebasing and cherry-picking - #13889",
      "[Fixed] Fix crash when attempting to move the app to the /Applications folder on macOS - #13886",
      "[Fixed] App no longer crashes when checking for updates while the closing the window - #13892",
      "[Fixed] Restore application icon in \"Apps & Features\" on Windows - #13890",
      "[Improved] Relative dates in branch menu and commit history match - #13867"
    ],
    "2.9.8": [
      "[Fixed] Unicode emoji on Windows no longer render as monochrome outlines - #13914",
      "[Fixed] App no longer hangs when discarding changes in some scenarios - #13899",
      "[Fixed] App no longer crashes intermittently when rebasing and cherry-picking - #13889",
      "[Fixed] Fix crash when attempting to move the app to the /Applications folder on macOS - #13886",
      "[Fixed] App no longer crashes when checking for updates while the closing the window - #13892",
      "[Fixed] Restore application icon in \"Apps & Features\" on Windows - #13890",
      "[Improved] Relative dates in branch menu and commit history match - #13867"
    ],
    "2.9.7": [
      "[Added] Support pushing workflow files for GitHub Actions to GitHub Enterprise Server - #13640",
      "[Added] Support CLion as an external editor - #13739. Thanks @Pinzauti!",
      "[Fixed] Don't show web flow committer on GitHub Enterprise Server - #13848",
      "[Fixed] Cherry-pick success message always correctly reflects target branch - #13849",
      "[Fixed] Fix error managing remotes under some circumstances - #13837",
      "[Fixed] Add \"Copy Relative File Path\" option to changed files' context menu - #12589. Thanks @uttiya10!",
      "[Fixed] Fix CLI tool on macOS Monterey - #13764. Thanks @spotlightishere!",
      "[Fixed] Fix close button in full screen mode on macOS - #12838",
      "[Fixed] Commit message dialog background styles match dialog - #13606",
      "[Fixed] Ensure job steps on pull request check run list are always present - #13531",
      "[Improved] Changes within lines are presented the same way in side-by-side and unified diffs - #13838",
      "[Improved] Select integration tab automatically when changing default editor  - #13856. Thanks @uttiya10!",
      "[Improved] The check runs list for pull requests with multiple branches displays all actions workflow steps and headers - #13868",
      "[Improved] Check run group headers and checks stay in view while scrolling the sub checks or job steps. - #13532",
      "[Improved] Take aliases into account when sorting repositories - #13429",
      "[Improved] Support avatars on GitHub Enterprise Server - #13719",
      "[Improved] Fetch before trying to follow a URL link to a specific branch - #13641. Thanks @Bestra!",
      "[Improved] Add \"View on GitHub\" context menu option to repository list items - #13227. Thanks @lhvy!",
      "[Improved] Signal when a commit summary is getting long - #2055. Thanks @Twixes!",
      "[Improved] Remove unnecessary punctuation in appearance settings - #13715. Thanks @Pinzauti!"
    ],
    "2.9.7-beta3": [
      "[Fixed] Don't show web flow committer on GitHub Enterprise Server - #13848",
      "[Fixed] Cherry-pick success message always correctly reflects target branch - #13849",
      "[Fixed] Fix error managing remotes under some circumstances - #13837",
      "[Fixed] Add \"Copy Relative File Path\" option to changed files' context menu - #12589. Thanks @uttiya10!",
      "[Improved] Changes within lines are presented the same way in side-by-side and unified modes - #13838",
      "[Improved] Select integration tab automatically when changing default editor  - #13856. Thanks @uttiya10!",
      "[Improved] The check runs list for pull requests with multiple branches displays all actions workflow steps and headers - #13868"
    ],
    "2.9.7-beta2": [
      "[New] Initial support for system notifications when checks fail in Windows - #13655",
      "[Fixed] Fix CLI tool on macOS Monterey - #13764. Thanks @spotlightishere!",
      "[Improved] Upgrade to Electron v16.0.8 - #13814"
    ],
    "2.9.7-beta1": [
      "[New] Initial support for system notifications when checks fail in macOS - #13655",
      "[Added] Support pushing workflow files for GitHub Actions to GitHub Enterprise Server - #13640",
      "[Added] Support CLion as an external editor - #13739. Thanks @Pinzauti!",
      "[Fixed] Fix close button in full screen mode on macOS - #12838",
      "[Fixed] Commit message dialog background styles match dialog - #13606",
      "[Fixed] Ensure job steps on pull request check run list are always present - #13531",
      "[Improved] Take alias into account when sorting repositories - #13429",
      "[Improved] Upgrade to Electron v14.2.3 - #13689",
      "[Improved] Support avatars on GitHub Enterprise Server - #13719",
      "[Improved] Fetch before trying to follow a URL link to a specific branch - #13641. Thanks @Bestra!",
      "[Improved] Add \"View on GitHub\" context menu option to repository list items - #13227. Thanks @lhvy!",
      "[Improved] Signal when a commit summary is getting long - #2055. Thanks @Twixes!",
      "[Improved] Check run group headers and checks stay in view while scrolling the sub checks or job steps. - #13532",
      "[Improved] Remove unnecessary punctuation in appearance settings- #13715. Thanks @Pinzauti!"
    ],
    "2.9.6": [
      "[Added] View and re-run the check runs for the checked out pull request.",
      "[Fixed] Tooltip improvements and polish - #13452 #13449",
      "[Fixed] Stashing dialog no longer hangs when initiating cherry-pick in some circumstances - #13419",
      "[Fixed] Rebase no longer hangs after conflicts resolved when initiated through pull conflict error - #13204"
    ],
    "2.9.6-beta3": [
      "[Fixed] Tooltip improvements and polish - #13452 #13449",
      "[Improved] Add dynamic constraints for resizable components - #2745",
      "[Improved] Remove re-run button for repositories that cannot re-run checks. - #13460"
    ],
    "2.9.6-beta2": [
      "[Fixed] Stashing dialog no longer hangs when intiating cherry-pick - #13419",
      "[Fixed] Rebase no longer hangs after conflicts resolved when intiated through pull conflict error - #13204",
      "[Fixed] Discarding files and repositories successfully moves items to trash - #13433",
      "[Improved] Added check runs overall completeness indicator in check run popover header - #13423"
    ],
    "2.9.6-beta1": [
      "[Improved] Upgrade to Electron 13.6.2 - #12978",
      "[Improved] Allow amending pushed commits - #13384"
    ],
    "2.9.5": [
      "[Added] Add custom tooltips for quicker and more helpful information - #6384",
      "[Added] Support PyCharm as an external editor - #13270. Thanks @stevetaggart!",
      "[Fixed] Prevent inactive selected state from disappearing on lists - #13115",
      "[Fixed] Fix click area to select hunk on both sides of diff - #13325. Thanks @jwbth!",
      "[Fixed] Replace dialog animations with fade when user prefers reduced motion - #12976 #2768",
      "[Improved] Warn users when files contain bidirectional Unicode text - #13343",
      "[Improved] Change wording for default branch name option - #13223. Thanks @Rexogamer!"
    ],
    "2.9.5-beta4": [
      "[Fixed] Enable scroll in unified diff - #13393",
      "[Improved] Adds a re-run dialog to inform user which check runs will be re-run - #13369"
    ],
    "2.9.5-beta3": [
      "[Improved] Warn users when files contain bidirectional Unicode text - #13343",
      "[Improved] Group CI check runs by runner app and event - #13348, #13349, #13344"
    ],
    "2.9.5-beta2": [
      "[Added] View the check runs for the checked out pull request.",
      "[Fixed] Fix click area to select hunk on both sides of diff - #13325. Thanks @jwbth!"
    ],
    "2.9.5-beta1": [
      "[Added] Support PyCharm as an external editor - #13270. Thanks @stevetaggart!",
      "[Added] Add custom tooltips for quicker and more helpful information - #6384",
      "[Fixed] Replace dialog animations with fade when user prefers reduced motion - #12976 #2768",
      "[Fixed] Prevent inactive selected state from disappearing on lists - #13115",
      "[Improved] Change wording for default branch name option - #13223. Thanks @Rexogamer!"
    ],
    "2.9.4": [
      "[Added] Add syntax mapping for HAML - #13009. Thanks @alexanderadam!",
      "[Added] Add support for WezTerm on macOS - #12957. Thanks @theodore-s-beers!",
      "[Added] Add a menu item to view a committed file change on GitHub - #12492. Thanks @haykam821!",
      "[Fixed] Diffs are scrolled to the top when switching between files - #12980",
      "[Fixed] Fix SSH prompt for unknown hosts in some scenarios - #13050",
      "[Fixed] Apply syntax highlighting when viewing a small change for the first time - #13004",
      "[Fixed] Wrap long email addresses in the misattributed commit warning popover - #13044",
      "[Fixed] Refresh diffs when application receives focus - #12962",
      "[Fixed] Only consider tokens invalid when 401 error comes from GitHub Enterprise - #12943",
      "[Fixed] Show \"add repo\" dialog when opening repo from CLI - #12935",
      "[Fixed] Continue merge flow after merge conflicts are resolved with external conflict tool - #12881",
      "[Fixed] Prevent crash on successful merge after conflicts resolved - #12888",
      "[Fixed] Use same width for hunk expansion handles as we do for line numbers - #12887",
      "[Fixed] Use the correct icon for diff expansion - #12882",
      "[Improved] Add offending file name to the file exceeds size limit error - #10242. Thanks @ADustyOldMuffin!",
      "[Improved] Show a message explaining why line selection is disabled when hiding whitespace - #12979",
      "[Improved] Upgrade embedded Git to v2.32.0 on macOS, and to v2.32.0.windows.2 on Windows - #13000",
      "[Improved] Remove gaps in the commit message container revealing a different background - #12900. Thanks @haykam821!",
      "[Improved] Add clearer verbiage in the \"remove repository\" dialog - #12497. Thanks @fonsp!",
      "[Improved] Update grammar for \"repo deletion\" and \"couldn't find pull request\" error messages - #12902. Thanks @patrykmichalik!",
      "[Improved] Show confirmation dialog for SSH host key verification - #12894. Thanks @thsmdt!"
    ],
    "2.9.4-beta4": [
      "[Added] Add syntax mapping for HAML - #13009. Thanks @alexanderadam!",
      "[Fixed] Diffs are scrolled to the top when switching between files - #12980",
      "[Fixed] Fix SSH prompt for unknown hosts in some scenarios - #13050",
      "[Fixed] Apply syntax highlighting when viewing a small change for the first time - #13004",
      "[Fixed] Wrap long email addresses in the misattributed commit warning popover - #13044",
      "[Improved] Add offending file name to the file exceeds size limit error - #10242. Thanks @ADustyOldMuffin!",
      "[Improved] Show a message explaining why line selection is disabled when hiding whitespace - #12979",
      "[Improved] Show previous similar tags in the tag creation dialog - #12509. Thanks @mahezsh!"
    ],
    "2.9.4-beta3": [
      "[Fixed] Refresh diffs when application receives focus - #12962",
      "[Fixed] Tokens are not considered invalid when accessing GitHub Enterprise from outside of the company's VPN - #12943",
      "[Improved] Upgrade embedded Git to v2.32.0 on macOS, and to v2.32.0.windows.2 on Windows - #13000"
    ],
    "2.9.4-beta2": [
      "[Added] Add support for WezTerm on macOS - #12957. Thanks @theodore-s-beers!",
      "[Fixed] Remove high-contrast specific hover effects from light and dark theme - #12952",
      "[Fixed] Show \"add repo\" dialog when opening repo from CLI - #12935",
      "[Fixed] Continue merge flow after merge conflicts are resolved with exterior conflict tool - #12881",
      "[Fixed] Remove glitches when diffs are shown for the first time - #12903",
      "[Improved] Remove gaps in the commit message container revealing a different background - #12900. Thanks @haykam821!",
      "[Improved] Add clearer verbiage in the \"remove repository\" dialog - #12497. Thanks @fonsp!",
      "[Improved] Update grammar for \"repo deletion\" and \"couldn't find pull request\" error messages - #12902. Thanks @patrykmichalik!",
      "[Improved] Show confirmation dialog for SSH host key verification - #12894. Thanks @thsmdt!"
    ],
    "2.9.4-beta1": [
      "[Added] Add a menu item to view a committed file change on GitHub - #12492. Thanks @haykam821!",
      "[Added] Customizable high contrast theme - #12833",
      "[Fixed] App no longer crashes on successful merge after conflicts resolved - #12888",
      "[Fixed] Use same width for hunk expansion handles as we do for line numbers - #12887",
      "[Fixed] Use the correct icon for diff expansion - #12882"
    ],
    "2.9.3": [
      "[Fixed] Fix Notepad++ and RStudio integration on Windows - #12841",
      "[Fixed] Add minor version support for JetBrains IDEs on Windows - #12847. Thanks @tsvetilian-ty!"
    ],
    "2.9.3-beta2": [
      "[Fixed] Fix Notepad++ and RStudio integration on Windows - #12841",
      "[Fixed] Add minor version support for JetBrains IDEs on Windows - #12847. Thanks @tsvetilian-ty!"
    ],
    "2.9.3-beta1": [
      "[Added] Add syntax highlighting for dart - #12827. Thanks @say25!",
      "[Fixed] Fix scrolling performance issue for large diffs."
    ],
    "2.9.2": ["[Fixed] Fix scrolling performance issue for large diffs."],
    "2.9.1": [
      "[Added] Add Fluent Terminal shell support - #12305. Thanks @Idered!",
      "[Added] Add support for IntelliJ CE for macOS - #12748. Thanks @T41US!",
      "[Added] Show number of lines changed in a commit - #11656",
      "[Fixed] Enable 'Open in External Editor' for bat/cmd/sh/exe files - #6361. Thanks @AndreiMaga!",
      "[Fixed] Green circle in progress dialog remains round when commits have long descriptions - #12594. Thanks @litetex!",
      "[Fixed] History tab shows all commits as the user scrolls down - #12506 #3704",
      "[Fixed] Remove border of Repository and Branch foldouts in dark theme - #12478. Thanks @meJevin!",
      "[Fixed] Render links in commit messages when they are at the beginning of a line - #12105. Thanks @tsvetilian-ty!",
      "[Fixed] Show co-authors from undone commits - #12537",
      "[Fixed] Show SSH prompts (key passphrase, adding host, etc.) to users via dialog - #3457 #8761",
      "[Improved] Add support for more versions of JetBrains IDEs on Windows - #12778",
      "[Improved] Change the diff gutter width based on number of lines in diff - #2102. Thanks @ADustyOldMuffin!",
      "[Improved] Check invalidated tokens and prompt the user to sign in again - #12554",
      "[Improved] Double-click an option when switching branches to confirm how changed files are handled - #12522. Thanks @j-f1!",
      "[Improved] Improve auth error and prompt to suggest the user use a PAT instead of password - #12323",
      "[Improved] Increase visibility of misattributed commit warning in dark mode - #12210",
      "[Improved] Reduce time needed to make a commit - #12529",
      "[Improved] Use \"Recycle Bin\" name only on Windows - #12544. Thanks @shiftkey!",
      "[Improved] Windows users can use the system OpenSSH for their Git repositories - #5641"
    ],
    "2.9.1-beta7": [
      "[Fixed] Wrong SSH key passphrases are not stored after multiple failed attempts and then one successful - #12804"
    ],
    "2.9.1-beta6": [
      "[Fixed] Wrong SSH key passphrases are not stored - #12800",
      "[Fixed] Show SSH prompts (key passphrase, adding host, etc.) to macOS users via dialog - #12782"
    ],
    "2.9.1-beta5": [
      "[Fixed] Fixed authentication errors in some Git operations - #12796"
    ],
    "2.9.1-beta4": [
      "[Fixed] Show SSH prompts (key passphrase, adding host, etc.) to Windows users via dialog - #3457 #8761"
    ],
    "2.9.1-beta3": [
      "[Added] Add support for IntelliJ CE for macOS - #12748. Thanks @T41US!",
      "[Fixed] Render links in commit messages when they are at the beginning of a line - #12105. Thanks @tsvetilian-ty!",
      "[Improved] Added support for more versions of JetBrains IDEs on Windows - #12778",
      "[Improved] Windows users can use the system OpenSSH for their Git repositories - #5641"
    ],
    "2.9.1-beta2": [
      "[Added] Show number of lines changed in a commit - #11656",
      "[Improved] Increase visibility of misattributed commit warning in dark mode - #12210",
      "[Improved] Check invalidated tokens and prompt the user to sign in again - #12554",
      "[Improved] Improve auth error and prompt to suggest the user use a PAT instead of password - #12323"
    ],
    "2.9.1-beta1": [
      "[Added] Add Fluent Terminal shell support - #12305. Thanks @Idered!",
      "[Fixed] History tab shows all commits as the user scrolls down - #12506 #3704",
      "[Fixed] Show co-authors from undone commits - #12537",
      "[Fixed] Change the diff gutter width based on number of lines in diff - #2102. Thanks @ADustyOldMuffin!",
      "[Fixed] Enable 'Open in External Editor' for bat/cmd/sh/exe files - #6361. Thanks @AndreiMaga!",
      "[Fixed] Green circle in progress dialog remains round when commits have long descriptions - #12594. Thanks @litetex!",
      "[Fixed] Removed border of Repository and Branch foldouts in dark theme - #12478. Thanks @meJevin!",
      "[Improved] Double-click an option when switching branches to quickly confirm how you want changed files to be handled - #12522. Thanks @j-f1!",
      "[Improved] Use \"Recycle Bin\" name only on Windows - #12544. Thanks @shiftkey!",
      "[Improved] Reduced time needed to make a commit - #12529"
    ],
    "2.9.0": [
      "[New] Reorder commits with drag and drop in your commit history - #2507",
      "[New] Create a branch from any commit in your history - #3474",
      "[New] Amend the most recent commit on your branch - #1644",
      "[New] Squash commits in the history tab with drag and drop and a context menu - #2507",
      "[New] Squash and merge option available when merging branches - #2507",
      "[Added] Add support for Sublime Text 4 on Windows - #12124",
      "[Improved] Show warning before undoing commit if it potentially conflicts with changes in working directory - #4596 #9286 #5874 #6043",
      "[Fixed] Remove extra space in drag & drop tooltips - #12327"
    ],
    "2.8.4-beta5": [
      "[Improved] Scroll history to top after creating a branch from a commit - #12432"
    ],
    "2.8.4-beta4": [
      "[Added] Add support for Sublime Text 4 on Windows - #12124",
      "[Fixed] Fix rebase after a successful merge - #12429",
      "[Fixed] Only attempt to reorder commits when it's necessary - #12422"
    ],
    "2.8.4-beta3": [
      "[Fixed] Update from default branch now merges as expected - #12412",
      "[Improved] Create intros for the new drag and drop features :tada: - #12419",
      "[Improved] Squash merge and rebase options are available in comparison view - #12416",
      "[Removed] Remove cherry-picking drag prompt - #12410",
      "[Removed] Remove reset to a commit"
    ],
    "2.8.4-beta2": [
      "[New] Reorder commits with drag and drop in the history tab - #2507",
      "[New] Reset your branch to a previous commit up to the most recent pushed commit in your history - #12393",
      "[New] Amend the most recent commit on your branch - #1644",
      "[Add] Allow rebase, squashing, or merging when choosing how to update your current branch - #12396, #12382, 12362",
      "[Add] Add \"Undo Commit\" action to the context menu - #12344",
      "[Fixed] Show warning before undoing commit if it potentially conflicts with changes in working directory - #4596 #9286 #5874 #6043",
      "[Fixed] Fix coauthor styling in commit message dialog for squashing - #12356",
      "[Fixed] Selecting a coauthor and committing adds coauthor trailer - #12355",
      "[Fixed] Lists of commits, repositories or changes don't disappear after switching between apps",
      "[Improved] Add force-push warning to squash and reorder operations - #12403"
    ],
    "2.8.4-beta1": [
      "[New] Squash commits in the history tab - #2507",
      "[Fixed] Remove extra space in drag & drop tooltips - #12327",
      "[Removed] Remove taskbar progress indicator - #9489"
    ],
    "2.8.3": [
      "[Fixed] Renamed repositories no longer clash with new repositories of the same name - #3855",
      "[Fixed] Expanding files no longer shows duplicated lines - #12237",
      "[Fixed] Long emails are truncated in the Git config - #12159",
      "[Improved] Allow copying branch and repository names to clipboard - #12141. Thanks @tsvetilian-ty!",
      "[Improved] Allow creating a new branch from filtering by just hitting Enter - #12154. Thanks @tsvetilian-ty!"
    ],
    "2.8.3-beta1": [
      "[New] Create a branch from any commit in your history - #3474",
      "[Added] Add VS Code, VS Code Insiders and VSCodium to supported Windows ARM64 editors - #12174. Thanks @dennisameling!",
      "[Fixed] Long emails are truncated in the Git config - #12159",
      "[Fixed] Expanding files no longer shows duplicated lines - #12237",
      "[Improved] Upgrade to Electron 11.3.0 - #12279",
      "[Improved] Allow copying branch and repository names to clipboard - #12141. Thanks @tsvetilian-ty!",
      "[Improved] Allow creating a new branch from filtering by just hitting Enter - #12154. Thanks @tsvetilian-ty!"
    ],
    "2.8.2": [
      "[New] Add support for macOS on Apple silicon devices - #9691. Thanks @dennisameling!",
      "[Added] Thank external contributors for their work - #12137",
      "[Fixed] Disable partial change selection in split view while whitespace changes are hidden - #12129"
    ],
    "2.8.2-beta3": [],
    "2.8.2-beta2": [
      "[Fixed] Lists of commits, repositories or changes don't disappear after switching between apps",
      "[Improved] Thank you note language improved and retrieves all past release notes to retroactively thank all contributors"
    ],
    "2.8.2-beta1": [
      "[Added] Thank external contributors for their work - #12137",
      "[Fixed] Disable partial change selection in split view while whitespace changes are hidden - #12129",
      "[Improved] Show the build architecture in the About dialog - #12140",
      "[Improved] Upgrade to Electron 11.4.4 - #12139"
    ],
    "2.8.1": [
      "[Fixed] Disable partial change selection in split view while whitespace changes are hidden - #12129"
    ],
    "2.8.1-beta2": [
      "[Improved] Add complete support for macOS on Apple silicon devices - #12091",
      "[Improved] From now on, macOS x64 builds running on Apple silicon devices will auto update to arm64 builds"
    ],
    "2.8.1-beta1": [
      "[New] Preliminary support for macOS on Apple silicon devices - #9691. Thanks @dennisameling!"
    ],
    "2.8.0": [
      "[New] Expand diffs to view more context around your changes - #7014",
      "[New] Create aliases for repositories you want to be displayed differently in the repository list - #7856",
      "[Added] Hide whitespace in diffs on Changes tab - #6818. Thanks @say25!",
      "[Fixed] Show correct state of remote branch when deleting local branches - #11923",
      "[Fixed] Display the full branch name in a tooltip when hovering over a branch in the branches list - #12008",
      "[Improved] Display full progress description when cloning a repository - #11375. Thanks @maifeeulasad!",
      "[Improved] Cherry-pick multiple non-sequential commits - #12030",
      "[Improved] Create a branch during cherry-picking via drag and drop - #12001",
      "[Improved] Show an alert when the app fails to move itself to the Applications folder on macOS - #11958",
      "[Improved] Use a save dialog when choosing where to clone a repo - #11949. Thanks @j-f1!"
    ],
    "2.7.3-beta4": [
      "[Fixed] On hover, show the full branch name in tooltip - #12008",
      "[Improved] During cloning progress and on hover, show full progress description - #11375. Thanks @maifeeulasad!",
      "[Improved] Cherry-pick multiple non sequential commits - #12030"
    ],
    "2.7.3-beta3": [
      "[New] Create aliases for repositories you want to be displayed differently in the repository list - #7856",
      "[Improved] Create a branch during cherry-picking via drag and drop - #12001"
    ],
    "2.7.3-beta2": [
      "[Fixed] Disable diff expansion for big files - #11988",
      "[Fixed] Expanding diffs now works as expected in unified view - #11972",
      "[Improved] Show an alert when the app fails to move itself to the Applications folder on macOS - #11958",
      "[Improved] Use a save dialog when choosing where to clone a repo - #11949. Thanks @j-f1!"
    ],
    "2.7.3-beta1": [
      "[New] Expand diffs to get more context about your changes - #11965",
      "[New] Preliminary support for Windows ARM64 - #9034. Thanks @dennisameling!",
      "[Added] Hide Whitespace in diffs on both Changes and History tabs - #6818. Thanks @say25!",
      "[Fixed] Show correct state of remote branch when deleting local branches - #11923"
    ],
    "2.7.2": [
      "[Added] Create branch during cherry-picking via the context menu - #11903",
      "[Added] Suggest macOS users move the app to `/Applications` to prevent issues - #11846",
      "[Fixed] Undo cherry-picking onto a remote branch now works as expected - #11921",
      "[Fixed] Dragging commits onto current branch no longer results in a broken state - #11915",
      "[Fixed] Get correct commit summary info in rebase - #11853",
      "[Improved] Cancel drag operation with escape key - #11925",
      "[Improved] Cherry-pick commits onto a pull request with drag and drop - #11922",
      "[Improved] Option to change the spellcheck language to English for Windows users whose system language is not English - #11589",
      "[Improved] Update how privacy and usage stats info is communicated - #11845",
      "[Improved] Remote Git operations are faster and less prone to errors on Windows - #11510"
    ],
    "2.7.2-beta2": [
      "[Fixed] Undo cherry-picking onto a remote branch now works as expected - #11921",
      "[Improved] Cancel drag operation with escape key - #11925",
      "[Improved] Cherry-pick commits onto a pull request with drag and drop - #11922",
      "[Improved] Option to change the spellcheck language to English for Windows users whose system language is not English - #11589"
    ],
    "2.7.2-beta1": [
      "[Improved] Update how privacy and usage stats info are provided to the user - #11845",
      "[Added] Create branch during cherry-picking via the context menu - #11903",
      "[Added] Suggest macOS users to move the app to `/Applications` to prevent issues - #11846",
      "[Fixed] Dragging commits onto current branch no longer results in a broken state - #11915",
      "[Fixed] Fix bug getting commit summary info in rebase - #11853"
    ],
    "2.7.1": [
      "[New] Cherry-picking is available! Copy commits from one branch to another using drag and drop or from a context menu - #1685"
    ],
    "2.7.0": [
      "[Added] Add support for RStudio Editor - #11690 #11386. Thanks @geophilusd!",
      "[Improved] Use system theme as default - #9959. Thanks @say25!"
    ],
    "2.7.0-beta6": [
      "[Added] Add ability to cherry-pick merge commits - #11877",
      "[Fixed] User can no longer get into a bad persistent cherry-picking drag state - #11875"
    ],
    "2.7.0-beta5": [
      "[Improved] Add ability for users to navigate branch menu tabs during cherry-pick - #11834",
      "[Improved] Add ability for scroll during a drag based on mouse position when over a scrollable element - #11849",
      "[Improved] Use conflict dialog to handle conflict for non-existent files during cherry-pick - #11866",
      "[Fixed] Theme settings correctly persist user selection - #11814. Thanks @say25!"
    ],
    "2.7.0-beta4": [
      "[Improved] Add support for RStudio for Windows - #11386",
      "[Improved] Give user more time to undo in the cherry-pick success banner - #11822",
      "[Improved] Improved cherry-picking drop target discoverability - #11827",
      "[Improved] Use Git language to describe cherry-pick - #11835",
      "[Fixed] After cherry-picking complete, show latest cherry-picked commit as selected in history - #11833",
      "[Fixed] Preserve and convert legacy theme setting - #11814. Thanks @say25!"
    ],
    "2.7.0-beta3": [
      "[Improved] Add support for RStudio Editor on MacOS - #11690. Thanks @geophilusd!",
      "[Improved] Use system theme as default - #9959. Thanks @say25!",
      "[Improved] Improve UX of cherry picking multiple commits with drag and drop - #11800"
    ],
    "2.7.0-beta2": [
      "[Fixed] Remote Git operations failed in some circumstances - #11696 #11701"
    ],
    "2.7.0-beta1": [
      "[New] Cherry picking! Copy commits from one branch to another - #1685"
    ],
    "2.6.7-beta1": [
      "[Improved] Upgrade embedded Git to v2.29.3 on macOS, and to v2.29.2.windows.4 on Windows - #11755"
    ],
    "2.6.6": [
      "[Fixed] Commit attribution warning is not shown for emails with different capitalization - #11711",
      "[Improved] Upgrade embedded Git to v2.29.3 on macOS, and to v2.29.2.windows.4 on Windows - #11755"
    ],
    "2.6.6-beta1": [
      "[Added] Add .avif image support - #11625. Thanks @brendonbarreto!",
      "[Fixed] Performing remote Git operations in rare cases displays an error message instead of crashing the app - #11694",
      "[Improved] Clicking on \"Add Co-Author\" moves the focus to the co-authors text field - #11621"
    ],
    "2.6.5": ["[Fixed] Performing remote Git operations could crash the app"],
    "2.6.4": [
      "[Added] Allow users to rename and delete branches via a new context menu on branches in the branches list - #5803 #10432",
      "[Fixed] Allow users to modify git config on a per repository basis - #9449. Thanks @say25!",
      "[Fixed] The app is not maximized on macOS every time the user clicks on the app's icon in the dock - #11590",
      "[Fixed] Always respect the default branch name chosen by the user - #11447",
      "[Fixed] Notepad++ does not close when GitHub Desktop closes - #11518",
      "[Improved] Update app icon for Windows - #11541",
      "[Improved] Suggest emails from GitHub accounts and warn about misattributed commits in the commit message area - #11591",
      "[Improved] Suggest emails from GitHub accounts and warn about misattributed commits in onboarding and preferences - #11561 #11566",
      "[Improved] Remote Git operations are faster and less prone to errors on Windows - #11510",
      "[Improved] Automatic branch fast-forwarding is now faster - #11463"
    ],
    "2.6.4-beta2": [
      "[Fixed] Allow users to modify git config on a per repository basis - #9449. Thanks @say25!",
      "[Fixed] The app is not maximized on macOS every time the user clicks on the app's icon in the Dock - #11590",
      "[Improved] Suggest emails from GitHub accounts and warn about misattributed commits in the commit message area - #11591",
      "[Improved] Remote Git operations are now faster and less prone to errors on Windows - #11510"
    ],
    "2.6.4-beta1": [
      "[Added] Add branch context menu with rename and delete to branch dropdown list - #5803 #10432",
      "[Fixed] Always respect the default branch name chosen by the user - #11447",
      "[Fixed] Notepad++ is not closed anymore when GitHub Desktop closes - #11518",
      "[Improved] Suggest emails from GitHub accounts and warn about misattributed commits in onboarding and Preferences - #11561 #11566",
      "[Improved] Update app icon for Windows - #11541",
      "[Improved] Automatic branch fast-forwarding is now faster - #11463"
    ],
    "2.6.3": [
      "[Improved] Upgrade embedded Git to v2.29.2 - #11369",
      "[Improved] Enable spellcheck on commit summary and description - #1597",
      "[Improved] Update app icon for macOS - #10855",
      "[Fixed] Remote Git operations (like cloning a repo) won't fail on old macOS versions - #11516",
      "[Fixed] Fast-forward all possible branches except the current branch when fetching - #11387"
    ],
    "2.6.3-beta3": [
      "[Fixed] Remote git operations (like cloning a repo) won't fail on old macOS versions - #11516",
      "[Fixed] Updated about modal dialog on macOS to match the new Big Sur icon - #11511"
    ],
    "2.6.3-beta2": ["[Improved] Update app icon for macOS Big Sur - #10855"],
    "2.6.3-beta1": [
      "[Fixed] Fast-forward all possible branches except the current branch when fetching - #11387",
      "[Improved] Enable spellcheck on commit summary and description - #1597",
      "[Improved] Upgrade embedded Git to v2.29.2 - #11369"
    ],
    "2.6.2": [
      "[Improved] Upgrade embedded Git LFS to 2.13.2 - #11394",
      "[Fixed] Pull requests no longer fail to update until the user switches repositories - #11241",
      "[Fixed] Fork behavior changes are now reflected in the app immediately - #11327",
      "[Fixed] Checking out a pull request from a fork for the first time now correctly identifies the remote branch to create the branch from - #11267",
      "[Fixed] Don't offer to stash changes when clicking on the currently checked out branch in the branch list - #11235",
      "[Fixed] Forked repository remotes are no longer removed when there are local branches tracking them - #11266",
      "[Fixed] Avoid bright flash for users of the dark theme when launching the app maximized - #5631. Thanks @AndreiMaga!",
      "[Fixed] VSCodium is now detected as an editor on Windows - #11252. Thanks @KallePM!"
    ],
    "2.6.2-beta4": [
      "[Improved] Show full output of Git hooks on errors - #6403",
      "[Improved] Keep focus in dropdown when pressing tab multiple times - #11278",
      "[Improved] Upgrade embedded Git LFS to 2.13.2 - #11394",
      "[Improved] Add detection of Sublime Text 4 and 2 as editor on macOS. - #11263. Thanks @yurikoles!",
      "[Fixed] Fork behavior changes are now reflected in the app immediately - #11327",
      "[Fixed] Commit message remains in text box until user chooses to commit - #7251"
    ],
    "2.6.2-beta3": ["[Removed] Release removed in favor of 2.6.2-beta4"],
    "2.6.2-beta2": [
      "[Fixed] Forked repository remotes are no longer removed when there's local branches tracking them - #11266",
      "[Fixed] Avoid bright flash for users of the dark theme when launching the app maximized - #5631. Thanks @AndreiMaga!",
      "[Fixed] Checking out a pull request from a fork for the first time now correctly identifies the remote branch to create the branch from - #11267",
      "[Fixed] VSCodium is now detected as an editor on Windows - #11252. Thanks @KallePM!"
    ],
    "2.6.2-beta1": [
      "[Fixed] Addressed an issue where pull requests could fail to update until the user switched repositories - #11241",
      "[Fixed] Don't offer to stash or move changes when clicking on the currently checked out branch in the branch list - #11235",
      "[Fixed] Checking out a pull request from a fork repeatedly now detects that there's already a branch that can be reused - #11238"
    ],
    "2.6.1": [
      "[Improved] Clearer menu label for reverting commits - #10515. Thanks @halitogunc!",
      "[Fixed] Refresh branches after creating a new branch - #11125",
      "[Fixed] Correct image diff swipe mode layout - #11120",
      "[Fixed] Very large text diffs could cause the app to crash when viewed in split diff mode - #11064",
      "[Fixed] Let the user know when a checkout fails due to use of assume-unchanged or skip-worktree - #9297",
      "[Fixed] Always show confirmation prompt before overwriting existing stash entry - #10956",
      "[Fixed] The fullscreen keyboard shortcut on macOS now works when using split diff mode - #11069"
    ],
    "2.6.1-beta3": [
      "[Fixed] Desktop would fail to launch for some users due to objects in the database using an old format - #11176",
      "[Fixed] Desktop would fail to launch for a small percentage of users that had several non-GitHub repositories in the app - #11192"
    ],
    "2.6.1-beta2": [
      "[Improved] Clearer menu label for reverting commits - #10515. Thanks @halitogunc!",
      "[Fixed] Refresh branches after creating a new branch - #11125",
      "[Fixed] Correct image diff swipe mode layout - #11120"
    ],
    "2.6.1-beta1": [
      "[Fixed] Very large text diffs could cause the app to crash when viewed in split diff mode - #11064",
      "[Fixed] Refactor checkout branch and stash logic - #9297 #10956 #8099 #7617",
      "[Fixed] Let the user know when a checkout fails due to use of assume-unchanged or skip-worktree - #9297",
      "[Fixed] Always show confirmation prompt before overwriting existing stash entry - #10956",
      "[Fixed] The fullscreen keyboard shortcut on macOS now works when using split diff mode - #11069"
    ],
    "2.6.0": [
      "[New] Split diffs! Toggle between viewing diffs in split or unified mode - #10617",
      "[Added] Use Page down, Page up, Home, and End keys to navigate and select items in lists - #10837",
      "[Added] Add `toml` syntax highlight - #10763. Thanks @samundra!",
      "[Added] Add support for Nova as external editor on macOS - #10645. Thanks @greystate!",
      "[Fixed] Restore Windows menu keyboard accessibility - #11007",
      "[Fixed] Actions in context menu of a non-selected file act on the chosen one instead of the previous one - #10743",
      "[Fixed] Correct title bar height on macOS Big Sur - #10980",
      "[Fixed] Fix broken issues links in release notes - #10977",
      "[Fixed] Fix overflow issues with long branch names - #5970. Thanks @juliarvalenti!",
      "[Fixed] Images fit correctly in the diff view when their sizes have changed - #2480 #9717",
      "[Fixed] Repository indicator refresh can no longer be manually triggered when disabled - #10905",
      "[Fixed] Resolving a conflicted file added in both the source and target branch no longer results in merge conflict markers appearing in the merge commit - #10820",
      "[Fixed] Small partial commit of very large text files no longer intermittently fails due to unexpected diff results - #10640",
      "[Fixed] Long commit message are scrollable again - #10815",
      "[Removed] Sign in to GitHub.com with username/password is no longer supported to improve account security"
    ],
    "2.6.0-beta1": [
      "[Fixed] Proper title bar height on macOS Big Sur - #10980",
      "[Fixed] Restore Windows menu keyboard accessibility - #11007",
      "[Fixed] Fix broken issues links in release notes - #10977",
      "[Fixed] Fixes overflow issues with long branch names - #5970. Thanks @juliarvalenti!",
      "[Removed] Sign in to GitHub.com with username/password is no longer supported"
    ],
    "2.5.8-beta1": ["[Improved] Upgrade embedded Git LFS - #10973"],
    "2.5.7": ["[Improved] Upgrade embedded Git LFS - #10973"],
    "2.5.7-beta2": [
      "[New] Search text within split diffs - #10755",
      "[Improved] Use Page down, Page up, Home, and End keys to navigate and select items in lists - #10837",
      "[Fixed] Comparison of different size image changes no longer overflow the bounds of the diff view - #2480 #9717",
      "[Fixed] Repository indicator refresh can no longer be manually triggered when disabled - #10905",
      "[Fixed] Choosing to resolve a conflicted file added in both the source and target branch no longer results in merge conflict markers appearing in the merge commit - #10820",
      "[Fixed] Small partial commit of very large text files no longer runs the risk of failing due to unexpected diff results - #10640",
      "[Fixed] Long commit message are scrollable once again - #10815"
    ],
    "2.5.7-beta1": [
      "[New] Split diffs! Toggle between viewing diffs in split or unified mode - #10617",
      "[Fixed] Actions in the context menu of a non-selected file in history no longer acts on the previously selected item - #10743",
      "[Added] Add `toml` syntax highlight - #10763. Thanks @samundra!",
      "[Added] Add support for Nova as external editor on macOS - #10645. Thanks @greystate!"
    ],
    "2.5.6": [
      "[New] Newly created repositories use 'main' as the default branch name - #10527",
      "[New] Users can configure the default branch name in Preferences/Options - #10527",
      "[New] Show status of GitHub Action runs for pull requests - #9819. Thanks @Raul6469!",
      "[New] Differentiate between draft and regular Pull Requests - #7170",
      "[Added] Periodic background fetch and status updates can now be disabled in the Advanced section of Preferences/Options - #10593",
      "[Added] Syntax highlighting for ASP.Net and unified diff / patch - #10410. Thanks @say25!",
      "[Improved] Allow renaming the default branch - #10415",
      "[Improved] Show which files are blocking a merge-like operation - #10441",
      "[Improved] Updated icons and border radiuses to align with GitHub.com - #10396, #10224",
      "[Improved] Show loading indicator when committing a merge - #10458",
      "[Improved] Show confirmation that branch is already up to date when merging from default branch - #9095",
      "[Improved] Enter key now initiates action in rebase and merge dialogs - #10511",
      "[Improved] After failing to move a repository to Trash, show error and keep the repository listed in Desktop - #8333",
      "[Improved] Email address validation in welcome flow and preferences dialog - #10214. Thanks @Pragya007!",
      "[Improved] Show helpful error when attempting to clone non-existent or inaccessible GitHub repositories - #5661. Thanks @kanishk98!",
      "[Fixed] Don't update submodules when discarding files - #10469",
      "[Fixed] Full screen notification is removed after a few seconds when starting the app in full screen",
      "[Fixed] Update rebase progress parser to parse output from the merge rebase backend - #10590",
      "[Fixed] Only show full screen toast notification when making the app window full-screen. Thanks @Sam-Spencer - #7916",
      "[Fixed] Ensure application window doesn't overlap second monitor - #10267",
      "[Fixed] Use UNIX line endings in WSL GitHub helper script - #10461",
      "[Removed] Remove setting to disable all certificate validation in favor of new best-effort approach - #10581"
    ],
    "2.5.6-beta3": [
      "[Improved] Email address validation in welcome flow and preferences dialog - #10214. Thanks @Pragya007!",
      "[Improved] Show helpful error when attempting to clone non-existent or inaccessible GitHub repositories - #5661. Thanks @kanishk98!",
      "[Fixed] Full screen notification is removed after a few seconds when starting the app in full screen",
      "[Fixed] Align resolve button text and size icon appropriately - #10646"
    ],
    "2.5.6-beta2": [
      "[New] Newly created repositories use 'main' as the default branch name - #10527",
      "[New] Users can configure the default branch name in Preferences/Options - #10527",
      "[Added] Periodic background fetch and status updates can now be disabled in the Advanced section of Preferences/Options - #10593",
      "[Fixed] Update rebase progress parser to parse output from the merge rebase backend - #10590",
      "[Fixed] Checking out a PR attempts to locate an existing branch tracking the PR base branch - #10598",
      "[Fixed] Only show full screen toast notification when making the app window full-screen. Thanks @Sam-Spencer - #7916",
      "[Fixed] Ensure application window doesn't overlap second monitor - #10267",
      "[Improved] Show which files are blocking a merge-like operation - #10441",
      "[Improved] After failing to move a repository to Trash, show error and keep the repository listed in Desktop - #8333",
      "[Improved] Allow using Enter key to confirm in rebase and merge dialogs - #10511",
      "[Removed] Remove setting to disable all certificate validation in favor of new best-effort approach - #10581"
    ],
    "2.5.6-beta1": [
      "[Fixed] Don't update submodules when discarding files - #10469",
      "[Fixed] Clicking on a branch in the compare branch list resets focus to the filter text box - #10485",
      "[Fixed] Use UNIX line endings in WSL GitHub helper script - #10461",
      "[Fixed] Differentiate between draft and regular PRs - #7170",
      "[Improved] Allow renaming the default branch - #10415",
      "[Improved] Show loading indicator when committing a merge - #10458",
      "[Improved] Show confirmation that branch is already up to date when merging from default branch - #9095"
    ],
    "2.5.5": [
      "[Fixed] Don't update submodules when discarding files - #10469",
      "[Fixed] Clicking on a branch in the compare branch list resets focus to the filter text box - #10485"
    ],
    "2.5.5-beta1": [
      "[Added] Show status of GitHub Action runs for pull requests - #9819. Thanks @Raul6469!",
      "[Added] Add AspNet and Diff/Patch Syntax Highlights - #10410. Thanks @say25!",
      "[Improved] Updated icons and border radiuses to align with GitHub.com - #10396, #10224"
    ],
    "2.5.4": [
      "[Added] Suggest to stash changes when trying to do an operation that requires a clean working directory - #10053",
      "[Added] Autocomplete users and issues from upstream repository when working in a fork - #10084",
      "[Added] Add Alacritty shell support - #10243. Thanks @halitogunc!",
      "[Fixed] Correct branch name in commit button when on an unborn branch - #10318",
      "[Fixed] Fix \"Show in Explorer\" in Windows when there are other files with the same name as the project folder - #10195",
      "[Fixed] Open the repository folder when clicking on \"Show in Finder\" in macOS - #9987",
      "[Fixed] Don't expand paths in the PATH environment variable during installation - #10100",
      "[Fixed] Prevent multiple search inputs from appearing in diffs - #9563",
      "[Fixed] Unable to toggle lines for partial commit of very large text files - #10154",
      "[Fixed] Fix BBEdit integration - #9050. Thanks @grumpybozo!",
      "[Fixed] Fix VoiceOver navigation to re-enter application content in macOS - #10303",
      "[Fixed] Repositories with historical commits containing filenames with backslashes can now be cloned on Windows - #9904",
      "[Fixed] Valid gitignore files are now created for new Clojure, Fortran and Kotlin repositories in Windows - #10417",
      "[Improved] Enable discarding submodule working directory changes - #8218",
      "[Improved] Surface progress estimation when cloning LFS repositories - #3171. Thanks @AndreiMaga!",
      "[Improved] Performance and accuracy improvement when autocompleting issues and users - #10168",
      "[Improved] Show only one error dialog when dragging multiple invalid folders to Desktop - #10211",
      "[Improved] Pull request list is now keyboard accessible - #10334",
      "[Improved] On Windows the Home and End keys can now be used to navigate lists - #6295. Thanks @AndreiMaga!",
      "[Improved] Show progress spinner while waiting for a removed repository to get moved to trash (Windows) - #10133",
      "[Improved] Dialogs now clear filter text boxes on Escape and closes on double Escape - #6369. Thanks @AndreiMaga!",
      "[Improved] Display the selected changes count in the changes list header tooltip - #9936. Thanks @haykam821!"
    ],
    "2.5.4-beta4": [
      "[Added] Support for specifying the default branch for new repositories - #10262",
      "[Improved] Enable discarding submodule working directory changes - #8218",
      "[Improved] Fix label alignment in radio-button component styles - #10397",
      "[Improved] Custom icon in list filter text boxes - #10394",
      "[Removed] Disable spellchecking for the time being - #10398"
    ],
    "2.5.4-beta3": [
      "[Added] Add Alacritty shell support - #10243. Thanks @halitogunc!"
    ],
    "2.5.4-beta2": [
      "[Added] Suggest to stash changes when trying to do an operation that requires a clean working directory - #10053",
      "[Fixed] Pull request list is now keyboard accessible - #10334",
      "[Fixed] Correct branch name in commit button when on an unborn branch - #10318",
      "[Fixed] Fix \"Show in Explorer\" in Windows when there are other files with the same name as the project folder - #10195",
      "[Fixed] Open the repository folder when clicking on \"Show in Finder\" in macOS - #9987",
      "[Fixed] Don't expand paths in the PATH environment variable during installation - #10100",
      "[Fixed] Prevent multiple search inputs from appearing in diffs - #9563",
      "[Fixed] Unable to toggle lines for partial commit of very large text files - #10154",
      "[Improved] Surface progress estimation when cloning LFS repositories - #3171. Thanks @AndreiMaga!",
      "[Improved] Performance and accuracy improvement when autocompleting issues and users - #10168",
      "[Improved] Show only one error dialog when dragging multiple invalid folders to Desktop - #10211",
      "[Improved] On Windows the Home and End keys can now be used to navigate lists - #6295. Thanks @AndreiMaga!",
      "[Improved] Show progress spinner while waiting for a removed repository to get moved to trash (Windows) - #10133"
    ],
    "2.5.4-beta1": [
      "[Fixed] Dialog now clears filters on esc and closes on double esc - #6369. Thanks @AndreiMaga!",
      "[Fixed] Fix BBEdit integration - #9050. Thanks @grumpybozo!",
      "[Fixed] Hide horizontal scroll when showing app errors - #10005",
      "[Improved] Display the selected changes count in the changes list header tooltip - #9936. Thanks @haykam821!",
      "[Improved] Autocompletion of users and issues from a fork - #10084"
    ],
    "2.5.3": [
      "[Added] Stash changes without switching branches - #10032",
      "[Added] Discard selection of lines from a file - #9728",
      "[Fixed] Display more readable messages for errors when cloning a repository - #9944",
      "[Fixed] Support launching Desktop from WSL on Windows - #4998. Thanks @shawnfunke!",
      "[Fixed] Select correct branch to compare when two branches have similar names - #9977",
      "[Fixed] Make Ctrl/Cmd+W shortcut work in all dialogs - #9826. Thanks @ruggi99!",
      "[Fixed] Fix links when text wrapping is required in commit summaries - #9185",
      "[Fixed] Prevent crash when an opened repository doesn't have an owner on GitHub - #9895",
      "[Fixed] Sign in correctly when pressing \"Enter\" on the username/password authentication form - #9899",
      "[Fixed] Maintain selected files when navigating back to the Changes tab - #7710. Thanks @TerryChan!",
      "[Fixed] Maintain selected files when deleting a stash - #9921",
      "[Improved] Remove redundant progress text from Git error messages - #9945",
      "[Improved] Remove flicker when switching between files in the changes tab - #9929",
      "[Improved] Remove space between the number and the percent sign when showing the progress of a clone operation - #9893",
      "[Improved] Automatically disable username and password authentication when the API no longer supports it - #9231"
    ],
    "2.5.3-beta2": [
      "[Added] Stash changes without switching branches - #10032",
      "[Fixed] Support launching Desktop from WSL on Windows - #4998. Thanks @shawnfunke!",
      "[Fixed] Set initial value of opt out checkbox in Discard line confirmation dialog to false - #9989",
      "[Fixed] Select correct branch to compare when two branches have similar names - #9977",
      "[Improved] Add detection to disable username and password authentication when the API is no longer available - #9231",
      "[Improved] Remove redundant progress text from Git error messages - #9945"
    ],
    "2.5.3-beta1": [
      "[Added] Discard selection of lines from a file - #9728",
      "[Fixed] Display more readable messages for errors when cloning a repository - #9944",
      "[Fixed] Make Ctrl/Cmd+W shortcut work in all dialogs - #9826. Thanks @ruggi99!",
      "[Fixed] Fix links when text wrapping is required in commit summaries - #9185",
      "[Fixed] Prevent crash when an opened repository doesn't have an owner on GitHub - #9895",
      "[Fixed] Sign in correctly when pressing \"Enter\" on the username/password authentication form - #9899",
      "[Fixed] Maintain selected files when navigating back to the Changes tab - #7710. Thanks @TerryChan!",
      "[Fixed] Maintain selected files when deleting a stash - #9921",
      "[Improved] Remove flicker when switching between files in the changes tab - #9929",
      "[Improved] Remove space between the number and the percent sign when showing the progress of a clone operation - #9893"
    ],
    "2.5.2": [
      "[Fixed] Enable setting to more easily work with maintained forks"
    ],
    "2.5.1": [
      "[Added] Provide a setting to more easily work with maintained forks - #9679",
      "[Added] Support deleting tags that have not been pushed - #9796",
      "[Fixed] Checkout correct PR branch when using \"Open in GitHub Desktop\" from github.com - #9873",
      "[Fixed] Support pressing \"Enter\" key to submit in Clone Repository dialog - #5234 #8804. Thanks @ruggi99!",
      "[Fixed] Avoid errors in restoring a stash when a branch is also named \"stash\" - #9844",
      "[Fixed] Avoid background network operations to calculate unpushed tags - #9793 #9828",
      "[Fixed] Rework Ctrl+Tab to switch between Changes and History anytime the app has focus - #5911. Thanks @JMcKiern!",
      "[Fixed] Center tags text vertically in History view - #9785",
      "[Fixed] Prevent Git authentication errors from prompting to retry clone instead of presenting authentication dialog - #9777",
      "[Improved] Make it safer to \"Open in Command Prompt\" on Windows - #9640. Thanks @dscho!",
      "[Improved] Prevent list scrollbars on Windows from overlapping with content - #9786"
    ],
    "2.5.1-beta2": [
      "[Added] Provide a setting to more easily work with maintained forks - #9679",
      "[Added] Offer ability to delete tags that haven't been pushed - #9796",
      "[Fixed] Checkout PR branch when using \"Open in GitHub Desktop\" from github.com - #9873",
      "[Fixed] Handle Enter key presses in Clone Repository Dialog - #5234 #8804. Thanks @ruggi99!",
      "[Fixed] Avoid errors in restoring a stash when a branch is also named \"stash\" - #9844",
      "[Fixed] Avoid performing background network operations to calculate unpushed tags - #9828",
      "[Fixed] Rework Ctrl+Tab to switch between Changes and History anytime the app has focus - #5911. Thanks @JMcKiern!",
      "[Improved] Make it safer to \"Open in Command Prompt\" on Windows - #9640. Thanks @dscho!",
      "[Improved] Update design of list scrollbars on Windows to prevent overlapping with content - #9786",
      "[Unshipped] Remove prompt for notifying when your branch has diverged from the default branch - #9804"
    ],
    "2.5.1-beta1": [
      "[Fixed] Center tags text vertically in History view - #9785",
      "[Fixed] Prevent Git authentication errors from prompting to retry clone instead of authentication dialog - #9777",
      "[Improved] Avoid executing unwanted Git hooks when fetching unpushed tags - #9793"
    ],
    "2.5.0": [
      "[New] Add, push, and view Git tags on commit history in Desktop - #9424",
      "[Added] Offer option to choose file from one branch or the other when resolving merge conflicts - #9702",
      "[Added] Add context menu for highlighted text in diff view - #5100. Thanks @HashimotoYT!",
      "[Fixed] Retain default branch option in \"Create Branch\" dialog when user focuses away from Desktop - #9611",
      "[Improved] Clean up copy for onboarding sign-in flow - #9715",
      "[Improved] Emphasize signing in to GitHub via browser due to username/password deprecation - #9663",
      "[Improved] Improve error message when publishing a private repository fails - #9646",
      "[Improved] Offer to retry if cloning a repository fails - #926. Thanks @Daniel-McCarthy!"
    ],
    "2.4.4-beta4": [
      "[Fixed] Add missing \"Cancel\" button in onboarding sign-in flow - #9715",
      "[Improved] Update copy for onboarding sign-in flow - #9715"
    ],
    "2.4.4-beta3": [
      "[Fixed] Restore welcome flow's 2FA confirmation screen - #9686",
      "[Improved] Add ability to always choose the file from one branch or the other when resolving merge conflicts - #9702"
    ],
    "2.4.4-beta2": [
      "[Fixed] Display tags in commit list and show tag creation option - #9682",
      "[Improved] Emphasize sign in via browser option in Welcome flow - #9663"
    ],
    "2.4.4-beta1": [
      "[Added] Show unpushed indicator on commits that have unpushed tags - #9667",
      "[Added] Add context menu for highlighted text in diff view - #5100. Thanks @HashimotoYT!",
      "[Fixed] Retain default branch option in \"Create Branch\" dialog when user focuses away from Desktop - #9611",
      "[Improved] Indicate in the Push/Pull/Fetch button when there are local unpushed tags - #9576",
      "[Improved] Offer to retry cloning if it fails - #926. Thanks @Daniel-McCarthy!",
      "[Improved] Update verbage in repository publish error - #9646"
    ],
    "2.4.4-beta0": [
      "[Added] Display tags in commit list - #9427",
      "[Fixed] Update embedded Git to avoid gitconfig errors on Windows - #9597"
    ],
    "2.4.3": [
      "[Fixed] Update embedded Git to avoid gitconfig errors on Windows - #9597"
    ],
    "2.4.3-beta0": [
      "[Fixed] Update embedded Git to address security vulnerability"
    ],
    "2.4.2": [
      "[Fixed] Prevent autocomplete suggestions from overlapping when loading many results - #9474",
      "[Fixed] Update embedded Git to address security vulnerability",
      "[Improved] Redesign metadata shown in commit history - #9428"
    ],
    "2.4.2-beta1": [
      "[Fixed] Allow user to cancel rebase flow when warned about force pushing - #9507",
      "[Fixed] Prevent autocomplete suggestions from overlapping in some cases - #9474",
      "[Fixed] Update embedded Git to address security vulnerability",
      "[Improved] Redesign metadata shown in commit history - #9428"
    ],
    "2.4.1": [
      "[Added] Indicate which commits have not yet been pushed to the remote in \"History\" tab - #5873",
      "[Added] Add support for JetBrains Rider as external editor - #9368 #9365. Thanks @wengfatt and @say25!",
      "[Added] Add support for PyCharm as external editor on macOS - #9401. Thanks @jakubroztocil!",
      "[Added] Add support for Android Studio as external editor on macOS - #9332. Thanks @guidezpl!",
      "[Added] Add support for Notepad++ as external editor on Windows - #9235. Thanks @say25!",
      "[Fixed] Update install location of Typora to fix detection issue - #9417. Thanks @TerryChan!",
      "[Fixed] Restore developer tools accelerator on Windows - #9430. Thanks @jfgordon2!",
      "[Fixed] Use upstream repository in commit message links to GitHub - #9334",
      "[Fixed] Reset scroll position to the top of the history tab after switching repositories - #9341",
      "[Fixed] Allow user to cancel rebase flow when warned about force pushing - #9507",
      "[Fixed] Update embedded Git to address security vulnerability",
      "[Improved] Lighten scrollbars in dark theme for higher contrast - #9114. Thanks @jfgordon2!",
      "[Improved] Display pull requests from upstream repository in pull request list - #6383"
    ],
    "2.4.1-beta1": [
      "[Added] Indicate which commits are un-pushed in \"History\" tab - #5873",
      "[Added] Show progress bar in taskbar during pushing and pulling changes - #8433. Thanks @ChamodyaDias!",
      "[Added] Add support for JetBrains Rider as external editor - #9368 #9365. Thanks @wengfatt and @say25!",
      "[Added] Add support for PyCharm as external editor on macOS - #9401. Thanks @jakubroztocil!",
      "[Added] Add support for Android Studio as external editor on macOS - #9332. Thanks @guidezpl!",
      "[Added] Add support for Notepad++ as external editor on Windows - #9235. Thanks @say25!",
      "[Fixed] Use correct install location of Typora to fix detection issue - #9417. Thanks @TerryChan!",
      "[Fixed] Display pull requests from upstream repository in pull request list - #6383",
      "[Fixed] Restore developer tools accelerator on Windows - #9430. Thanks @jfgordon2!",
      "[Fixed] Use upstream repository in commit message links to GitHub - #9334",
      "[Fixed] Reset scroll position to the top of the history tab after switching repositories - #9341",
      "[Improved] Lighten scrollbars in dark theme for higher contrast - #9114. Thanks @jfgordon2!",
      "[Improved] Notify consistently when default or upstream branch has new commits that are not present on your branch - #9320 #9328 #9319"
    ],
    "2.4.0": [
      "[New] Set Git proxy environment variables from system configuration automatically - #9154",
      "[Added] Enable creating a GitHub issue from app menu and keyboard shortcut - #8989",
      "[Added] Add editor support for IntelliJ Idea on macOS - #8398. Thanks @gssbzn!",
      "[Added] Add editor support for PhpStorm and update WebStorm - #7195. Thanks @dacoto97!",
      "[Added] Add shell support for Windows Terminal - #7854. Thanks @AndreiMaga!",
      "[Added] Support keyboard scrolling in diffs - #9074",
      "[Fixed] Ensure branch protection warning works when branch names contain special characters - #9086",
      "[Fixed] Ensure intro page is responsive when resizing the window - #9175",
      "[Fixed] Ensure local branch is also deleted when deleting a branch that no longer exists on the remote - #8831",
      "[Fixed] Restore negative space in \"Files selected\" graphic for Dark Theme - #8716. Thanks @say25!",
      "[Fixed] Support selecting text in error dialogs - #7606",
      "[Fixed] Prevent bringing changes to another branch from failing silently - #9038",
      "[Fixed] Save the user's position within \"History\" and \"Changes\" tabs when switching - #9061",
      "[Improved] Update the remote url when a repository's name changes on GitHub - #8590",
      "[Improved] Allow \"Open in Desktop\" button from pull requests on GitHub to open in a local fork in Desktop - #9012",
      "[Improved] Support automatically switching between Dark and Light Theme on Windows - #9015. Thanks @say25!",
      "[Improved] Format errors containing raw Git output with fixed-width font - #8964",
      "[Improved] Modify \"View on GitHub\" menu item to open upstream for local fork repositories - #9316",
      "[Improved] Create new branches in forks from the default branch of the upstream repo - #7762",
      "[Improved] Graduate Dark Theme out of beta - #9294"
    ],
    "2.3.2-beta8": [
      "[Fixed] Preserve the footer within a resizable list when shrinking or expanding - #9344",
      "[Fixed] Save the user's position within \"History\" and \"Changes\" tabs when switching - #9061"
    ],
    "2.3.2-beta7": [
      "[Improved] Modify \"View on GitHub\" menu item to open upstream for local fork repositories - #9316"
    ],
    "2.3.2-beta6": [
      "[Fixed] Ensure intro page is responsive when resizing the window - #9175",
      "[Improved] Dark Theme is out of beta - #9294",
      "[Improved] New branches in forks are created from the default branch of the upstream repo - #7762"
    ],
    "2.3.2-beta5": [
      "[Fixed] Update the remote url when a repository's name changes on GitHub - #8590",
      "[Improved] Direct new issues created from a local fork to its upstream on GitHub - #9232"
    ],
    "2.3.2-beta4": [
      "[New] Set Git proxy environment variables from system configuration automatically - #9154",
      "[Added] Enable creating a GitHub issue from app menu - #8989",
      "[Added] Add shell support for Windows Terminal - #7854. Thanks @AndreiMaga!",
      "[Added] Add editor support for IntelliJ Idea on macOS - #8398. Thanks @gssbzn!",
      "[Added] Add editor support for PhpStorm and update WebStorm - #7195. Thanks @dacoto97!",
      "[Added] Support disabling certificate revocation checks on Windows - #3326",
      "[Improved] Expand system dark mode detection to Windows - #9015. Thanks @say25!",
      "[Improved] Allow \"Open in Desktop\" button from pull requests on GitHub to open in a local fork in Desktop - #9012"
    ],
    "2.3.2-beta3": [
      "[Fixed] Checkout correct PR branch from “open this in GitHub Desktop” link on GitHub.com pull request page - #9108",
      "[Fixed] Ensure branch protection warning works when branch names contain special characters - #9086",
      "[Fixed] Fix graphic indicating files selected in Dark Mode - #8716. Thanks @say25!",
      "[Fixed] Support keyboard scrolling in diffs - #9074"
    ],
    "2.3.2-beta2": [
      "[Fixed] Make text in error dialogs selectable - #7606",
      "[Fixed] Prevent bringing changes to another branch from failing silently - #9038",
      "[Fixed] Ensure local branch is also deleted when deleting a branch that no longer exists on the remote - #8831",
      "[Improved] Format errors containing raw Git output with fixed-width font - #8964",
      "[Improved] Upgrade to Electron 7 - #8967"
    ],
    "2.3.0-test2": ["Testing upgrade from Electron v6 to v7"],
    "2.3.0-test1": ["Testing upgrade from Electron v5 to v6"],
    "2.3.2-beta1": [],
    "2.3.1": [
      "[Fixed] Don't display erroneous Git error when creating a fork - #9004",
      "[Fixed] Remove stray characters from Git progress indicators on Windows - #9003"
    ],
    "2.3.0": [
      "[New] Prompt users to create a fork if they fail to push to a GitHub repository due to permissions - #8548",
      "[Added] Show link to upstream pull requests in pull request list of a fork - #8965",
      "[Added] Show a warning if the user doesn't have write access to push to the repository and offer to make a fork - #8938",
      "[Added] Provide configuration in Preferences to always bring or leave changes when switching branches - #7746",
      "[Added] Prompt users to re-authorize if required by any of their GitHub organizations - #8910",
      "[Added] Support GoLand as external editor on Mac - #8802. Thanks @thinklinux!",
      "[Fixed] Show proper dialog when push fails due to missing workflow scope - #8958",
      "[Fixed] Take users to the correct page on GitHub.com when opening a pull request in browser from a fork - #8928",
      "[Fixed] Don't suggest creating a pull request if the current branch has an open pull request targeting an upstream repo - #8549",
      "[Fixed] Remove false branch protection warning when switching branches - #8743",
      "[Fixed] Show branch protection warning after checking out protected branches outside Desktop - #8790",
      "[Improved] Only show branch protection warning when changed files are present - #8795",
      "[Improved] Show an error when editing a Git configuration file fails due to existing lock file - #8956",
      "[Improved] Update design and layout for GitHub Desktop preferences - #8774"
    ],
    "2.3.0-beta2": [
      "[Fixed] Remove stray characters from Git progress indicators - #8962",
      "[Fixed] Show proper dialog when push fails due to missing workflow scope - #8958",
      "[Added] Show link to upstream pull requests in pull request list - #8965"
    ],
    "2.3.0-beta1": [
      "[New] Prompt users to make a fork if they fail to push to a GitHub repository due to permissions  - #8548",
      "[Added] Show a commit warning if the user can't push to the repository - #8938",
      "[Fixed] Route the user to the correct URL when opening a pull request from a fork in the browser - #8928",
      "[Improved] Only show branch protection warning when changed files are present - #8795",
      "[Improved] Show an error when editing a git configuration file fails due to existing lock file - #8956"
    ],
    "2.2.5-beta1": [
      "[Added] Users can configure Desktop to always bring or leave changes when switching branches - #7746",
      "[Added] Prompt users to re-authorize if required by any of their GitHub organizations - #8910",
      "[Fixed] Recognize if the current branch of a fork has a pull request to the upstream repo - #8549",
      "[Fixed] Remove false branch protection warning when switching branches - #8743",
      "[Added] Support GoLand as external editor on Mac - #8802. Thanks @thinklinux!",
      "[Fixed] Update branch protection state for checkout outside of Desktop - #8790",
      "[Improved] Re-designed preferences dialog - #8774"
    ],
    "2.2.5-test1": ["[Fixed] Sign Windows installers using SHA256 file digest"],
    "2.2.4": [
      "[New] Warn when committing to a protected branch - #7023",
      "[New] Warn when committing to a repository you don't have write access to - #8665",
      "[Added] Adding integration for Xcode as external editor - #8255. Thanks @msztech!",
      "[Fixed] Update embedded Git to address security vulnerabilities - #8780",
      "[Fixed] Changed wording to match git autocrlf behavior - #5741. Thanks @jmhammock!",
      "[Fixed] Don't dismiss dialogs when dragging from the dialog to the backdrop - #8544",
      "[Fixed] Fix arrow key navigation of Changes and History lists (#6845) - #6845. Thanks @JMcKiern!",
      "[Fixed] Handle multibyte characters in names - #8534",
      "[Fixed] Keep PR badge on top of progress bar - #8622",
      "[Fixed] Prevent application crash when background process spawn fails - #8614",
      "[Fixed] Show autocomplete suggestions on top of CodeMirror author input - #4084",
      "[Fixed] Standardize dialogs' button orders - #7186 #2463 #5883",
      "[Improved] Make no newline indicator in file diffs readable by screenreaders. - #6494. Thanks @jmhammock!"
    ],
    "2.2.4-beta4": [
      "[Fixed] Update embedded Git to address security vulnerabilities - #8780"
    ],
    "2.2.4-beta3": [
      "[Fixed] Make newly cloned repositories load pull requests correctly - #8745",
      "[Improved] Make no newline indicator in file diffs readable by screenreaders. - #6494. Thanks @jmhammock!"
    ],
    "2.2.4-beta2": [
      "[Added] Adding integration for Xcode as external editor - #8255. Thanks @msztech!",
      "[Fixed] Changed wording to match git autocrlf behavior - #5741. Thanks @jmhammock!",
      "[Fixed] Fix arrow key navigation of Changes and History lists (#6845) - #6845. Thanks @JMcKiern!",
      "[Fixed] Standardize dialogs' button orders - #7186 #2463 #5883",
      "[Fixed] Keep PR badge on top of progress bar - #8622",
      "[Fixed] Show autocomplete suggestions on top of CodeMirror author input - #4084",
      "[Improved] Warn user if they're committing to a repo they don't have write permission for - #8665",
      "[Improved] Don't prompt to stash changes when switching away from protected branch - #8664"
    ],
    "2.2.4-beta1": [
      "[New] Warn when committing to a protected branch - #7023",
      "[Fixed] Prevent application crash when background process spawn fails - #8614",
      "[Fixed] Handle multibyte characters in names - #8534",
      "[Fixed] Don't dismiss dialogs when dragging from the dialog to the backdrop - #8544"
    ],
    "2.2.3": [
      "[Fixed] Prevent text overflow in crash dialog - #8542",
      "[Fixed] Address warnings on macOS Catalina preventing app from opening after install - #8555",
      "[Improved] Update to most recent gitignore templates - #8527"
    ],
    "2.2.3-beta1": [
      "[Fixed] Prevent text overflow in crash dialog - #8542",
      "[Fixed] Address warnings on macOS Catalina preventing app from opening after install - #8555",
      "[Improved] Update to most recent gitignore templates - #8527"
    ],
    "2.2.3-test5": ["Testing entitlements + notarization for mac app"],
    "2.2.3-test4": ["Testing entitlements + notarization for mac app"],
    "2.2.3-test3": ["Testing entitlements + notarization for mac app"],
    "2.2.3-test2": ["Testing notarization for mac app"],
    "2.2.3-test1": ["Testing notarization for mac app"],
    "2.2.2": [
      "[Added] Onboarding tutorial animations help guide users to the next action - #8487",
      "[Added] Prompt users to re-authenticate if they are unable to push changes to a workflow file - #8357",
      "[Improved] Starting the tutorial is more prominent when getting started with GitHub Desktop - #8441",
      "[Improved] Use a different editor if previously selected editor cannot be found - #8386"
    ],
    "2.2.2-beta3": [
      "[Added] Helpful animations during the onboarding tutorial - #8487"
    ],
    "2.2.2-beta2": [
      "[Improved] Use a different editor if previously selected editor cannot be found - #8386",
      "[Improved] Starting the tutorial is more prominent when getting started with GitHub Desktop - #8441"
    ],
    "2.2.2-beta1": [
      "[Added] Prompt users to re-authenticate if they are unable to push changes to a workflow file - #8357"
    ],
    "2.2.1": [
      "[Fixed] Improperly formatted url pre-filled in \"Clone Repository\" dialog - #8394",
      "[Fixed] VSCodium integration on macOS - #8424. Thanks @akim8!",
      "[Fixed] Partially hidden icon in \"Open Pull Request\" button - #8410"
    ],
    "2.2.1-beta1": [
      "[Fixed] Improperly formatted url pre-filled in \"Clone Repository\" dialog - #8394",
      "[Fixed] VSCodium integration on macOS - #8424. Thanks @akim8!",
      "[Fixed] Partially hidden icon in \"Open Pull Request\" button - #8410"
    ],
    "2.2.1-beta0": [],
    "2.2.0": [
      "[New] Interactive tutorial for new users to become productive using Git and GitHub more quickly - #8148 #8149",
      "[Added] Support pushing workflow files for GitHub Actions to GitHub.com - #7079",
      "[Added] Enforce web flow authentication for users who are part of orgs using single sign-on - #8327",
      "[Added] Support CodeRunner as an external editor - #8091. Thanks @ns-ccollins!",
      "[Added] Support VSCodium as an external editor - #8000. Thanks @Rexogamer!",
      "[Fixed] Commit description shadow visibility updates when typing - #7994. Thanks @KarstenRa!",
      "[Fixed] Commit summaries with comma delimited issues are not parsed - #8162. Thanks @say25!",
      "[Fixed] File path truncation in merge conflicts dialog - #6666",
      "[Fixed] Git configuration fields in onboarding were not pre-filled from user's profile - #8323",
      "[Fixed] Keep conflicting untracked files when bringing changes to another branch - #8084 #8200",
      "[Fixed] Make app's version selectable in \"About\" dialog - #8334",
      "[Improved] Application menu bar is visible when no repositories have been added to the app - #8209",
      "[Improved] Support stashing lots of untracked files on Windows - #8345",
      "[Improved] Surface errors from branch creation to user - #8306 #5997 #8106"
    ],
    "2.2.0-beta3": [
      "[Fixed] File path truncation in merge conflicts dialog - #6666",
      "[Fixed] Support pushing workflow files for GitHub Actions to GitHub.com - #7079",
      "[Fixed] Resume tutorial if new repo has been added - #8341",
      "[Improved] Retain commit summary placeholder in tutorial repo - #8354",
      "[Improved] Tutorial welcome design revisions - #8344",
      "[Improved] Support stashing lots of untracked files on Windows - #8345",
      "[Improved] Specific error message when tutorial creation fails due to repository already existing - #8351",
      "[Improved] Tweak responsive styles for welcome pane - #8352",
      "[Improved] Tutorial step instructions are more clear - #8374"
    ],
    "2.2.0-beta2": [
      "[Added] Add \"Welcome\" and \"You're done!\" screens to onboarding tutorial - #8232",
      "[Added] Button to exit and resume onboarding tutorial - #8231",
      "[Added] Enforce web flow authentication for users who are part of orgs using single sign-on - #8327",
      "[Fixed] Git configuration fields in onboarding were not pre-filled from user's profile - #8323",
      "[Fixed] Make app's version selectable in \"About\" dialog - #8334",
      "[Fixed] Keep conflicting untracked files when bringing changes to another branch - #8084 #8200",
      "[Fixed] Mark pull request step in tutorial done more quickly - #8317",
      "[Fixed] Prevent triggering multiple tutorial creation flows in parallel - #8288",
      "[Fixed] Surface errors from branch creation to user - #8306 #5997 #8106",
      "[Fixed] Reliably show \"Open editor\" button in tutorial after editor has been installed - #8315"
    ],
    "2.2.0-beta1": [
      "[New] Interactive tutorial for new users to become productive using Git and GitHub more quickly - #8148 #8149",
      "[Added] Support CodeRunner as an external editor - #8091. Thanks @ns-ccollins!",
      "[Added] Support VSCodium as an external editor - #8000. Thanks @Rexogamer!",
      "[Fixed] Commit summaries with comma delimited issues are parsed - #8162. Thanks @say25!",
      "[Fixed] Commit description shadow visibility updates when typing - #7994. Thanks @KarstenRa!",
      "[Improved] Application menu bar is visible when no repositories have been added to the app - #8209"
    ],
    "2.1.3": [
      "[Fixed] Changes from remote branch erroneously displayed on corresponding branch on Desktop - #8155 #8167",
      "[Fixed] Sign-in flow for Windows users not possible via OAuth - #8154 #8142"
    ],
    "2.1.3-beta1": [
      "[Fixed] Changes from remote branch erroneously displayed on corresponding branch on Desktop - #8155 #8167",
      "[Fixed] Sign-in flow for Windows users not possible via OAuth - #8154 #8142"
    ],
    "2.1.2": [
      "[Added] Syntax highlighting support for 20 more programming languages - #7217. Thanks @KennethSweezy!",
      "[Added] Kitty shell support for macOS - #5162",
      "[Added] Atom editor support on Windows for beta and nightly channels - #8010. Thanks @Rexogamer!",
      "[Fixed] File checkboxes and line selection in diffs are not disabled when committing - #3814 #5934. Thanks @HashimotoYT!",
      "[Fixed] Small images are scaled down too much in two-up image rendering - #7520",
      "[Fixed] Manual conflict resolution for binary files always chooses same version - #8059",
      "[Fixed] Branch pruner errors on \"orphaned\" branches - #7983",
      "[Fixed] Prevent CodeMirror search plugin from stealing registered global keyboard shortcuts - #8068",
      "[Fixed] Update embedded Git on Windows to remove erroneous errors - #8133",
      "[Fixed] Menu state not updated for macOS after performing some actions - #8055",
      "[Fixed] Error message could appear outside the boundary of its container - #7988",
      "[Fixed] Improved error handling when trying to rebase a ref that doesn't exist - #7881",
      "[Improved] Expand hover area on repository list items - #7910. Thanks @say25!",
      "[Improved] Always fast forward recent branches after fetch - #7761",
      "[Improved] Ensure recent branches are updated during remote interactions - #8081"
    ],
    "2.1.2-beta2": ["[Fixed] Update embedded Git on Windows - #8133"],
    "2.1.2-beta1": [
      "[Added] Option to hide whitespace in historical commits - #8045. Thanks @say25!",
      "[Fixed] Small images are scaled down too much in two-up image rendering - #7520",
      "[Fixed] Manual conflict resolution for binary files always chooses same version - #8059",
      "[Fixed] Disable some unavailable actions while committing - #3814 #5934. Thanks @HashimotoYT!",
      "[Fixed] Branch pruner errors on \"orphaned\" branches - #7983",
      "[Fixed] Prevent CodeMirror search plugin from stealing registered global keyboard shortcuts - #8068",
      "[Improved] Re-word \"No local changes\" view summary - #8007. Thanks @rexogamer!",
      "[Improved] Expand hover area on repository list items - #7910. Thanks @say25!",
      "[Improved] Always fast forward recent branches after fetch - #7761"
    ],
    "2.1.1": [
      "[Fixed] Update embedded Git on Windows to address security vulnerability - #8101"
    ],
    "2.1.1-beta4": [
      "[Fixed] Update embedded Git on Windows to address security vulnerability - #8101"
    ],
    "2.1.1-beta3": [
      "[Added] Syntax highlighting support for 20 more programming languages - #7217. Thanks @KennethSweezy!",
      "[Added] Kitty shell support for macOS - #5162",
      "[Added] Atom editor support on Windows for beta and nightly channels - #8010. Thanks @Rexogamer!",
      "[Fixed] File checkboxes and line selection in diffs are not disabled when committing - #3814 #5934. Thanks @HashimotoYT!",
      "[Improved] \"No local changes\" message in repository view - #8007",
      "[Improved] Text overflow in error popup when an editor cannot be launched - #7988"
    ],
    "2.1.1-beta2": [
      "[Fixed] Incorrect proportions for \"stashed changes\" button - #7964",
      "[Fixed] Overflowing diffs push UI elements out of window - #7967"
    ],
    "2.1.1-beta1": [
      "[Added] WSL Support - #7821 #7891. Thanks @ADustyOldMuffin @say25!",
      "[Fixed] Tooltip does not display on the entire hit area for list items - #7910. Thanks @say25!",
      "[Improved] Error handling when trying to rebase onto an invalid ref - #7871",
      "[Improved] Trigger diff search even when CodeMirror doesn't have focus - #7899"
    ],
    "2.1.0": [
      "[New] Branches that have been merged and deleted on GitHub.com will now be pruned after two weeks - #750",
      "[Added] Search text within diffs using shortcut - #7538",
      "[Added] Keyboard shortcut for \"Discard All Changes\" menu item - #7588. Thanks @say25!",
      "[Fixed] Repository name moves cursor to end in \"Create Repository\" dialog - #7862",
      "[Fixed] Keyboard navigation inside \"Compare Branch\" list - #7802. Thanks @ADustyOldMuffin!",
      "[Fixed] New repository does not write description into README - #7571. Thanks @noelledusahel!",
      "[Fixed] Disable \"Discard\" and \"Restore\" buttons while restoring stash - #7289",
      "[Fixed] \"Unable to restore\" warning message appears momentarily when restoring stash - #7652",
      "[Fixed] Unresponsive app on macOS if user switches away from file dialog - #7636",
      "[Fixed] Launching app on Windows after being maximized does not restore correct window state - #7750",
      "[Improved] Update mentions of \"Enterprise\" to \"Enterprise Server\" in app - #7728 #7845 #7835. Thanks @nathos!",
      "[Improved] Update license and .gitignore templates for initializing a new repository - #7548 #7661. Thanks @VADS!",
      "[Improved] \"Authentication failed\" dialog provides more help to diagnose issue -  #7622"
    ],
    "2.1.0-beta3": [
      "[Added] Search text within diffs using shortcut - #7538",
      "[Fixed] Repository name moves cursor to end in \"Create Repository\" dialog - #7862",
      "[Fixed] Keyboard navigation inside \"Compare Branch\" list - #7802. Thanks @ADustyOldMuffin!"
    ],
    "2.1.0-beta2": [
      "[New] Commit form will warn user when working on a protected branch - #7826"
    ],
    "2.1.0-beta1": [
      "[Added] Keyboard shortcut for \"Discard All Changes\" menu item - #7588. Thanks @say25!",
      "[Fixed] New repository does not write description into README - #7571. Thanks @noelledusahel!",
      "[Fixed] Disable \"Discard\" and \"Restore\" buttons while restoring stash - #7289",
      "[Fixed] \"Unable to restore\" warning message appears when restoring stash - #7652",
      "[Fixed] Unresponsive app on macOS if user switches away from file dialog - #7636",
      "[Fixed] Launching app on Windows after being maximized does not restore correct window state - #7750",
      "[Improved] Update mentions of \"Enterprise\" to \"Enterprise Server\" in app - #7728 #7845 #7835. Thanks @nathos!",
      "[Improved] Update license and .gitignore templates for initializing a new repository - #7548 #7661. Thanks @VADS!",
      "[Improved] \"Authentication failed\" dialog provides more help to diagnose issue -  #7622"
    ],
    "2.0.4-test2": ["Upgrading infrastructure to Node 10"],
    "2.0.4": [
      "[Fixed] Refresh for Enterprise repositories did not handle API error querying branches - #7713",
      "[Fixed] Missing \"Discard all changes\" context menu in Changes header - #7696",
      "[Fixed] \"Select all\" keyboard shortcut not firing on Windows - #7759"
    ],
    "2.0.4-beta1": [
      "[Fixed] Refresh for Enterprise repositories did not handle API error querying branches - #7713",
      "[Fixed] Missing \"Discard all changes\" context menu in Changes header - #7696",
      "[Fixed] \"Select all\" keyboard shortcut not firing on Windows - #7759"
    ],
    "2.0.4-beta0": [
      "[Added] Extend crash reports with more information about application state for troubleshooting - #7693",
      "[Fixed] Crash when attempting to update pull requests with partially updated repository information - #7688",
      "[Fixed] Crash when loading repositories after signing in through the welcome flow - #7699"
    ],
    "2.0.3": [
      "[Fixed] Crash when loading repositories after signing in through the welcome flow - #7699"
    ],
    "2.0.2": [
      "[Added] Extend crash reports with more information about application state for troubleshooting - #7693"
    ],
    "2.0.1": [
      "[Fixed] Crash when attempting to update pull requests with partially updated repository information - #7688"
    ],
    "2.0.0": [
      "[New] You can now choose to bring your changes with you to a new branch or stash them on the current branch when switching branches - #6107",
      "[New] Rebase your current branch onto another branch using a guided flow - #5953",
      "[New] Repositories grouped by owner, and recent repositories listed at top - #6923 #7132",
      "[New] Suggested next steps now includes suggestion to create a pull request after publishing a branch - #7505",
      "[Added] .resx syntax highlighting - #7235. Thanks @say25!",
      "[Added] \"Exit\" menu item now has accelerator and access key - #6507. Thanks @AndreiMaga!",
      "[Added] Help menu entry to view documentation about keyboard shortcuts - #7184",
      "[Added] \"Discard all changes\" action under Branch menu - #7394. Thanks @ahuth!",
      "[Fixed] \"Esc\" key does not close Repository or Branch list - #7177. Thanks @roottool!",
      "[Fixed] Attempting to revert commits not on current branch results in an error - #6300. Thanks @msftrncs!",
      "[Fixed] Emoji rendering in app when account name has special characters - #6909",
      "[Fixed] Files staged outside Desktop for deletion are incorrectly marked as modified after committing - #4133",
      "[Fixed] Horizontal scroll bar appears unnecessarily when switching branches - #7212",
      "[Fixed] Icon accessibility labels fail when multiple icons are visible at the same time - #7174",
      "[Fixed] Incorrectly encoding URLs affects issue filtering - #7506",
      "[Fixed] License templates do not end with newline character - #6999",
      "[Fixed] Conflicts banners do not hide after aborting operation outside Desktop - #7046",
      "[Fixed] Missing tooltips for change indicators in the sidebar - #7174",
      "[Fixed] Mistaken classification of all crashes being related to launch - #7126",
      "[Fixed] Unable to switch keyboard layout and retain keyboard focus while using commit form - #6366. Thanks @AndreiMaga!",
      "[Fixed] Prevent console errors due to underlying component unmounts - #6970",
      "[Fixed] Menus disabled by activity in inactive repositories - #6313",
      "[Fixed] Race condition with Git remote lookup may cause push to incorrect remote - #6986",
      "[Fixed] Restore GitHub Desktop to main screen if external monitor removed - #7418 #2107. Thanks @say25!",
      "[Fixed] Tab Bar focus ring outlines clip into other elements - #5802. Thanks @Daniel-McCarthy!",
      "[Improved] \"Automatically Switch Theme\" on macOS checks theme on launch - #7116. Thanks @say25!",
      "[Improved] \"Add\" button in repository list should always be visible - #6646",
      "[Improved] Pull Requests list loads and updates pull requests from GitHub more quickly - #7501 #7163",
      "[Improved] Indicator hidden in Pull Requests list when there are no open pull requests - #7258",
      "[Improved] Manually refresh pull requests instead of having to wait for a fetch - #7027",
      "[Improved] Accessibility attributes for dialog - #6496. Thanks @HirdayGupta!",
      "[Improved] Alignment of icons in repository list - #7133",
      "[Improved] Command line interface warning when using \"github open\" with a remote URL - #7452. Thanks @msztech!",
      "[Improved] Error message when unable to publish private repository to an organization - #7472",
      "[Improved] Initiate cloning by pressing \"Enter\" when a repository is selected - #6570. Thanks @Daniel-McCarthy!",
      "[Improved] Lowercase pronoun in \"Revert this commit\" menu item - #7534",
      "[Improved] Styles for manual resolution button in \"Resolve Conflicts\" dialog - #7302",
      "[Improved] Onboarding language for blank slate components - #6638. Thanks @jamesgeorge007!",
      "[Improved] Explanation for manually conflicted text files in diff viewer - #7611",
      "[Improved] Visual progress on \"Remove Repository\" and \"Discard Changes\" dialogs - #7015. Thanks @HashimotoYT!",
      "[Improved] Menu items now aware of force push state and preference to confirm repository removal - #4976 #7138",
      "[Removed] Branch and pull request filter text persistence - #7437",
      "[Removed] \"Discard all changes\" context menu item from Changes list - #7394. Thanks @ahuth!"
    ],
    "1.7.1-beta1": [
      "[Fixed] Tab Bar focus ring outlines clip into other elements - #5802. Thanks @Daniel-McCarthy!",
      "[Improved] Show explanation for manually conflicted text files in diff viewer - #7611",
      "[Improved] Alignment of entries in repository list - #7133"
    ],
    "1.7.0-beta9": [
      "[Fixed] Add warning when renaming a branch with a stash - #7283",
      "[Fixed] Restore Desktop to main screen when external monitor removed - #7418 #2107. Thanks @say25!",
      "[Improved] Performance for bringing uncommitted changes to another branch - #7474"
    ],
    "1.7.0-beta8": [
      "[Added] Accelerator and access key to \"Exit\" menu item - #6507. Thanks @AndreiMaga!",
      "[Fixed] Pressing \"Shift\" + \"Alt\" in Commit summary moves input-focus to app menu - #6366. Thanks @AndreiMaga!",
      "[Fixed] Incorrectly encoding URLs affects issue filtering - #7506",
      "[Improved] Command line interface warns with helpful message when given a remote URL - #7452. Thanks @msztech!",
      "[Improved] Lowercase pronoun in \"Revert this commit\" menu item - #7534",
      "[Improved] \"Pull Requests\" list reflects pull requests from GitHub more quickly - #7501",
      "[Removed] Branch and pull request filter text persistence - #7437"
    ],
    "1.7.0-beta7": [
      "[Improved] Error message when unable to publish private repository to an organization - #7472",
      "[Improved] \"Stashed changes\" button accessibility improvements - #7274",
      "[Improved] Performance improvements for bringing changes to another branch - #7471",
      "[Improved] Performance improvements for detecting conflicts from a restored stash - #7476"
    ],
    "1.7.0-beta6": [
      "[Fixed] Stash viewer does not disable restore button when changes present - #7409",
      "[Fixed] Stash viewer does not center \"no content\" text - #7299",
      "[Fixed] Stash viewer pane width not remembered between sessions - #7416",
      "[Fixed] \"Esc\" key does not close Repository or Branch list - #7177. Thanks @roottool!",
      "[Fixed] Stash not cleaned up when it conflicts with working directory contents - #7383",
      "[Improved] Branch names remain accurate in dialog when stashing and switching branches - #7402",
      "[Improved] Moved \"Discard all changes\" to Branch menu to prevent unintentionally discarding all changes - #7394. Thanks @ahuth!",
      "[Improved] UI responsiveness when using keyboard to choose branch in rebase flow - #7407"
    ],
    "1.7.0-beta5": [
      "[Fixed] Handle warnings if stash creation encounters file permission issue - #7351",
      "[Fixed] Add \"View stash entry\" action to suggested next steps - #7353",
      "[Fixed] Handle and recover from failed rebase flow starts - #7223",
      "[Fixed] Reverse button order when viewing a stash on macOS - #7273",
      "[Fixed] Prevent console errors due to underlying component unmounts - #6970",
      "[Fixed] Rebase success banner always includes base branch name - #7220",
      "[Improved] Added explanatory text for \"Restore\" button for stashes - #7303",
      "[Improved] Ask for confirmation before discarding stash - #7348",
      "[Improved] Order stashed changes files alphabetically - #7327",
      "[Improved] Clarify \"Overwrite Stash Confirmation\" dialog text - #7361",
      "[Improved] Message shown in rebase setup when target branch is already rebased  - #7343",
      "[Improved] Update stashing prompt verbiage - #7393.",
      "[Improved] Update \"Start Rebase\" dialog verbiage - #7391",
      "[Improved] Changes list now reflects what will be committed when handling rebase conflicts - #7006"
    ],
    "1.7.0-beta4": [
      "[Fixed] Manual conflict resolution choice not updated when resolving rebase conflicts - #7255",
      "[Fixed] Menu items don't display the expected verbiage for force push and removing a repository - #4976 #7138"
    ],
    "1.7.0-beta3": [
      "[New] Users can choose to bring changes with them to a new branch or stash them on the current branch when switching branches - #6107",
      "[Added] GitHub Desktop keyboard shortcuts available in Help menu - #7184",
      "[Added] .resx file extension highlighting support - #7235. Thanks @say25!",
      "[Fixed] Attempting to revert commits not on current branch results in an error - #6300. Thanks @msftrncs!",
      "[Improved] Warn users before rebase if operation will require a force push after rebase complete - #6963",
      "[Improved] Do not show the number of pull requests when there are no open pull requests - #7258",
      "[Improved] Accessibility attributes for dialog - #6496. Thanks @HirdayGupta!",
      "[Improved] Initiate cloning by pressing \"Enter\" when a repository is selected - #6570. Thanks @Daniel-McCarthy!",
      "[Improved] Manual Conflicts button styling - #7302",
      "[Improved] \"Add\" button in repository list should always be visible - #6646"
    ],
    "1.7.0-beta2": [
      "[New] Rebase your current branch onto another branch using a guided flow - #5953",
      "[Fixed] Horizontal scroll bar appears unnecessarily when switching branches - #7212",
      "[Fixed] License templates do not end with newline character - #6999",
      "[Fixed] Merge/Rebase conflicts banners do not clear when aborting the operation outside Desktop - #7046",
      "[Fixed] Missing tooltips for change indicators in the sidebar - #7174",
      "[Fixed] Icon accessibility labels fail when multiple icons are visible at the same time - #7174",
      "[Improved] Pull requests load faster and PR build status updates automatically - #7163"
    ],
    "1.7.0-beta1": [
      "[New] Recently opened repositories appear at the top of the repository list - #7132",
      "[Fixed] Error when selecting diff text while diff is updating - #7131",
      "[Fixed] Crash when unable to create log file on disk - #7096",
      "[Fixed] Race condition with remote lookup could cause push to go to incorrect remote - #6986",
      "[Fixed] Mistaken classification of all crashes being related to launch - #7126",
      "[Fixed] Prevent menus from being disabled by activity in inactive repositories - #6313",
      "[Fixed] \"Automatically Switch Theme\" on macOS does not check theme on launch - #7116. Thanks @say25!",
      "[Fixed] Clicking \"Undo\" doesn't repopulate summary in commit form - #6390. Thanks @humphd!",
      "[Fixed] Emoji rendering in app broken when account name has special characters - #6909",
      "[Fixed] Files staged outside Desktop for deletion are incorrectly marked as modified after committing - #4133",
      "[Improved] Visual feedback on \"Remove Repository\" and \"Discard Changes\" dialogs to show progress - #7015. Thanks @HashimotoYT!",
      "[Improved] Onboarding language for blank slate components - #6638. Thanks @jamesgeorge007!",
      "[Improved] Manually refresh pull requests instead of having to wait for a fetch - #7027"
    ],
    "1.6.6": [
      "[Fixed] Clicking \"Undo\" doesn't repopulate summary in commit form - #6390. Thanks @humphd!",
      "[Fixed] Handle error when unable to create log file for app - #7096",
      "[Fixed] Crash when selecting text while the underlying diff changes - #7131"
    ],
    "1.6.6-test1": [
      "[Fixed] Clicking \"Undo\" doesn't repopulate summary in commit form - #6390. Thanks @humphd!",
      "[Fixed] Handle error when unable to create log file for app - #7096",
      "[Fixed] Crash when selecting text while the underlying diff changes - #7131"
    ],
    "1.6.5": [
      "[Fixed] Publish Repository does not let you publish to an organization on your Enterprise account - #7052"
    ],
    "1.6.5-beta2": [
      "[Fixed] Publish Repository does not let you choose an organization on your Enterprise account - #7052"
    ],
    "1.6.5-beta1": [
      "[Fixed] Publish Repository does not let you choose an organization on your Enterprise account - #7052"
    ],
    "1.6.4": [
      "[Fixed] Embedded Git not working for core.longpath usage in some environments - #7028",
      "[Fixed] \"Recover missing repository\" can get stuck in a loop - #7038"
    ],
    "1.6.4-beta1": [
      "[Fixed] Embedded Git not working for core.longpath usage in some environments - #7028",
      "[Fixed] \"Recover missing repository\" can get stuck in a loop - #7038"
    ],
    "1.6.4-beta0": [
      "[Removed] Option to discard when files would be overwritten by a checkout - #7016"
    ],
    "1.6.3": [
      "[New] Display \"pull with rebase\" if a user has set this option in their Git config - #6553 #3422",
      "[Fixed] Context menu does not open when right clicking on the edges of files in Changes list - #6296. Thanks @JQuinnie!",
      "[Fixed] Display question mark in image when no commit selected in dark theme - #6915. Thanks @say25!",
      "[Fixed] No left padding for :emoji:/@user/#issue autocomplete forms. - #6895. Thanks @murrelljenna!",
      "[Fixed] Reinstate missing image and update illustration in dark theme when no local changes exist - #6894",
      "[Fixed] Resizing the diff area preserves text selection range - #2677",
      "[Fixed] Text selection in wrapped diff lines now allows selection of individual lines - #1551",
      "[Improved] Add option to fetch when a user needs to pull changes from the remote before pushing - #2738 #5451",
      "[Improved] Enable Git protocol v2 for fetch/push/pull operations - #6142",
      "[Improved] Moving mouse pointer outside visible diff while selecting a range of lines in a partial commit now automatically scrolls the diff - #658",
      "[Improved] Sign in form validates both username and password - #6952. Thanks @say25!",
      "[Improved] Update GitHub logo in \"About\" dialog - #5619. Thanks @HashimotoYT!"
    ],
    "1.6.3-beta4": [
      "[Improved] Update GitHub logo in \"About\" dialog - #5619. Thanks @HashimotoYT!",
      "[Improved] Sign in form validates both username and password - #6952. Thanks @say25!"
    ],
    "1.6.3-beta3": [
      "[New] Display \"pull with rebase\" if a user has set this option in their Git config - #6553 #3422",
      "[Added] Provide option to discard when files would be overwritten by a checkout - #6755. Thanks @mathieudutour!",
      "[Fixed] No left padding for :emoji:/@user/#issue autocomplete forms. - #6895. Thanks @murrelljenna!",
      "[Fixed] Reinstate missing image and fix illustration to work in the dark theme when there are no local changes - #6894",
      "[Fixed] Display question mark image when there is no commit selected in dark theme - #6915. Thanks @say25!",
      "[Improved] Group and filter repositories by owner - #6923",
      "[Improved] Add option to fetch when a user needs to pull changes from the remote before pushing - #2738 #5451"
    ],
    "1.6.3-beta2": [
      "[Fixed] Text selection in wrapped diff lines now allows selection of individual lines - #1551",
      "[Fixed] Resizing the diff area preserves text selection range - #2677",
      "[Improved] Moving the mouse pointer outside of the visible diff while selecting a range of lines in a partial commit will now automatically scroll the diff - #658"
    ],
    "1.6.3-beta1": [
      "[New] Branches that have been merged and deleted on GitHub.com will now be pruned after two weeks - #750",
      "[Fixed] Context menu doesn't open when right clicking on the edges of files in Changes list - #6296. Thanks @JQuinnie!",
      "[Improved] Enable Git protocol v2 for fetch/push/pull operations - #6142",
      "[Improved] Upgrade to Electron v3 - #6391"
    ],
    "1.6.2": [
      "[Added] Allow users to also resolve manual conflicts when resolving merge conflicts - #6062",
      "[Added] Automatic switching between Dark and Light modes on macOS - #5037. Thanks @say25!",
      "[Added] Crystal and Julia syntax highlighting - #6710. Thanks @KennethSweezy!",
      "[Added] Lua and Fortran syntax highlighting - #6700. Thanks @SimpleBinary!",
      "[Fixed] Abbreviated commits are not long enough for large repositories - #6662. Thanks @say25!",
      "[Fixed] App menu bar visible on hover on Windows when in \"Let’s get started\" mode - #6669",
      "[Fixed] Fix pointy corners on commit message text area - #6635. Thanks @lisavogtsf!",
      "[Fixed] Inconsistent \"Reveal in …\" labels for context menus - #6466. Thanks @say25!",
      "[Fixed] Merge conflict conflict did not ask user to resolve some binary files - #6693",
      "[Fixed] Prevent concurrent fetches between user and status indicator checks - #6121 #5438 #5328",
      "[Fixed] Remember scroll positions in History and Changes lists - #5177 #5059. Thanks @Daniel-McCarthy!",
      "[Improved] Guided merge conflict resolution only commits changes relevant to the merge - #6349",
      "[Improved] Use higher contrast color for links in \"Merge Conflicts\" dialog - #6758",
      "[Improved] Add link to all release notes in Release Notes dialog - #6443. Thanks @koralcem!",
      "[Improved] Arrow for renamed/copied changes when viewing commit - #6519. Thanks @koralcem!",
      "[Improved] Updated verbiage for ignoring the files - #6689. Thanks @PaulViola!"
    ],
    "1.6.2-beta3": [
      "[Improved] Guided merge conflict resolution only commits changes relevant to the merge - #6349"
    ],
    "1.6.2-beta2": [
      "[Added] Allow users to also resolve manual conflicts when resolving merge conflicts - #6062",
      "[Added] Crystal and Julia syntax highlighting - #6710. Thanks @KennethSweezy!",
      "[Fixed] Fix pointy corners on commit message text area - #6635. Thanks @lisavogtsf!",
      "[Fixed] Use higher contrast color for links in \"Merge Conflicts\" dialog - #6758"
    ],
    "1.6.2-beta1": [
      "[Added] Automatic switching between Dark and Light modes on macOS - #5037. Thanks @say25!",
      "[Added] Lua and Fortran syntax highlighting - #6700. Thanks @SimpleBinary!",
      "[Fixed] Abbreviated commits are not long enough for large repositories - #6662. Thanks @say25!",
      "[Fixed] App menu bar visible on hover on Windows when in \"Let’s get started\" mode - #6669",
      "[Fixed] Remember scroll positions in History and Changes lists - #5177 #5059. Thanks @Daniel-McCarthy!",
      "[Fixed] Inconsistent \"Reveal in …\" labels for context menus - #6466. Thanks @say25!",
      "[Fixed] Prevent concurrent fetches between user and status indicator checks - #6121 #5438 #5328",
      "[Fixed] Merge conflict conflict did not ask user to resolve some binary files - #6693",
      "[Improved] Add link to all release notes in Release Notes dialog - #6443. Thanks @koralcem!",
      "[Improved] Arrow for renamed/copied changes when viewing commit - #6519. Thanks @koralcem!",
      "[Improved] Menu state updating to address race condition - #6643",
      "[Improved] Updated verbiage when clicking on changed files to make it more explicit what will occur when you ignore the file(s) - #6689. Thanks @PaulViola!"
    ],
    "1.6.2-beta0": [
      "[Fixed] Don't show \"No local changes\" view when switching between changed files"
    ],
    "1.6.1": [
      "[Fixed] Don't show \"No local changes\" view when switching between changed files"
    ],
    "1.6.0": [
      "[New] Help users add their first repo during onboarding - #6474",
      "[New] \"No local changes\" view helpfully suggests next actions for you to take - #6445",
      "[Added] Support JetBrains Webstorm as an external editor - #6077. Thanks @KennethSweezy!",
      "[Added] Add Visual Basic syntax highlighting - #6461. Thanks @SimpleBinary!",
      "[Fixed] Automatically locate a missing repository when it cannot be found - #6228. Thanks @msftrncs!",
      "[Fixed] Don't include untracked files in merge commit - #6411",
      "[Fixed] Don't show \"Still Conflicted Warning\" when all conflicts are resolved - #6451",
      "[Fixed] Only execute menu action a single time upon hitting Enter - #5344",
      "[Fixed] Show autocompletion of GitHub handles and issues properly in commit description field - #6459",
      "[Improved] Repository list when no repositories found - #5566 #6474",
      "[Improved] Image diff menu no longer covered by large images - #6520. Thanks @06b!",
      "[Improved] Enable additional actions during a merge conflict - #6385",
      "[Improved] Increase contrast on input placeholder color in dark mode - #6556",
      "[Improved] Don't show merge success banner when attempted merge doesn't complete - #6282",
      "[Improved] Capitalize menu items appropriately on macOS - #6469"
    ],
    "1.6.0-beta3": [
      "[Fixed] Autocomplete selection does not overflow text area - #6459",
      "[Fixed] No local changes views incorrectly rendering ampersands - #6596",
      "[Improved] Capitalization of menu items on macOS - #6469"
    ],
    "1.6.0-beta2": [
      "[New] \"No local changes\" view makes it easy to find and accomplish common actions - #6445",
      "[Fixed] Automatically locate a missing repository when it cannot be found - #6228. Thanks @msftrncs!",
      "[Improved] Enable additional actions during a merge conflict - #6385",
      "[Improved] Increase contrast on input placeholder color in dark mode - #6556",
      "[Improved] Merge success banner no longer shown when attempted merge doesn't complete - #6282"
    ],
    "1.6.0-beta1": [
      "[New] Help users add their first repo during onboarding - #6474",
      "[Added] Include ability for users to add new repositories when there are none available - #5566 #6474",
      "[Added] Support JetBrains Webstorm as an external editor - #6077. Thanks @KennethSweezy!",
      "[Added] Add Visual Basic syntax highlighting - #6461. Thanks @SimpleBinary!",
      "[Fixed] Don't include untracked files in merge commit - #6411",
      "[Fixed] Don't show \"Still Conflicted Warning\" when all conflicts are resolved - #6451",
      "[Fixed] Enter when using keyboard to navigate app menu executed menu action twice - #5344",
      "[Improved] Image diff menu no longer covered by large images - #6520. Thanks @06b!"
    ],
    "1.5.2-beta0": [],
    "1.5.1": [
      "[Added] Provide keyboard shortcut for getting to commit summary field - #1719. Thanks @bruncun!",
      "[Added] Add hover states on list items and tabs - #6310",
      "[Added] Add Dockerfile syntax highlighting - #4533. Thanks @say25!",
      "[Added] Support Visual SlickEdit as an external editor - #6029. Thanks @texasaggie97!",
      "[Fixed] Allow repositories to be cloned to empty folders - #5857. Thanks @Daniel-McCarthy!",
      "[Fixed] Prevent creating branch with detached HEAD from reverting to default branch - #6085",
      "[Fixed] Fix \"Open In External Editor\" for Atom/VS Code on Windows when paths contain spaces - #6181. Thanks @msftrncs!",
      "[Fixed] Persist Branch List and Pull Request List filter text - #6002. Thanks @Daniel-McCarthy!",
      "[Fixed] Retain renamed branches position in recent branches list - #6155. Thanks @gnehcc!",
      "[Fixed] Prevent avatar duplication when user is co-author and committer - #6135. Thanks @bblarney!",
      "[Fixed] Provide keyboard selection for the \"Clone a Repository\" dialog - #3596. Thanks @a-golovanov!",
      "[Fixed] Close License & Open Source Notices dialog upon pressing \"Enter\" in dialog - #6137. Thanks @bblarney!",
      "[Fixed] Dismiss \"Merge into Branch\" dialog with escape key - #6154. Thanks @altaf933!",
      "[Fixed] Focus branch selector when comparing to branch from menu - #5600",
      "[Fixed] Reverse fold/unfold icons for expand/collapse commit summary - #6196. Thanks @HazemAM!",
      "[Improved] Allow toggling between diff modes - #6231. Thanks @06b!",
      "[Improved] Show focus around full input field - #6234. Thanks @seokju-na!",
      "[Improved] Make lists scroll to bring selected items into view - #6279",
      "[Improved] Consistently order the options for adding a repository - #6396. Thanks @vilanz!",
      "[Improved] Clear merge conflicts banner after there are no more conflicted files - #6428"
    ],
    "1.5.1-beta6": [
      "[Improved] Consistently order the options for adding a repository - #6396. Thanks @vilanz!",
      "[Improved] Clear merge conflicts banner after there are no more conflicted files - #6428"
    ],
    "1.5.1-beta5": [
      "[Improved] Commit conflicted files warning - #6381",
      "[Improved] Dismissable merge conflict dialog and associated banner - #6379 #6380",
      "[Fixed] Fix feature flag for readme overwrite warning so that it shows on beta - #6412"
    ],
    "1.5.1-beta4": [
      "[Improved] Display warning if existing readme file will be overwritten - #6338. Thanks @Daniel-McCarthy!",
      "[Improved] Add check for attempts to commit >100 MB files without Git LFS - #997. Thanks @Daniel-McCarthy!",
      "[Improved] Merge conflicts dialog visual updates - #6377"
    ],
    "1.5.1-beta3": [
      "[Improved] Maintains state on tabs for different methods of cloning repositories - #5937"
    ],
    "1.5.1-beta2": [
      "[Improved] Clarified internal documentation - #6348. Thanks @bblarney!"
    ],
    "1.5.1-beta1": [
      "[Added] Provide keyboard shortcut for getting to commit summary field - #1719. Thanks @bruncun!",
      "[Added] Add hover states on list items and tabs - #6310",
      "[Added] Add Dockerfile syntax highlighting - #4533. Thanks @say25!",
      "[Added] Support Visual SlickEdit as an external editor - #6029. Thanks @texasaggie97!",
      "[Improved] Allow toggling between diff modes - #6231. Thanks @06b!",
      "[Improved] Show focus around full input field - #6234. Thanks @seokju-na!",
      "[Improved] Make lists scroll to bring selected items into view - #6279",
      "[Fixed] Allow repositories to be cloned to empty folders - #5857. Thanks @Daniel-McCarthy!",
      "[Fixed] Prevent creating branch with detached HEAD from reverting to default branch - #6085",
      "[Fixed] Fix 'Open In External Editor' for Atom/VS Code on Windows when paths contain spaces - #6181. Thanks @msftrncs!",
      "[Fixed] Persist Branch List and Pull Request List filter text - #6002. Thanks @Daniel-McCarthy!",
      "[Fixed] Retain renamed branches position in recent branches list - #6155. Thanks @gnehcc!",
      "[Fixed] Prevent avatar duplication when user is co-author and committer - #6135. Thanks @bblarney!",
      "[Fixed] Provide keyboard selection for the ‘Clone a Repository’ dialog - #3596. Thanks @a-golovanov!",
      "[Fixed] Close License & Open Source Notices dialog upon pressing \"Enter\" in dialog - #6137. Thanks @bblarney!",
      "[Fixed] Dismiss \"Merge into Branch\" dialog with escape key - #6154. Thanks @altaf933!",
      "[Fixed] Focus branch selector when comparing to branch from menu - #5600",
      "[Fixed] Reverse fold/unfold icons for expand/collapse commit summary - #6196. Thanks @HazemAM!"
    ],
    "1.5.1-beta0": [],
    "1.5.0": [
      "[New] Clone, create, or add repositories right from the repository dropdown - #5878",
      "[New] Drag-and-drop to add local repositories from macOS tray icon - #5048",
      "[Added] Resolve merge conflicts through a guided flow - #5400",
      "[Added] Allow merging branches directly from branch dropdown - #5929. Thanks @bruncun!",
      "[Added] Commit file list now has \"Copy File Path\" context menu action - #2944. Thanks @Amabel!",
      "[Added] Keyboard shortcut for \"Rename Branch\" menu item - #5964. Thanks @agisilaos!",
      "[Added] Notify users when a merge is successfully completed - #5851",
      "[Fixed] \"Compare on GitHub\" menu item enabled when no repository is selected - #6078",
      "[Fixed] Diff viewer blocks keyboard navigation using reverse tab order - #2794",
      "[Fixed] Launching Desktop from browser always asks to clone repository - #5913",
      "[Fixed] Publish dialog displayed on push when repository is already published - #5936",
      "[Improved] \"Publish Repository\" dialog handles emoji characters - #5980. Thanks @WaleedAshraf!",
      "[Improved] Avoid repository checks when no path is specified in \"Create Repository\" dialog - #5828. Thanks @JakeHL!",
      "[Improved] Clarify the direction of merging branches - #5930. Thanks @JQuinnie!",
      "[Improved] Default commit summary more explanatory and consistent with GitHub.com - #6017. Thanks @Daniel-McCarthy!",
      "[Improved] Display a more informative message on merge dialog when branch is up to date - #5890",
      "[Improved] Getting a repository's status only blocks other operations when absolutely necessary - #5952",
      "[Improved] Display current branch in header of merge dialog - #6027",
      "[Improved] Sanitize repository name before publishing to GitHub - #3090. Thanks @Daniel-McCarthy!",
      "[Improved] Show the branch name in \"Update From Default Branch\" menu item - #3018. Thanks @a-golovanov!",
      "[Improved] Update license and .gitignore templates for initializing a new repository - #6024. Thanks @say25!"
    ],
    "1.5.0-beta5": [],
    "1.5.0-beta4": [
      "[Fixed] \"Compare on GitHub\" menu item enabled when no repository is selected - #6078",
      "[Fixed] Diff viewer blocks keyboard navigation using reverse tab order - #2794",
      "[Improved] \"Publish Repository\" dialog handles emoji characters - #5980. Thanks @WaleedAshraf!"
    ],
    "1.5.0-beta3": [],
    "1.5.0-beta2": [
      "[Added] Resolve merge conflicts through a guided flow - #5400",
      "[Added] Notify users when a merge is successfully completed - #5851",
      "[Added] Allow merging branches directly from branch dropdown - #5929. Thanks @bruncun!",
      "[Improved] Merge dialog displays current branch in header - #6027",
      "[Improved] Clarify the direction of merging branches - #5930. Thanks @JQuinnie!",
      "[Improved] Show the branch name in \"Update From Default Branch\" menu item - #3018. Thanks @a-golovanov!",
      "[Improved] Default commit summary more explanatory and consistent with GitHub.com - #6017. Thanks @Daniel-McCarthy!",
      "[Improved] Updated license and .gitignore templates for initializing a new repository - #6024. Thanks @say25!"
    ],
    "1.5.0-beta1": [
      "[New] Repository switcher has a convenient \"Add\" button to add other repositories - #5878",
      "[New] macOS tray icon now supports drag-and-drop to add local repositories - #5048",
      "[Added] Keyboard shortcut for \"Rename Branch\" menu item - #5964. Thanks @agisilaos!",
      "[Added] Commit file list now has \"Copy File Path\" context menu action - #2944. Thanks @Amabel!",
      "[Fixed] Launching Desktop from browser always asks to clone repository - #5913",
      "[Fixed] Publish dialog displayed on push when repository is already published - #5936",
      "[Improved] Sanitize repository name before publishing to GitHub - #3090. Thanks @Daniel-McCarthy!",
      "[Improved] Getting a repository's status only blocks other operations when absolutely necessary - #5952",
      "[Improved] Avoid repository checks when no path is specified in \"Create Repository\" dialog - #5828. Thanks @JakeHL!",
      "[Improved] Display a more informative message on merge dialog when branch is up to date - #5890"
    ],
    "1.4.4-beta0": [],
    "1.4.3": [
      "[Added] Add \"Remove Repository\" keyboard shortcut - #5848. Thanks @say25!",
      "[Added] Add keyboard shortcut to delete a branch - #5018. Thanks @JakeHL!",
      "[Fixed] Emoji autocomplete not rendering in some situations - #5859",
      "[Fixed] Release notes text overflowing dialog box - #5854. Thanks @amarsiingh!",
      "[Improved] Support Python 3 in Desktop CLI on macOS - #5843. Thanks @munir131!",
      "[Improved] Avoid unnecessarily reloading commit history - #5470",
      "[Improved] Publish Branch dialog will publish commits when pressing Enter - #5777. Thanks @JKirkYuan!"
    ],
    "1.4.3-beta2": [
      "[Added] Added keyboard shortcut to delete a branch - #5018. Thanks @JakeHL!",
      "[Fixed] Fix release notes text overflowing dialog box - #5854. Thanks @amarsiingh!",
      "[Improved] Avoid unnecessarily reloading commit history - #5470"
    ],
    "1.4.3-beta1": [
      "[Added] Add \"Remove Repository\" keyboard shortcut - #5848. Thanks @say25!",
      "[Fixed] Fix emoji autocomplete not rendering in some situations - #5859",
      "[Fixed] Support Python 3 in Desktop CLI on macOS - #5843. Thanks @munir131!",
      "[Improved] Publish Branch dialog will publish commits when pressing Enter - #5777. Thanks @JKirkYuan!"
    ],
    "1.4.3-beta0": [],
    "1.4.2": [
      "[New] Show resolved conflicts as resolved in Changes pane - #5609",
      "[Added] Add Terminator, MATE Terminal, and Terminology shells - #5753. Thanks @joaomlneto!",
      "[Fixed] Update embedded Git to version 2.19.1 for security vulnerability fix",
      "[Fixed] Always show commit history list when History tab is clicked - #5783. Thanks @JKirkYuan!",
      "[Fixed] Stop overriding the protocol of a detected GitHub repository - #5721",
      "[Fixed] Update sign in error message - #5766. Thanks @tiagodenoronha!",
      "[Fixed] Correct overflowing T&C and License Notices dialogs - #5756. Thanks @amarsiingh!",
      "[Improved] Add default commit message for single-file commits - #5240. Thanks @lean257!",
      "[Improved] Refresh commit list faster after reverting commit via UI - #5752",
      "[Improved] Add repository path to Remove repository dialog - #5805. Thanks @NickCraver!",
      "[Improved] Display whether user entered incorrect username or email address - #5775. Thanks @tiagodenoronha!",
      "[Improved] Update Discard Changes dialog text when discarding all changes - #5744. Thanks @Daniel-McCarthy!"
    ],
    "1.4.2-beta0": [],
    "1.4.1-test2": [
      "Testing changes to how Desktop performs CI platform checks"
    ],
    "1.4.1-test1": [
      "Testing changes to how Desktop performs CI platform checks"
    ],
    "1.4.1": [
      "[Added] Support for opening repository in Cygwin terminal - #5654. Thanks @LordOfTheThunder!",
      "[Fixed] 'Compare to Branch' menu item not disabled when modal is open - #5673. Thanks @kanishk98!",
      "[Fixed] Co-author form does not show/hide for newly-added repository - #5490",
      "[Fixed] Desktop command line always suffixes `.git` to URL when starting a clone - #5529. Thanks @j-f1!",
      "[Fixed] Dialog styling issue for dark theme users on Windows - #5629. Thanks @cwongmath!",
      "[Fixed] No message shown when filter returns no results in Clone Repository view - #5637. Thanks @DanielHix!",
      "[Improved] Branch names cannot start with a '+' character - #5594. Thanks @Daniel-McCarthy!",
      "[Improved] Clone dialog re-runs filesystem check when re-focusing on Desktop - #5518. Thanks @Daniel-McCarthy!",
      "[Improved] Commit disabled when commit summary is only spaces - #5677. Thanks @Daniel-McCarthy!",
      "[Improved] Commit summary expander sometimes shown when not needed - #5700. Thanks @aryyya!",
      "[Improved] Error handling when looking for merge base of a missing ref - #5612",
      "[Improved] Warning if branch exists on remote when creating branch - #5141. Thanks @Daniel-McCarthy!"
    ],
    "1.4.1-beta1": [
      "[Added] Support for opening repository in Cygwin terminal - #5654. Thanks @LordOfTheThunder!",
      "[Fixed] 'Compare to Branch' menu item not disabled when modal is open - #5673. Thanks @kanishk98!",
      "[Fixed] No message shown when filter returns no results in Clone Repository view - #5637. Thanks @DanielHix!",
      "[Fixed] Co-author form does not show/hide for newly-added repository - #5490",
      "[Fixed] Dialog styling issue for dark theme users on Windows - #5629. Thanks @cwongmath!",
      "[Fixed] Desktop command line always suffixes `.git` to URL when starting a clone - #5529. Thanks @j-f1!",
      "[Improved] Commit summary expander sometimes shown when not needed - #5700. Thanks @aryyya!",
      "[Improved] Commit disabled when commit summary is only spaces - #5677. Thanks @Daniel-McCarthy!",
      "[Improved] Error handling when looking for merge base of a missing ref - #5612",
      "[Improved] Clone dialog re-runs filesystem check when re-focusing on Desktop - #5518. Thanks @Daniel-McCarthy!",
      "[Improved] Branch names cannot start with a '+' character - #5594. Thanks @Daniel-McCarthy!",
      "[Improved] Warning if branch exists on remote when creating branch - #5141. Thanks @Daniel-McCarthy!"
    ],
    "1.4.1-beta0": [],
    "1.4.0": [
      "[New] When an update is available for GitHub Desktop, release notes can be viewed in Desktop - #2774",
      "[New] Detect merge conflicts when comparing branches - #4588",
      "[Fixed] Avoid double checkout warning when opening a pull request in Desktop - #5375",
      "[Fixed] Error when publishing repository is now associated with the right tab - #5422. Thanks @Daniel-McCarthy!",
      "[Fixed] Disable affected menu items when on detached HEAD - #5500. Thanks @say25!",
      "[Fixed] Show border when commit description is expanded - #5506. Thanks @aryyya!",
      "[Fixed] GitLab URL which corresponds to GitHub repository of same name cloned GitHub repository - #4154",
      "[Fixed] Caret in co-author selector is hidden when dark theme enabled - #5589",
      "[Fixed] Authenticating to GitHub Enterprise fails when user has no emails defined - #5585",
      "[Improved] Avoid multiple lookups of default remote - #5399"
    ],
    "1.4.0-beta3": [
      "[New] When an update is available for GitHub Desktop, the release notes can be viewed in Desktop - #2774",
      "[New] Detect merge conflicts when comparing branches - #4588",
      "[Fixed] Avoid double checkout warning when opening a pull request in Desktop - #5375",
      "[Fixed] Error when publishing repository is now associated with the right tab - #5422. Thanks @Daniel-McCarthy!",
      "[Fixed] Disable affected menu items when on detached HEAD - #5500. Thanks @say25!",
      "[Fixed] Show border when commit description is expanded - #5506. Thanks @aryyya!",
      "[Fixed] GitLab URL which corresponds to GitHub repository of same name cloned GitHub repository - #4154",
      "[Improved] Avoid multiple lookups of default remote - #5399",
      "[Improved] Skip optional locks when checking status of repository - #5376"
    ],
    "1.4.0-beta2": [
      "[New] When an update is available for GitHub Desktop, the release notes can be viewed in Desktop - #2774",
      "[New] Detect merge conflicts when comparing branches - #4588",
      "[Fixed] Avoid double checkout warning when opening a pull request in Desktop - #5375",
      "[Fixed] Error when publishing repository is now associated with the right tab - #5422. Thanks @Daniel-McCarthy!",
      "[Fixed] Disable affected menu items when on detached HEAD - #5500. Thanks @say25!",
      "[Fixed] Show border when commit description is expanded - #5506. Thanks @aryyya!",
      "[Fixed] GitLab URL which corresponds to GitHub repository of same name cloned GitHub repository - #4154",
      "[Improved] Avoid multiple lookups of default remote - #5399",
      "[Improved] Skip optional locks when checking status of repository - #5376"
    ],
    "1.4.0-beta1": [
      "[New] When an update is available for GitHub Desktop, the release notes can be viewed in Desktop - #2774",
      "[New] Detect merge conflicts when comparing branches - #4588",
      "[Fixed] Avoid double checkout warning when opening a pull request in Desktop - #5375",
      "[Fixed] Error when publishing repository is now associated with the right tab - #5422. Thanks @Daniel-McCarthy!",
      "[Fixed] Disable affected menu items when on detached HEAD - #5500. Thanks @say25!",
      "[Fixed] Show border when commit description is expanded - #5506. Thanks @aryyya!",
      "[Fixed] GitLab URL which corresponds to GitHub repository of same name cloned GitHub repository - #4154",
      "[Improved] Avoid multiple lookups of default remote - #5399",
      "[Improved] Skip optional locks when checking status of repository - #5376"
    ],
    "1.4.0-beta0": [],
    "1.3.5": [
      "[Fixed] Disable delete button while deleting a branch - #5331",
      "[Fixed] History now avoids calling log.showSignature if set in config - #5466",
      "[Fixed] Start blocking the ability to add local bare repositories - #4293. Thanks @Daniel-McCarthy!",
      "[Fixed] Revert workaround for tooltip issue on Windows - #3362. Thanks @divayprakash!",
      "[Improved] Error message when publishing to missing organisation - #5380. Thanks @Daniel-McCarthy!",
      "[Improved] Don't hide commit details when commit description is expanded. - #5471. Thanks @aryyya!"
    ],
    "1.3.5-beta1": [
      "[Fixed] Disable delete button while deleting a branch - #5331",
      "[Fixed] History now avoids calling log.showSignature if set in config - #5466",
      "[Fixed] Start blocking the ability to add local bare repositories - #4293. Thanks @Daniel-McCarthy!",
      "[Fixed] Revert workaround for tooltip issue on Windows - #3362. Thanks @divayprakash!",
      "[Improved] Error message when publishing to missing organisation - #5380. Thanks @Daniel-McCarthy!",
      "[Improved] Don't hide commit details when commit summary description is expanded. - #5471. Thanks @aryyya!"
    ],
    "1.3.5-beta0": [],
    "1.3.4": [
      "[Improved] Cloning message uses remote repo name not file destination - #5413. Thanks @lisavogtsf!",
      "[Improved] Support VSCode user scope installation - #5281. Thanks @saschanaz!"
    ],
    "1.3.4-beta1": [
      "[Improved] Cloning message uses remote repo name not file destination - #5413. Thanks @lisavogtsf!",
      "[Improved] Support VSCode user scope installation - #5281. Thanks @saschanaz!"
    ],
    "1.3.4-beta0": [],
    "1.3.3": [
      "[Fixed] Maximize and restore app on Windows does not fill available space - #5033",
      "[Fixed] 'Clone repository' menu item label is obscured on Windows - #5348. Thanks @Daniel-McCarthy!",
      "[Fixed] User can toggle files when commit is in progress - #5341. Thanks @masungwon!",
      "[Improved] Repository indicator background work - #5317 #5326 #5363 #5241 #5320"
    ],
    "1.3.3-beta1": [
      "[Fixed] Maximize and restore app on Windows does not fill available space - #5033",
      "[Fixed] 'Clone repository' menu item label is obscured on Windows - #5348. Thanks @Daniel-McCarthy!",
      "[Fixed] User can toggle files when commit is in progress - #5341. Thanks @masungwon!",
      "[Improved] Repository indicator background work - #5317 #5326 #5363 #5241 #5320"
    ],
    "1.3.3-test6": ["Testing infrastructure changes"],
    "1.3.3-test5": ["Testing the new CircleCI config changes"],
    "1.3.3-test4": ["Testing the new CircleCI config changes"],
    "1.3.3-test3": ["Testing the new CircleCI config changes"],
    "1.3.3-test2": ["Testing the new CircleCI config changes"],
    "1.3.3-test1": ["Testing the new CircleCI config changes"],
    "1.3.2": [
      "[Fixed] Bugfix for background checks not being aware of missing repositories - #5282",
      "[Fixed] Check the local state of a repository before performing Git operations - #5289",
      "[Fixed] Switch to history view for default branch when deleting current branch during a compare - #5256",
      "[Fixed] Handle missing .git directory inside a tracked repository - #5291"
    ],
    "1.3.2-beta1": [
      "[Fixed] Bugfix for background checks not being aware of missing repositories - #5282",
      "[Fixed] Check the local state of a repository before performing Git operations - #5289",
      "[Fixed] Switch to history view for default branch when deleting current branch during a compare - #5256",
      "[Fixed] Handle missing .git directory inside a tracked repository - #5291"
    ],
    "1.3.1": [
      "[Fixed] Background Git operations on missing repositories are not handled as expected - #5282"
    ],
    "1.3.1-beta1": [
      "[Fixed] Background Git operations on missing repositories are not handled as expected - #5282"
    ],
    "1.3.1-beta0": [
      "[New] Notification displayed in History tab when the base branch moves ahead of the current branch - #4768",
      "[New] Repository list displays uncommitted changes indicator and ahead/behind information - #2259 #5095",
      "[Added] Option to move repository to trash when removing from app - #2108. Thanks @say25!",
      "[Added] Syntax highlighting for PowerShell files - #5081. Thanks @say25!",
      "[Fixed] \"Discard Changes\" context menu discards correct file when entry is not part of selected group - #4788",
      "[Fixed] Display local path of selected repository as tooltip - #4922. Thanks @yongdamsh!",
      "[Fixed] Display root directory name when repository is located at drive root - #4924",
      "[Fixed] Handle legacy macOS right click gesture - #4942",
      "[Fixed] History omits latest commit from list - #5243",
      "[Fixed] Markdown header elements hard to read in dark mode - #5133. Thanks @agisilaos!",
      "[Fixed] Only perform ahead/behind comparisons when branch selector is open - #5142",
      "[Fixed] Relax checks for merge commits for GitHub Enterprise repositories - #4329",
      "[Fixed] Render clickable link in \"squash and merge\" commit message - #5203. Thanks @1pete!",
      "[Fixed] Return key disabled when no matches found in Compare branch list - #4458",
      "[Fixed] Selected commit not remembered when switching between History and Changes tabs - #4985",
      "[Fixed] Selected commit when comparing is reset to latest when Desktop regains focus - #5069",
      "[Fixed] Support default branch detection for non-GitHub repositories - #4937",
      "[Improved] Change primary button color to blue for dark theme - #5074",
      "[Improved] Diff gutter elements should be considered button elements when interacting - #5158",
      "[Improved] Status parsing significantly more performant when handling thousands of changed files - #2449 #5186"
    ],
    "1.3.0": [
      "[New] Notification displayed in History tab when the base branch moves ahead of the current branch - #4768",
      "[New] Repository list displays uncommitted changes indicator and ahead/behind information - #2259 #5095",
      "[Added] Option to move repository to trash when removing from app - #2108. Thanks @say25!",
      "[Added] Syntax highlighting for PowerShell files - #5081. Thanks @say25!",
      "[Fixed] \"Discard Changes\" context menu discards correct file when entry is not part of selected group - #4788",
      "[Fixed] Display local path of selected repository as tooltip - #4922. Thanks @yongdamsh!",
      "[Fixed] Display root directory name when repository is located at drive root - #4924",
      "[Fixed] Handle legacy macOS right click gesture - #4942",
      "[Fixed] History omits latest commit from list - #5243",
      "[Fixed] Markdown header elements hard to read in dark mode - #5133. Thanks @agisilaos!",
      "[Fixed] Only perform ahead/behind comparisons when branch selector is open - #5142",
      "[Fixed] Relax checks for merge commits for GitHub Enterprise repositories - #4329",
      "[Fixed] Render clickable link in \"squash and merge\" commit message - #5203. Thanks @1pete!",
      "[Fixed] Return key disabled when no matches found in Compare branch list - #4458",
      "[Fixed] Selected commit not remembered when switching between History and Changes tabs - #4985",
      "[Fixed] Selected commit when comparing is reset to latest when Desktop regains focus - #5069",
      "[Fixed] Support default branch detection for non-GitHub repositories - #4937",
      "[Improved] Change primary button color to blue for dark theme - #5074",
      "[Improved] Diff gutter elements should be considered button elements when interacting - #5158",
      "[Improved] Status parsing significantly more performant when handling thousands of changed files - #2449 #5186"
    ],
    "1.3.0-beta7": [],
    "1.3.0-beta6": [],
    "1.3.0-beta5": [
      "[Fixed] Ensure commit message is cleared after successful commit - #4046",
      "[Fixed] History omits latest commit from list - #5243"
    ],
    "1.3.0-beta4": [
      "[Fixed] Only perform ahead/behind comparisons when branch selector is open - #5142",
      "[Fixed] Render clickable link in \"squash and merge\" commit message - #5203. Thanks @1pete!",
      "[Fixed] Selected commit not remembered when switching between History and Changes tabs - #4985",
      "[Fixed] Selected commit when comparing is reset to latest when Desktop regains focus - #5069"
    ],
    "1.3.0-beta3": [
      "[Fixed] \"Discard Changes\" context menu discards correct file when entry is not part of selected group - #4788",
      "[Fixed] Return key disabled when no matches found in Compare branch list - #4458",
      "[Improved] Status parsing significantly more performant when handling thousands of changed files - #2449 #5186"
    ],
    "1.3.0-beta2": [
      "[Added] Option to move repository to trash when removing from app - #2108. Thanks @say25!",
      "[Fixed] Markdown header elements hard to read in dark mode - #5133. Thanks @agisilaos!",
      "[Improved] Diff gutter elements should be considered button elements when interacting - #5158"
    ],
    "1.2.7-test3": ["Test deployment for electron version bump."],
    "1.3.0-beta1": [
      "[New] Notification displayed in History tab when the base branch moves ahead of the current branch - #4768",
      "[New] Repository list displays uncommitted changes count and ahead/behind information - #2259",
      "[Added] Syntax highlighting for PowerShell files- #5081. Thanks @say25!",
      "[Fixed] Display something when repository is located at drive root - #4924",
      "[Fixed] Relax checks for merge commits for GitHub Enterprise repositories - #4329",
      "[Fixed] Display local path of selected repository as tooltip - #4922. Thanks @yongdamsh!",
      "[Fixed] Support default branch detection for non-GitHub repositories - #4937",
      "[Fixed] Handle legacy macOS right click gesture - #4942",
      "[Improved] Repository list badge style tweaks and tweaks for dark theme - #5095",
      "[Improved] Change primary button color to blue for dark theme - #5074"
    ],
    "1.2.7-test2": ["Test deployment for electron version bump."],
    "1.2.7-test1": ["Sanity check deployment for refactored scripts"],
    "1.2.7-beta0": [
      "[Fixed] Visual indicator for upcoming feature should not be shown - #5026"
    ],
    "1.2.6": [
      "[Fixed] Visual indicator for upcoming feature should not be shown - #5026"
    ],
    "1.2.6-beta0": [
      "[Fixed] Feature flag for upcoming feature not applied correctly - #5024"
    ],
    "1.2.5": [
      "[Fixed] Feature flag for upcoming feature not applied correctly - #5024"
    ],
    "1.2.4": [
      "[New] Dark Theme preview - #4849",
      "[Added] Syntax highlighting for Cake files - #4935. Thanks @say25!",
      "[Added] WebStorm support for macOS - #4841. Thanks @mrsimonfletcher!",
      "[Fixed] Compare tab appends older commits when scrolling to bottom of list - #4964",
      "[Fixed] Remove temporary directory after Git LFS operation completes - #4414",
      "[Fixed] Unable to compare when two branches exist - #4947 #4730",
      "[Fixed] Unhandled errors when refreshing pull requests fails - #4844 #4866",
      "[Improved] Remove context menu needs to hint if a dialog will be shown - #4975",
      "[Improved] Upgrade embedded Git LFS - #4602 #4745",
      "[Improved] Update banner message clarifies that only Desktop needs to be restarted - #4891. Thanks @KennethSweezy!",
      "[Improved] Discard Changes context menu entry should contain ellipses when user needs to confirm - #4846. Thanks @yongdamsh!",
      "[Improved] Initializing syntax highlighting components - #4764",
      "[Improved] Only show overflow shadow when description overflows - #4898",
      "[Improved] Changes tab displays number of changed files instead of dot - #4772. Thanks @yongdamsh!"
    ],
    "1.2.4-beta5": [],
    "1.2.4-beta4": [
      "[Fixed] Compare tab appends older commits when scrolling to bottom of list - #4964",
      "[Fixed] Remove temporary directory after Git LFS operation completes - #4414",
      "[Improved] Remove context menu needs to hint if a dialog will be shown - #4975",
      "[Improved] Upgrade embedded Git LFS - #4602 #4745"
    ],
    "1.2.4-test1": [
      "Confirming latest Git LFS version addresses reported issues"
    ],
    "1.2.4-beta3": [
      "[Added] WebStorm support for macOS - #4841. Thanks @mrsimonfletcher!",
      "[Improved] Update banner message clarifies that only Desktop needs to be restarted - #4891. Thanks @KennethSweezy!"
    ],
    "1.2.4-beta2": [],
    "1.2.4-beta1": [
      "[New] Dark Theme preview - #4849",
      "[Added] Syntax highlighting for Cake files - #4935. Thanks @say25!",
      "[Fixed] Unable to compare when two branches exist - #4947 #4730",
      "[Fixed] Unhandled errors when refreshing pull requests fails - #4844 #4866",
      "[Improved] Discard Changes context menu entry should contain ellipses when user needs to confirm - #4846. Thanks @yongdamsh!",
      "[Improved] Initializing syntax highlighting components - #4764",
      "[Improved] Only show overflow shadow when description overflows - #4898",
      "[Improved] Changes tab displays number of changed files instead of dot - #4772. Thanks @yongdamsh!"
    ],
    "1.2.3": [
      "[Fixed] No autocomplete when searching for co-authors - #4847",
      "[Fixed] Error when checking out a PR from a fork - #4842"
    ],
    "1.2.3-beta1": [
      "[Fixed] No autocomplete when searching for co-authors - #4847",
      "[Fixed] Error when checking out a PR from a fork - #4842"
    ],
    "1.2.3-test1": [
      "Confirming switch from uglify-es to babel-minify addresses minification issue - #4871"
    ],
    "1.2.2": [
      "[Fixed] Make cURL/schannel default to using the Windows certificate store - #4817",
      "[Fixed] Restore text selection highlighting in diffs - #4818"
    ],
    "1.2.2-beta1": [
      "[Fixed] Make cURL/schannel default to using the Windows certificate store - #4817",
      "[Fixed] Text selection highlighting in diffs is back - #4818"
    ],
    "1.2.1": [
      "[Added] Brackets support for macOS - #4608. Thanks @3raxton!",
      "[Added] Pull request number and author are included in fuzzy-find filtering - #4653. Thanks @damaneice!",
      "[Fixed] Decreased the max line length limit - #3740. Thanks @sagaragarwal94!",
      "[Fixed] Updated embedded Git to 2.17.1 to address upstream security issue - #4791",
      "[Improved] Display the difference in file size of an image in the diff view - #4380. Thanks @ggajos!"
    ],
    "1.2.1-test1": ["Upgraded embedded Git to 2.17.0"],
    "1.2.1-beta1": [
      "[Added] Brackets support for macOS - #4608. Thanks @3raxton!",
      "[Added] Pull request number and author are included in fuzzy-find filtering - #4653. Thanks @damaneice!",
      "[Fixed] Decreased the max line length limit - #3740. Thanks @sagaragarwal94!",
      "[Fixed] Updated embedded Git to 2.17.1 to address upstream security issue - #4791",
      "[Improved] Display the difference in file size of an image in the diff view - #4380. Thanks @ggajos!"
    ],
    "1.2.1-beta0": [],
    "1.1.2-test6": ["Testing the Webpack v4 output from the project"],
    "1.2.0": [
      "[New] History now has ability to compare to another branch and merge outstanding commits",
      "[New] Support for selecting more than one file in the changes list - #1712. Thanks @icosamuel!",
      "[New] Render bitmap images in diffs - #4367. Thanks @MagicMarvMan!",
      "[Added] Add PowerShell Core support for Windows and macOS - #3791. Thanks @saschanaz!",
      "[Added] Add MacVim support for macOS - #4532. Thanks @johnelliott!",
      "[Added] Syntax highlighting for JavaServer Pages (JSP) - #4470. Thanks @damaneice!",
      "[Added] Syntax highlighting for Haxe files - #4445. Thanks @Gama11!",
      "[Added] Syntax highlighting for R files - #4455. Thanks @say25!",
      "[Fixed] 'Open in Shell' on Linux ensures Git is on PATH - #4619. Thanks @ziggy42!",
      "[Fixed] Pressing 'Enter' on filtered Pull Request does not checkout - #4673",
      "[Fixed] Alert icon shrinks in rename dialog when branch name is long - #4566",
      "[Fixed] 'Open in Desktop' performs fetch to ensure branch exists before checkout - #3006",
      "[Fixed] 'Open in Default Program' on Windows changes the window title - #4446",
      "[Fixed] Skip fast-forwarding when there are many eligible local branches - #4392",
      "[Fixed] Image diffs not working for files with upper-case file extension - #4466",
      "[Fixed] Syntax highlighting not working for files with upper-case file extension - #4462. Thanks @say25!",
      "[Fixed] Error when creating Git LFS progress causes clone to fail - #4307. Thanks @MagicMarvMan!",
      "[Fixed] 'Open File in External Editor' always opens a new instance - #4381",
      "[Fixed] 'Select All' shortcut now works for changes list - #3821",
      "[Improved] Automatically add valid repository when using command line interface - #4513. Thanks @ggajos!",
      "[Improved] Always fast-forward the default branch - #4506",
      "[Improved] Warn when trying to rename a published branch - #4035. Thanks @agisilaos!",
      "[Improved] Added context menu for files in commit history - #2845. Thanks @crea7or",
      "[Improved] Discarding all changes always prompts for confirmation - #4459",
      "[Improved] Getting list of changed files is now more efficient when dealing with thousands of files - #4443",
      "[Improved] Checking out a Pull Request may skip unnecessary fetch - #4068. Thanks @agisilaos!",
      "[Improved] Commit summary now has a hint to indicate why committing is disabled - #4429.",
      "[Improved] Pull request status text now matches format on GitHub - #3521",
      "[Improved] Add escape hatch to disable hardware acceleration when launching - #3921"
    ],
    "1.1.2-beta7": [],
    "1.1.2-beta6": [
      "[Added] Add MacVim support for macOS - #4532. Thanks @johnelliott!",
      "[Fixed] Open in Shell on Linux ensures Git is available on the user's PATH - #4619. Thanks @ziggy42!",
      "[Fixed] Keyboard focus issues when navigating Pull Request list - #4673",
      "[Improved] Automatically add valid repository when using command line interface - #4513. Thanks @ggajos!"
    ],
    "1.1.2-test5": ["Actually upgrading fs-extra to v6 in the app"],
    "1.1.2-test4": ["Upgrading fs-extra to v6"],
    "1.1.2-beta5": [
      "[Added] Syntax highlighting for JavaServer Pages (JSP) - #4470. Thanks @damaneice!",
      "[Fixed] Prevent icon from shrinking in rename dialog - #4566"
    ],
    "1.1.2-beta4": [
      "[New] New Compare tab allowing visualization of the relationship between branches",
      "[New] Support for selecting more than one file in the changes list - #1712. Thanks @icosamuel!",
      "[Fixed] 'Select All' shortcut now works for changes list - #3821",
      "[Improved] Always fast-forward the default branch - #4506",
      "[Improved] Warn when trying to rename a published branch - #4035. Thanks @agisilaos!",
      "[Improved] Added context menu for files in commit history - #2845. Thanks @crea7or",
      "[Improved] Discarding all changes always prompts for confirmation - #4459"
    ],
    "1.1.2-beta3": [
      "[Added] Syntax highlighting for Haxe files - #4445. Thanks @Gama11!",
      "[Added] Syntax highlighting for R files - #4455. Thanks @say25!",
      "[Fixed] Fetch to ensure \"Open in Desktop\" has a branch to checkout - #3006",
      "[Fixed] Handle the click event when opening a binary file - #4446",
      "[Fixed] Skip fast-forwarding when there are a lot of eligible local branches - #4392",
      "[Fixed] Image diffs not working for files with upper-case file extension - #4466",
      "[Fixed] Syntax highlighting not working for files with upper-case file extension - #4462. Thanks @say25!",
      "[Improved] Getting list of changed files is now more efficient when dealing with thousands of files - #4443",
      "[Improved] Checking out a Pull Request may skip unnecessary fetch - #4068. Thanks @agisilaos!",
      "[Improved] Commit summary now has a hint to indicate why committing is disabled - #4429."
    ],
    "1.1.2-test3": ["[New] Comparison Branch demo build"],
    "1.1.2-test2": [
      "Refactoring the diff internals to potentially land some SVG improvements"
    ],
    "1.1.2-test1": [
      "Refactoring the diff internals to potentially land some SVG improvements"
    ],
    "1.1.2-beta2": [
      "[New] Render bitmap images in diffs - #4367. Thanks @MagicMarvMan!",
      "[New] Add PowerShell Core support for Windows and macOS - #3791. Thanks @saschanaz!",
      "[Fixed] Error when creating Git LFS progress causes clone to fail - #4307. Thanks @MagicMarvMan!",
      "[Fixed] 'Open File in External Editor' does not use existing window - #4381",
      "[Fixed] Always ask for confirmation when discarding all changes - #4423",
      "[Improved] Pull request status text now matches format on GitHub - #3521",
      "[Improved] Add escape hatch to disable hardware acceleration when launching - #3921"
    ],
    "1.1.2-beta1": [],
    "1.1.1": [
      "[New] Render WebP images in diffs - #4164. Thanks @agisilaos!",
      "[Fixed] Edit context menus in commit form input elements - #3886",
      "[Fixed] Escape behavior for Pull Request list does not match Branch List - #3597",
      "[Fixed] Keep caret position after inserting completion for emoji/mention - #3835. Thanks @CarlRosell!",
      "[Fixed] Handle error events when watching files used to get Git LFS output - #4117",
      "[Fixed] Potential race condition when opening a fork pull request - #4149",
      "[Fixed] Show placeholder image when no pull requests found - #3973",
      "[Fixed] Disable commit summary and description inputs while commit in progress - #3893. Thanks @crea7or!",
      "[Fixed] Ensure pull request cache is cleared after last pull request merged - #4122",
      "[Fixed] Focus two-factor authentication dialog on input - #4220. Thanks @WaleedAshraf!",
      "[Fixed] Branches button no longer disabled while on an unborn branch - #4236. Thanks @agisilaos!",
      "[Fixed] Delete gitignore file when all entries cleared in Repository Settings - #1896",
      "[Fixed] Add visual indicator that a folder can be dropped on Desktop - #4004. Thanks @agisilaos!",
      "[Fixed] Attempt to focus the application window on macOS after signing in via the browser - #4126",
      "[Fixed] Refresh issues when user manually fetches - #4076",
      "[Improved] Add `Discard All Changes...` to context menu on changed file list - #4197. Thanks @xamm!",
      "[Improved] Improve contrast for button labels in app toolbar - #4219",
      "[Improved] Speed up check for submodules when discarding - #4186. Thanks @kmscode!",
      "[Improved] Make the keychain known issue more clear within Desktop - #4125",
      "[Improved] Continue past the 'diff too large' message and view the diff - #4050",
      "[Improved] Repository association might not have expected prefix - #4090. Thanks @mathieudutour!",
      "[Improved] Add message to gitignore dialog when not on default branch - #3720",
      "[Improved] Hide Desktop-specific forks in Branch List - #4127",
      "[Improved] Disregard accidental whitespace when cloning a repository by URL - #4216",
      "[Improved] Show alert icon in repository list when repository not found on disk - #4254. Thanks @gingerbeardman!",
      "[Improved] Repository list now closes after removing last repository - #4269. Thanks @agisilaos!",
      "[Improved] Move forget password link after the password dialog to match expected tab order - #4283. Thanks @iamnapo!",
      "[Improved] More descriptive text in repository toolbar button when no repositories are tracked - #4268. Thanks @agisilaos!",
      "[Improved] Context menu in Changes tab now supports opening file in your preferred editor - #4030"
    ],
    "1.1.1-beta4": [
      "[Improved] Context menu in Changes tab now supports opening file in your preferred editor - #4030"
    ],
    "1.1.1-beta3": [],
    "1.1.1-beta2": [
      "[New] Render WebP images in diffs - #4164. Thanks @agisilaos!",
      "[Fixed] Edit context menus in commit form input elements - #3886",
      "[Fixed] Escape behavior should match that of Branch List - #3972",
      "[Fixed] Keep caret position after inserting completion - #3835. Thanks @CarlRosell!",
      "[Fixed] Handle error events when watching files used to get Git LFS output - #4117",
      "[Fixed] Potential race condition when opening a fork pull request - #4149",
      "[Fixed] Show placeholder image when no pull requests found - #3973",
      "[Fixed] Disable input fields summary and description while commit in progress - #3893. Thanks @crea7or!",
      "[Fixed] Ensure pull request cache is cleared after last pull request merged - #4122",
      "[Fixed] Focus two-factor authentication dialog on input - #4220. Thanks @WaleedAshraf!",
      "[Fixed] Branches button no longer disabled while on an unborn branch - #4236. Thanks @agisilaos!",
      "[Fixed] Delete gitignore file when entries cleared in Repository Settings - #1896",
      "[Fixed] Add visual indicator that a folder can be dropped on Desktop - #4004. Thanks @agisilaos!",
      "[Improved] Add `Discard All Changes...` to context menu on changed file list - #4197. Thanks @xamm!",
      "[Improved] Improve contrast for button labels in app toolbar - #4219",
      "[Improved] Speed up check for submodules when discarding - #4186. Thanks @kmscode!",
      "[Improved] Make the keychain known issue more clear within Desktop - #4125",
      "[Improved] Continue past the 'diff too large' message and view the diff - #4050",
      "[Improved] Repository association might not have expected prefix - #4090. Thanks @mathieudutour!",
      "[Improved] Add message to gitignore dialog when not on default branch - #3720",
      "[Improved] Hide Desktop-specific forks in Branch List - #4127",
      "[Improved] Disregard accidental whitespace when cloning a repository by URL - #4216",
      "[Improved] Show alert icon in repository list when repository not found on disk - #4254. Thanks @gingerbeardman!",
      "[Improved] Repository list now closes after removing last repository - #4269. Thanks @agisilaos!",
      "[Improved] Move forget password link to after the password dialog to maintain expected tab order - #4283. Thanks @iamnapo!",
      "[Improved] More descriptive text in repository toolbar button when no repositories are tracked - #4268. Thanks @agisilaos!"
    ],
    "1.1.1-test2": ["[Improved] Electron 1.8.3 upgrade (again)"],
    "1.1.1-test1": [
      "[Improved] Forcing a focus on the window after the OAuth dance is done"
    ],
    "1.1.1-beta1": [],
    "1.1.0": [
      "[New] Check out pull requests from collaborators or forks from within Desktop",
      "[New] View the commit status of the branch when it has an open pull request",
      "[Added] Add RubyMine support for macOS - #3883. Thanks @gssbzn!",
      "[Added] Add TextMate support for macOS - #3910. Thanks @caiofbpa!",
      "[Added] Syntax highlighting for Elixir files - #3774. Thanks @joaovitoras!",
      "[Fixed] Update layout of branch blankslate image - #4011",
      "[Fixed] Expanded avatar stack in commit summary gets cut off - #3884",
      "[Fixed] Clear repository filter when switching tabs - #3787. Thanks @reyronald!",
      "[Fixed] Avoid crash when unable to launch shell - #3954",
      "[Fixed] Ensure renames are detected when viewing commit diffs - #3673",
      "[Fixed] Fetch default remote if it differs from the current - #4056",
      "[Fixed] Handle Git errors when .gitmodules are malformed - #3912",
      "[Fixed] Handle error when \"where\" is not on PATH - #3882 #3825",
      "[Fixed] Ignore action assumes CRLF when core.autocrlf is unset - #3514",
      "[Fixed] Prevent duplicate entries in co-author autocomplete list - #3887",
      "[Fixed] Renames not detected when viewing commit diffs - #3673",
      "[Fixed] Support legacy usernames as co-authors - #3897",
      "[Improved] Update branch button text from \"New\" to \"New Branch\" - #4032",
      "[Improved] Add fuzzy search in the repository, branch, PR, and clone FilterLists - #911. Thanks @j-f1!",
      "[Improved] Tidy up commit summary and description layout in commit list - #3922. Thanks @willnode!",
      "[Improved] Use smaller default size when rendering Gravatar avatars - #3911",
      "[Improved] Show fetch progress when initializing remote for fork - #3953",
      "[Improved] Remove references to Hubot from the user setup page - #4015. Thanks @j-f1!",
      "[Improved] Error handling around ENOENT - #3954",
      "[Improved] Clear repository filter text when switching tabs - #3787. Thanks @reyronald!",
      "[Improved] Allow window to accept single click on focus - #3843",
      "[Improved] Disable drag-and-drop interaction when a popup is in the foreground - #3996"
    ],
    "1.1.0-beta3": [
      "[Fixed] Fetch default remote if it differs from the current - #4056"
    ],
    "1.1.0-beta2": [
      "[Improved] Update embedded Git to improve error handling when using stdin - #4058"
    ],
    "1.1.0-beta1": [
      "[Improved] Add 'Branch' to 'New' branch button - #4032",
      "[Improved] Remove references to Hubot from the user setup page - #4015. Thanks @j-f1!"
    ],
    "1.0.14-beta5": [
      "[Fixed] Improve detection of pull requests associated with current branch - #3991",
      "[Fixed] Disable drag-and-drop interaction when a popup is in the foreground - #3996",
      "[Fixed] Branch blank slate image out of position - #4011"
    ],
    "1.0.14-beta4": [
      "[New] Syntax highlighting for Elixir files - #3774. Thanks @joaovitoras!",
      "[Fixed] Crash when unable to launch shell - #3954",
      "[Fixed] Support legacy usernames as co-authors - #3897",
      "[Improved] Enable fuzzy search in the repository, branch, PR, and clone FilterLists - #911. Thanks @j-f1!",
      "[Improved] Tidy up commit summary and description layout in commit list - #3922. Thanks @willnode!"
    ],
    "1.0.14-test1": ["[Improved] Electron 1.8.2 upgrade"],
    "1.0.14-beta3": [
      "[Added] Add TextMate support for macOS - #3910. Thanks @caiofbpa!",
      "[Fixed] Handle Git errors when .gitmodules are malformed - #3912",
      "[Fixed] Clear repository filter when switching tabs - #3787. Thanks @reyronald!",
      "[Fixed] Prevent duplicate entries in co-author autocomplete list - #3887",
      "[Improved] Show progress when initializing remote for fork - #3953"
    ],
    "1.0.14-beta2": [
      "[Added] Add RubyMine support for macOS - #3883. Thanks @gssbzn!",
      "[Fixed] Allow window to accept single click on focus - #3843",
      "[Fixed] Expanded avatar list hidden behind commit details - #3884",
      "[Fixed] Renames not detected when viewing commit diffs - #3673",
      "[Fixed] Ignore action assumes CRLF when core.autocrlf is unset - #3514",
      "[Improved] Use smaller default size when rendering Gravatar avatars - #3911"
    ],
    "1.0.14-beta1": ["[New] Commit together with co-authors - #3879"],
    "1.0.13": [
      "[New] Commit together with co-authors - #3879",
      "[New] PhpStorm is now a supported external editor on macOS - #3749. Thanks @hubgit!",
      "[Improved] Update embedded Git to 2.16.1 - #3617 #3828 #3871",
      "[Improved] Blank slate view is now more responsive when zoomed - #3777",
      "[Improved] Documentation fix for Open in Shell resource - #3799. Thanks @saschanaz!",
      "[Improved] Improved error handling for Linux - #3732",
      "[Improved] Allow links in unexpanded summary to be clickable - #3719. Thanks @koenpunt!",
      "[Fixed] Update Electron to 1.7.11 to address security issue - #3846",
      "[Fixed] Allow double dashes in branch name - #3599. Thanks @JQuinnie!",
      "[Fixed] Sort the organization list - #3657. Thanks @j-f1!",
      "[Fixed] Check out PRs from a fork - #3395",
      "[Fixed] Confirm deleting branch when it has an open PR - #3615",
      "[Fixed] Defer user/email validation in Preferences - #3722",
      "[Fixed] Checkout progress did not include branch name - #3780",
      "[Fixed] Don't block branch switching when in detached HEAD - #3807",
      "[Fixed] Handle discarding submodule changes properly - #3647",
      "[Fixed] Show tooltip with additional info about the build status - #3134",
      "[Fixed] Update placeholders to support Linux distributions - #3150",
      "[Fixed] Refresh local commit list when switching tabs - #3698"
    ],
    "1.0.13-test1": [
      "[Improved] Update embedded Git to 2.16.1 - #3617 #3828 #3871",
      "[Fixed] Update Electron to 1.7.11 to address security issue - #3846",
      "[Fixed] Allows double dashes in branch name - #3599. Thanks @JQuinnie!",
      "[Fixed] Pull Request store may not have status defined - #3869",
      "[Fixed] Render the Pull Request badge when no commit statuses found - #3608"
    ],
    "1.0.13-beta1": [
      "[New] PhpStorm is now a supported external editor on macOS - #3749. Thanks @hubgit!",
      "[Improved] Blank slate view is now more responsive when zoomed - #3777",
      "[Improved] Documentation fix for Open in Shell resource - #3799. Thanks @saschanaz!",
      "[Improved] Improved error handling for Linux - #3732",
      "[Improved] Allow links in unexpanded summary to be clickable - #3719. Thanks @koenpunt!",
      "[Fixed] Sort the organization list - #3657. Thanks @j-f1!",
      "[Fixed] Check out PRs from a fork - #3395",
      "[Fixed] Confirm deleting branch when it has an open PR - #3615",
      "[Fixed] Defer user/email validation in Preferences - #3722",
      "[Fixed] Checkout progress did not include branch name - #3780",
      "[Fixed] Don't block branch switching when in detached HEAD - #3807",
      "[Fixed] Handle discarding submodule changes properly - #3647",
      "[Fixed] Show tooltip with additional info about the build status - #3134",
      "[Fixed] Update placeholders to support Linux distributions - #3150",
      "[Fixed] Refresh local commit list when switching tabs - #3698"
    ],
    "1.0.12": [
      "[New] Syntax highlighting for Rust files - #3666. Thanks @subnomo!",
      "[New] Syntax highlighting for Clojure cljc, cljs, and edn files - #3610. Thanks @mtkp!",
      "[Improved] Prevent creating a branch in the middle of a merge - #3733",
      "[Improved] Truncate long repo names in panes and modals to fit into a single line - #3598. Thanks @http-request!",
      "[Improved] Keyboard navigation support in pull request list - #3607",
      "[Fixed] Inconsistent caret behavior in text boxes when using certain keyboard layouts - #3354",
      "[Fixed] Only render the organizations list when it has orgs - #1414",
      "[Fixed] Checkout now handles situations where a ref exists on multiple remotes - #3281",
      "[Fixed] Retain accounts on desktop when losing connectivity - #3641",
      "[Fixed] Missing argument in FullScreenInfo that could prevent app from launching - #3727. Thanks @OiYouYeahYou!"
    ],
    "1.0.12-beta1": [
      "[New] Syntax highlighting for Rust files - #3666. Thanks @subnomo!",
      "[New] Syntax highlighting for Clojure cljc, cljs, and edn files - #3610. Thanks @mtkp!",
      "[Improved] Prevent creating a branch in the middle of a merge - #3733",
      "[Improved] Truncate long repo names in panes and modals to fit into a single line - #3598. Thanks @http-request!",
      "[Improved] Keyboard navigation support in pull request list - #3607",
      "[Fixed] Inconsistent caret behavior in text boxes when using certain keyboard layouts - #3354",
      "[Fixed] Only render the organizations list when it has orgs - #1414",
      "[Fixed] Checkout now handles situations where a ref exists on multiple remotes - #3281",
      "[Fixed] Retain accounts on desktop when losing connectivity - #3641",
      "[Fixed] Missing argument in FullScreenInfo that could prevent app from launching - #3727. Thanks @OiYouYeahYou!"
    ],
    "1.0.12-beta0": [
      "[New] Highlight substring matches in the \"Branches\" and \"Repositories\" list when filtering - #910. Thanks @JordanMussi!",
      "[New] Add preview for ico files - #3531. Thanks @serhiivinichuk!",
      "[New] Fallback to Gravatar for loading avatars - #821",
      "[New] Provide syntax highlighting for Visual Studio project files - #3552. Thanks @saul!",
      "[New] Provide syntax highlighting for F# fsx and fsi files - #3544. Thanks @saul!",
      "[New] Provide syntax highlighting for Kotlin files - #3555. Thanks @ziggy42!",
      "[New] Provide syntax highlighting for Clojure - #3523. Thanks @mtkp!",
      "[Improved] Toggle the \"Repository List\" from the menu - #2638. Thanks @JordanMussi!",
      "[Improved] Prevent saving of disallowed character strings for your name and email  - #3204",
      "[Improved] Error messages now appear at the top of the \"Create a New Repository\" dialog - #3571. Thanks @http-request!",
      "[Improved] \"Repository List\" header is now \"Github.com\" for consistency - #3567. Thanks @iFun!",
      "[Improved] Rename the \"Install Update\" button to \"Quit and Install Update\" - #3494. Thanks @say25!",
      "[Fixed] Fix ordering of commit history when your branch and tracking branch have both changed  - #2737",
      "[Fixed] Prevent creating a branch that starts with a period - #3013. Thanks @JordanMussi!",
      "[Fixed] Branch names are properly encoded when creating a pull request - #3509",
      "[Fixed] Re-enable all the menu items after closing a popup - #3533",
      "[Fixed] Removes option to delete remote branch after it's been deleted - #2964. Thanks @JordanMussi!",
      "[Fixed] Windows: Detects available editors and shells now works even when the group policy blocks write registry access - #3105 #3405",
      "[Fixed] Windows: Menu items are no longer truncated - #3547",
      "[Fixed] Windows: Prevent disabled menu items from being accessed - #3391 #1521",
      "[Fixed] Preserve the selected pull request when a manual fetch is done - #3524",
      "[Fixed] Update pull request badge after switching branches or pull requests - #3454",
      "[Fixed] Restore keyboard arrow navigation for pull request list - #3499"
    ],
    "1.0.11": [
      "[New] Highlight substring matches in the \"Branches\" and \"Repositories\" list when filtering - #910. Thanks @JordanMussi!",
      "[New] Add preview for ico files - #3531. Thanks @serhiivinichuk!",
      "[New] Fallback to Gravatar for loading avatars - #821",
      "[New] Provide syntax highlighting for Visual Studio project files - #3552. Thanks @saul!",
      "[New] Provide syntax highlighting for F# fsx and fsi files - #3544. Thanks @saul!",
      "[New] Provide syntax highlighting for Kotlin files - #3555. Thanks @ziggy42!",
      "[New] Provide syntax highlighting for Clojure - #3523. Thanks @mtkp!",
      "[Improved] Toggle the \"Repository List\" from the menu - #2638. Thanks @JordanMussi!",
      "[Improved] Prevent saving of disallowed character strings for your name and email  - #3204",
      "[Improved] Error messages now appear at the top of the \"Create a New Repository\" dialog - #3571. Thanks @http-request!",
      "[Improved] \"Repository List\" header is now \"Github.com\" for consistency - #3567. Thanks @iFun!",
      "[Improved] Rename the \"Install Update\" button to \"Quit and Install Update\" - #3494. Thanks @say25!",
      "[Fixed] Fix ordering of commit history when your branch and tracking branch have both changed  - #2737",
      "[Fixed] Prevent creating a branch that starts with a period - #3013. Thanks @JordanMussi!",
      "[Fixed] Branch names are properly encoded when creating a pull request - #3509",
      "[Fixed] Re-enable all the menu items after closing a popup - #3533",
      "[Fixed] Removes option to delete remote branch after it's been deleted - #2964. Thanks @JordanMussi!",
      "[Fixed] Windows: Detects available editors and shells now works even when the group policy blocks write registry access - #3105 #3405",
      "[Fixed] Windows: Menu items are no longer truncated - #3547",
      "[Fixed] Windows: Prevent disabled menu items from being accessed - #3391 #1521"
    ],
    "1.0.11-test0": [
      "[Improved] now with a new major version of electron-packager"
    ],
    "1.0.11-beta0": [
      "[Improved] Refresh the pull requests list after fetching - #3503",
      "[Improved] Rename the \"Install Update\" button to \"Quit and Install Update\" - #3494. Thanks @say25!",
      "[Fixed] URL encode branch names when creating a pull request - #3509",
      "[Fixed] Windows: detecting available editors and shells now works even when the group policy blocks write registry access - #3105 #3405"
    ],
    "1.0.10": [
      "[New] ColdFusion Builder is now a supported external editor - #3336 #3321. Thanks @AtomicCons!",
      "[New] VSCode Insiders build is now a supported external editor - #3441. Thanks @say25!",
      "[New] BBEdit is now a supported external editor - #3467. Thanks @NiklasBr!",
      "[New] Hyper is now a supported shell on Windows too - #3455. Thanks @JordanMussi!",
      "[New] Swift is now syntax highlighted - #3305. Thanks @agisilaos!",
      "[New] Vue.js is now syntax highlighted - #3368. Thanks @wanecek!",
      "[New] CoffeeScript is now syntax highlighted - #3356. Thanks @agisilaos!",
      "[New] Cypher is now syntax highlighted - #3440. Thanks @say25!",
      "[New] .hpp is now syntax highlighted as C++ - #3420. Thanks @say25!",
      "[New] ML-like languages are now syntax highlighted - #3401. Thanks @say25!",
      "[New] Objective-C is now syntax highlighted - #3355. Thanks @koenpunt!",
      "[New] SQL is now syntax highlighted - #3389. Thanks @say25!",
      "[Improved] Better message on the 'Publish Branch' button when HEAD is unborn - #3344. Thanks @Venkat5694!",
      "[Improved] Better error message when trying to push to an archived repository - #3084. Thanks @agisilaos!",
      "[Improved] Avoid excessive background fetching when switching repositories - #3329",
      "[Improved] Ignore menu events sent when a modal is shown - #3308",
      "[Fixed] Parse changed files whose paths include a newline - #3271",
      "[Fixed] Parse file type changes - #3334",
      "[Fixed] Windows: 'Open without Git' would present the dialog again instead of actually opening a shell without git - #3290",
      "[Fixed] Avoid text selection when dragging resizable dividers - #3268",
      "[Fixed] Windows: Removed the title attribute on the Windows buttons so that they no longer leave their tooltips hanging around - #3348. Thanks @j-f1!",
      "[Fixed] Windows: Detect VS Code when installed to non-standard locations - #3304",
      "[Fixed] Hitting Return would select the first item in a filter list when the filter text was empty - #3447",
      "[Fixed] Add some missing keyboard shortcuts - #3327. Thanks @say25!",
      "[Fixed] Handle \"304 Not Modified\" responses - #3399",
      "[Fixed] Don't overwrite an existing .gitattributes when creating a new repository - #3419. Thanks @strafe!"
    ],
    "1.0.10-beta3": [
      "[New] Change \"Create Pull Request\" to \"Show Pull Request\" when there is already a pull request open for the branch - #2524",
      "[New] VSCode Insiders build is now a supported external editor - #3441. Thanks @say25!",
      "[New] BBEdit is now a supported external editor - #3467. Thanks @NiklasBr!",
      "[New] Hyper is now a supported shell - #3455. Thanks @JordanMussi!",
      "[New] Cypher is now syntax highlighted - #3440. Thanks @say25!",
      "[New] .hpp is now syntax highlighted as C++ - #3420. Thanks @say25!",
      "[New] ML-like languages are now syntax highlighted - #3401. Thanks @say25!",
      "[Improved] Use the same colors in pull request dropdown as we use on GitHub.com - #3451",
      "[Improved] Fancy pull request loading animations - #2868",
      "[Improved] Avoid excessive background fetching when switching repositories - #3329",
      "[Improved] Refresh the pull request list when the Push/Pull/Fetch button is clicked - #3448",
      "[Improved] Ignore menu events sent when a modal is shown - #3308",
      "[Fixed] Hitting Return would select the first item in a filter list when the filter text was empty - #3447",
      "[Fixed] Add some missing keyboard shortcuts - #3327. Thanks @say25!",
      "[Fixed] Handle \"304 Not Modified\" responses - #3399",
      "[Fixed] Don't overwrite an existing .gitattributes when creating a new repository - #3419. Thanks @strafe!"
    ],
    "1.0.10-beta2": [
      "[New] SQL is now syntax highlighted! - #3389. Thanks @say25!",
      "[Fixed] Windows: Detect VS Code when installed to non-standard locations - #3304"
    ],
    "1.0.10-beta1": [
      "[New] Vue.js code is now syntax highlighted! - #3368. Thanks @wanecek!",
      "[New] CoffeeScript is now syntax highlighted! - #3356. Thanks @agisilaos!",
      "[New] Highlight .m as Objective-C - #3355. Thanks @koenpunt!",
      "[Improved] Use smarter middle truncation for branch names - #3357",
      "[Fixed] Windows: Removed the title attribute on the Windows buttons so that they no longer leave their tooltips hanging around - #3348. Thanks @j-f1!"
    ],
    "1.0.10-beta0": [
      "[New] ColdFusion Builder is now available as an option for External Editor - #3336 #3321. Thanks @AtomicCons!",
      "[New] Swift code is now syntax highlighted - #3305. Thanks @agisilaos!",
      "[Improved] Better message on the 'Publish Branch' button when HEAD is unborn - #3344. Thanks @Venkat5694!",
      "[Improved] Better error message when trying to push to an archived repository - #3084. Thanks @agisilaos!",
      "[Fixed] Parse changed files whose paths include a newline - #3271",
      "[Fixed] Parse file type changes - #3334",
      "[Fixed] Windows: 'Open without Git' would present the dialog again instead of actually opening a shell without git - #3290",
      "[Fixed] Avoid text selection when dragging resizable dividers - #3268"
    ],
    "1.0.9": [
      "[New] ColdFusion Builder is now available as an option for External Editor - #3336 #3321. Thanks @AtomicCons!",
      "[New] Swift code is now syntax highlighted - #3305. Thanks @agisilaos!",
      "[Improved] Better message on the 'Publish Branch' button when HEAD is unborn - #3344. Thanks @Venkat5694!",
      "[Improved] Better error message when trying to push to an archived repository - #3084. Thanks @agisilaos!",
      "[Fixed] Parse changed files whose paths include a newline - #3271",
      "[Fixed] Parse file type changes - #3334",
      "[Fixed] Windows: 'Open without Git' would present the dialog again instead of actually opening a shell without git - #3290",
      "[Fixed] Avoid text selection when dragging resizable dividers - #3268"
    ],
    "1.0.9-beta1": [
      "[New] ColdFusion Builder is now available as an option for External Editor - #3336 #3321. Thanks @AtomicCons!",
      "[New] Swift code is now syntax highlighted - #3305. Thanks @agisilaos!",
      "[Improved] Better message on the 'Publish Branch' button when HEAD is unborn - #3344. Thanks @Venkat5694!",
      "[Improved] Better error message when trying to push to an archived repository - #3084. Thanks @agisilaos!",
      "[Fixed] Parse changed files whose paths include a newline - #3271",
      "[Fixed] Parse file type changes - #3334",
      "[Fixed] Windows: 'Open without Git' would present the dialog again instead of actually opening a shell without git - #3290",
      "[Fixed] Avoid text selection when dragging resizable dividers - #3268"
    ],
    "1.0.9-beta0": [
      "[Fixed] Crash when rendering diffs for certain types of files - #3249",
      "[Fixed] Continually being prompted to add the upstream remote, even when it already exists - #3252"
    ],
    "1.0.8": [
      "[Fixed] Crash when rendering diffs for certain types of files - #3249",
      "[Fixed] Continually being prompted to add the upstream remote, even when it already exists - #3252"
    ],
    "1.0.8-beta0": [
      "[New] Syntax highlighted diffs - #3101",
      "[New] Add upstream to forked repositories - #2364",
      "[Fixed] Only reset scale of title bar on macOS - #3193",
      "[Fixed] Filter symbolic refs in the branch list - #3196",
      "[Fixed] Address path issue with invoking Git Bash - #3186",
      "[Fixed] Update embedded Git to support repository hooks and better error messages - #3067 #3079",
      "[Fixed] Provide credentials to LFS repositories when performing checkout - #3167",
      "[Fixed] Assorted changelog typos - #3174 #3184 #3207. Thanks @strafe, @alanaasmaa and @jt2k!"
    ],
    "1.0.7": [
      "[New] Syntax highlighted diffs - #3101",
      "[New] Add upstream to forked repositories - #2364",
      "[Fixed] Only reset scale of title bar on macOS - #3193",
      "[Fixed] Filter symbolic refs in the branch list - #3196",
      "[Fixed] Address path issue with invoking Git Bash - #3186",
      "[Fixed] Update embedded Git to support repository hooks and better error messages - #3067 #3079",
      "[Fixed] Provide credentials to LFS repositories when performing checkout - #3167",
      "[Fixed] Assorted changelog typos - #3174 #3184 #3207. Thanks @strafe, @alanaasmaa and @jt2k!"
    ],
    "1.0.7-beta0": [
      "[Fixed] The Branches list wouldn't display the branches for non-GitHub repositories - #3169",
      "[Fixed] Pushing or pulling could error when the temp directory was unavailable - #3046"
    ],
    "1.0.6": [
      "[Fixed] The Branches list wouldn't display the branches for non-GitHub repositories - #3169",
      "[Fixed] Pushing or pulling could error when the temp directory was unavailable - #3046"
    ],
    "1.0.5": [
      "[New] The command line interface now provides some helpful help! - #2372. Thanks @j-f1!",
      "[New] Create new branches from the Branches foldout - #2784",
      "[New] Add support for VSCode Insiders - #3012 #3062. Thanks @MSathieu!",
      "[New] Linux: Add Atom and Sublime Text support - #3133. Thanks @ziggy42!",
      "[New] Linux: Tilix support - #3117. Thanks @ziggy42!",
      "[New] Linux: Add Visual Studio Code support - #3122. Thanks @ziggy42!",
      "[Improved] Report errors when a problem occurs storing tokens - #3159",
      "[Improved] Bump to Git 2.14.3 - #3146",
      "[Improved] Don't try to display diffs that could cause the app to hang - #2596",
      "[Fixed] Handle local user accounts with URL-hostile characters - #3107",
      "[Fixed] Cloning a repository which uses Git LFS would leave all the files appearing modified - #3146",
      "[Fixed] Signing in in the Welcome flow could hang - #2769",
      "[Fixed] Properly replace old Git LFS configuration values - #2984"
    ],
    "1.0.5-beta1": [
      "[New] Create new branches from the Branches foldout - #2784",
      "[New] Add support for VSCode Insiders - #3012 #3062. Thanks @MSathieu!",
      "[New] Linux: Add Atom and Sublime Text support - #3133. Thanks @ziggy42!",
      "[New] Linux: Tilix support - #3117. Thanks @ziggy42!",
      "[New] Linux: Add Visual Studio Code support - #3122. Thanks @ziggy42!",
      "[Improved] Report errors when a problem occurs storing tokens - #3159",
      "[Improved] Bump to Git 2.14.3 - #3146",
      "[Improved] Don't try to display diffs that could cause the app to hang - #2596",
      "[Fixed] Handle local user accounts with URL-hostile characters - #3107",
      "[Fixed] Cloning a repository which uses Git LFS would leave all the files appearing modified - #3146",
      "[Fixed] Signing in in the Welcome flow could hang - #2769",
      "[Fixed] Properly replace old Git LFS configuration values - #2984"
    ],
    "1.0.5-test1": [],
    "1.0.5-test0": [],
    "1.0.5-beta0": [
      "[New] The command line interface now provides some helpful help! - #2372. Thanks @j-f1!"
    ],
    "1.0.4": [
      "[New] Report Git LFS progress when cloning, pushing, pulling, or reverting - #2226",
      "[Improved] Increased diff contrast and and line gutter selection - #2586 #2181",
      "[Improved] Clarify why publishing a branch is disabled in various scenarios - #2773",
      "[Improved] Improved error message when installing the command Line tool fails - #2979. Thanks @agisilaos!",
      "[Improved] Format the branch name in \"Create Branch\" like we format branch names elsewhere - #2977. Thanks @j-f1!",
      "[Fixed] Avatars not updating after signing in - #2911",
      "[Fixed] Lots of bugs if there was a file named \"HEAD\" in the repository - #3009 #2721 #2938",
      "[Fixed] Handle duplicate config values when saving user.name and user.email - #2945",
      "[Fixed] The \"Create without pushing\" button when creating a new pull request wouldn't actually do anything - #2917"
    ],
    "1.0.4-beta1": [
      "[New] Report Git LFS progress when cloning, pushing, pulling, or reverting - #2226",
      "[Improved] Increased diff contrast and and line gutter selection - #2586 #2181",
      "[Improved] Clarify why publishing a branch is disabled in various scenarios - #2773",
      "[Improved] Improved error message when installing the command Line tool fails - #2979. Thanks @agisilaos!",
      "[Improved] Format the branch name in \"Create Branch\" like we format branch names elsewhere - #2977. Thanks @j-f1!",
      "[Fixed] Avatars not updating after signing in - #2911",
      "[Fixed] Lots of bugs if there was a file named \"HEAD\" in the repository - #3009 #2721 #2938",
      "[Fixed] Handle duplicate config values when saving user.name and user.email - #2945",
      "[Fixed] The \"Create without pushing\" button when creating a new pull request wouldn't actually do anything - #2917 #2917"
    ],
    "1.0.4-beta0": [
      "[Improved] Increase the contrast of the modified file status octicons - #2914",
      "[Fixed] Showing changed files in Finder/Explorer would open the file - #2909",
      "[Fixed] macOS: Fix app icon on High Sierra - #2915",
      "[Fixed] Cloning an empty repository would fail - #2897 #2906",
      "[Fixed] Catch logging exceptions - #2910"
    ],
    "1.0.3": [
      "[Improved] Increase the contrast of the modified file status octicons - #2914",
      "[Fixed] Showing changed files in Finder/Explorer would open the file - #2909",
      "[Fixed] macOS: Fix app icon on High Sierra - #2915",
      "[Fixed] Cloning an empty repository would fail - #2897 #2906",
      "[Fixed] Catch logging exceptions - #2910"
    ],
    "1.0.2": [
      "[Improved] Better message for GitHub Enterprise users when there is a network error - #2574. Thanks @agisilaos!",
      "[Improved] Clone error message now suggests networking might be involved - #2872. Thanks @agisilaos!",
      "[Improved] Include push/pull progress information in the push/pull button tooltip - #2879",
      "[Improved] Allow publishing a brand new, empty repository - #2773",
      "[Improved] Make file paths in lists selectable - #2801. Thanks @artivilla!",
      "[Fixed] Disable LFS hook creation when cloning - #2809",
      "[Fixed] Use the new URL for the \"Show User Guides\" menu item - #2792. Thanks @db6edr!",
      "[Fixed] Make the SHA selectable when viewing commit details - #1154",
      "[Fixed] Windows: Make `github` CLI work in Git Bash - #2712",
      "[Fixed] Use the initial path provided when creating a new repository - #2883",
      "[Fixed] Windows: Avoid long path limits when discarding changes - #2833",
      "[Fixed] Files would get deleted when undoing the first commit - #2764",
      "[Fixed] Find the repository root before adding it - #2832",
      "[Fixed] Display warning about an existing folder before cloning - #2777 #2830",
      "[Fixed] Show contents of directory when showing a repository from Show in Explorer/Finder instead of showing the parent - #2798"
    ],
    "1.0.2-beta1": [
      "[Improved] Clone error message now suggests networking might be involved - #2872. Thanks @agisilaos!",
      "[Improved] Include push/pull progress information in the push/pull button tooltip - #2879",
      "[Improved] Allow publishing a brand new, empty repository - #2773",
      "[Improved] Make file paths in lists selectable - #2801. Thanks @artivilla!",
      "[Fixed] Use the initial path provided when creating a new repository - #2883",
      "[Fixed] Windows: Avoid long path limits when discarding changes - #2833",
      "[Fixed] Files would get deleted when undoing the first commit - #2764",
      "[Fixed] Find the repository root before adding it - #2832",
      "[Fixed] Display warning about an existing folder before cloning - #2777 #2830",
      "[Fixed] Show contents of directory when showing a repository from Show in Explorer/Finder instead of showing the parent - #2798"
    ],
    "1.0.2-beta0": [
      "[Improved] Message for GitHub Enterprise users when there is a network error - #2574. Thanks @agisilaos!",
      "[Fixed] Disable LFS hook creation when cloning - #2809",
      "[Fixed] Use the new URL for the \"Show User Guides\" menu item - #2792. Thanks @db6edr!",
      "[Fixed] Make the SHA selectable when viewing commit details - #1154",
      "[Fixed] Windows: Make `github` CLI work in Git Bash - #2712"
    ],
    "1.0.1": [
      "[Improved] Message for GitHub Enterprise users when there is a network error - #2574. Thanks @agisilaos!",
      "[Fixed] Disable LFS hook creation when cloning - #2809",
      "[Fixed] Use the new URL for the \"Show User Guides\" menu item - #2792. Thanks @db6edr!",
      "[Fixed] Make the SHA selectable when viewing commit details - #1154",
      "[Fixed] Windows: Make `github` CLI work in Git Bash - #2712"
    ],
    "1.0.1-beta0": [
      "[Fixed] Use the loading/disabled state while publishing - #1995",
      "[Fixed] Lock down menu item states for unborn repositories - #2744 #2573",
      "[Fixed] Windows: Detecting the available shells and editors when using a language other than English - #2735"
    ],
    "1.0.0": [
      "[Fixed] Use the loading/disabled state while publishing - #1995",
      "[Fixed] Lock down menu item states for unborn repositories - #2744 #2573",
      "[Fixed] Windows: Detecting the available shells and editors when using a language other than English - #2735"
    ],
    "1.0.0-beta3": [
      "[New] Allow users to create repositories with descriptions - #2719. Thanks @davidcelis!",
      "[New] Use `lfs clone` for faster cloning of LFS repositories - #2679",
      "[Improved] Prompt to override existing LFS filters - #2693",
      "[Fixed] Don't install LFS hooks when checking if a repo uses LFS - #2732",
      "[Fixed] Ensure nothing is staged as part of undoing the first commit - #2656",
      "[Fixed] \"Clone with Desktop\" wouldn't include the repository name in the path - #2704"
    ],
    "0.9.1": [
      "[New] Allow users to create repositories with descriptions - #2719. Thanks @davidcelis!",
      "[New] Use `lfs clone` for faster cloning of LFS repositories - #2679",
      "[Improved] Prompt to override existing LFS filters - #2693",
      "[Fixed] Don't install LFS hooks when checking if a repo uses LFS - #2732",
      "[Fixed] Ensure nothing is staged as part of undoing the first commit - #2656",
      "[Fixed] \"Clone with Desktop\" wouldn't include the repository name in the path - #2704"
    ],
    "1.0.0-beta2": [
      "[New] Allow users to create repositories with descriptions - #2719. Thanks @davidcelis!",
      "[New] Use `lfs clone` for faster cloning of LFS repositories - #2679",
      "[Improved] Prompt to override existing LFS filters - #2693",
      "[Fixed] Don't install LFS hooks when checking if a repo uses LFS - #2732",
      "[Fixed] Ensure nothing is staged as part of undoing the first commit - #2656",
      "[Fixed] \"Clone with Desktop\" wouldn't include the repository name in the path - #2704"
    ],
    "0.9.0": [
      "[New] Allow users to create repositories with descriptions - #2719. Thanks @davidcelis!",
      "[New] Use `lfs clone` for faster cloning of LFS repositories - #2679",
      "[Improved] Prompt to override existing LFS filters - #2693",
      "[Fixed] Don't install LFS hooks when checking if a repo uses LFS - #2732",
      "[Fixed] Ensure nothing is staged as part of undoing the first commit - #2656",
      "[Fixed] \"Clone with Desktop\" wouldn't include the repository name in the path - #2704"
    ],
    "0.8.2": [
      "[New] Ask to install LFS filters when an LFS repository is added - #2227",
      "[New] Clone GitHub repositories tab - #57",
      "[New] Option to opt-out of confirming discarding changes - #2681",
      "[Fixed] Long commit summary truncation - #1742",
      "[Fixed] Ensure the repository list is always enabled - #2648",
      "[Fixed] Windows: Detecting the available shells and editors when using a non-ASCII user encoding - #2624",
      "[Fixed] Clicking the \"Cancel\" button on the Publish Branch dialog - #2646",
      "[Fixed] Windows: Don't rely on PATH for knowing where to find chcp - #2678",
      "[Fixed] Relocating a repository now actually does that - #2685",
      "[Fixed] Clicking autocompletes inserts them - #2674",
      "[Fixed] Use shift for shortcut chord instead of alt - #2607",
      "[Fixed] macOS: \"Open in Terminal\" works with repositories with spaces in their path - #2682"
    ],
    "1.0.0-beta1": [
      "[New] Option to to opt-out of confirming discarding changes - #2681",
      "[Fixed] Windows: Don't rely on PATH for knowing where to find chcp - #2678",
      "[Fixed] Relocating a repository now actually does that - #2685",
      "[Fixed] Clicking autocompletes inserts them - #2674",
      "[Fixed] Use shift for shortcut chord instead of alt - #2607",
      "[Fixed] macOS: \"Open in Terminal\" works with repositories with spaces in their path - #2682"
    ],
    "1.0.0-beta0": [
      "[New] Ask to install LFS filters when an LFS repository is added - #2227",
      "[New] Clone GitHub repositories tab - #57",
      "[Fixed] Long commit summary truncation - #1742",
      "[Fixed] Ensure the repository list is always enabled - #2648",
      "[Fixed] Windows: Detecting the available shells and editors when using a non-ASCII user encoding - #2624",
      "[Fixed] Clicking the \"Cancel\" button on the Publish Branch dialog - #2646"
    ],
    "0.8.1": [
      "[New] 'Open in Shell' now supports multiple shells - #2473",
      "[New] Windows: Enable adding self-signed certificates - #2581",
      "[Improved] Enhanced image diffs - #2383",
      "[Improved] Line diffs - #2461",
      "[Improved] Octicons updated - #2495",
      "[Improved] Adds ability to close repository list using shortcut - #2532",
      "[Improved] Switch default buttons in the Publish Branch dialog - #2515",
      "[Improved] Bring back \"Contact Support\" - #1472",
      "[Improved] Persist repository filter text after closing repository list - #2571",
      "[Improved] Redesigned example commit in the Welcome flow - #2141",
      "[Improved] Tidy up initial \"external editor\" experience - #2551",
      "[Fixed] 'Include All' checkbox not in sync with partial selection - #2493",
      "[Fixed] Copied text from diff removed valid characters - #2499",
      "[Fixed] Click-focus on Windows would dismiss dialog - #2488",
      "[Fixed] Branch list not rendered in app - #2531",
      "[Fixed] Git operations checking certificate store - #2520",
      "[Fixed] Properly identify repositories whose remotes have a trailing slash - #2584",
      "[Fixed] Windows: Fix launching the `github` command line tool - #2563",
      "[Fixed] Use the primary email address if it's public - #2244",
      "[Fixed] Local branch not checked out after clone - #2561",
      "[Fixed] Only the most recent 30 issues would autocomplete for GitHub Enterprise repositories - #2541",
      "[Fixed] Missing \"View on GitHub\" menu item for non-Gitub repositories - #2615",
      "[Fixed] New tab opened when pressing \"]\" for certain keyboard layouts - #2607",
      "[Fixed] Windows: Crash when exiting full screen - #1502",
      "[Fixed] Windows: Detecting the available shells and editors when using a non-ASCII user encoding - #2624",
      "[Fixed] Ensure the repository list is always accessible - #2648"
    ],
    "0.8.1-beta4": [
      "[Improved] Persist repository filter text after closing repository list - #2571",
      "[Improved] Redesigned example commit in the Welcome flow - #2141",
      "[Improved] Tidy up initial \"external editor\" experience - #2551",
      "[Fixed] Missing \"View on GitHub\" menu item for non-Gitub repositories - #2615",
      "[Fixed] New tab opened when pressing \"]\" for certain keyboard layouts - #2607",
      "[Fixed] Windows: Crash when exiting full screen - #1502"
    ],
    "0.8.1-beta3": [
      "[New] Windows: Enable adding self-signed certificates - #2581",
      "[Improved] Adds ability to close repository list using shortcut - #2532",
      "[Improved] Switch default buttons in the Publish Branch dialog - #2515",
      "[Improved] Bring back \"Contact Support\" - #1472",
      "[Fixed] Properly identify repositories whose remotes have a trailing slash - #2584",
      "[Fixed] Windows: Fix launching the `github` command line tool - #2563",
      "[Fixed] Use the primary email address if it's public - #2244",
      "[Fixed] Local branch not checked out after clone - #2561",
      "[Fixed] Only the most recent 30 issues would autocomplete for GitHub Enterprise repositories - #2541"
    ],
    "0.8.1-beta2": [
      "[Fixed] Branch list not rendered in app - #2531",
      "[Fixed] Git operations checking certificate store - #2520"
    ],
    "0.8.1-beta1": [
      "[New] 'Open in Shell' now supports multiple shells - #2473",
      "[Improved] Enhanced image diffs - #2383",
      "[Improved] Line diffs - #2461",
      "[Improved] Octicons updated - #2495",
      "[Fixed] 'Include All' checkbox not in sync with partial selection - #2493",
      "[Fixed] Copied text from diff removed valid characters - #2499",
      "[Fixed] Click-focus on Windows would dismiss dialog - #2488"
    ],
    "0.8.1-beta0": [],
    "0.8.0": [
      "[New] Added commit context menu - #2434",
      "[New] Added 'Open in External Editor' - #2009",
      "[New] Can choose whether a branch should be deleted on the remote as well as locally - #2136",
      "[New] Support authenticating with non-GitHub servers - #852",
      "[New] Added the ability to revert a commit - #752",
      "[New] Added a keyboard shortcut for opening the repository in the shell - #2138",
      "[Improved] Copied diff text no longer includes the line changetype markers - #1499",
      "[Improved] Fetch if a push fails because they need to pull first - #2431",
      "[Improved] Discard changes performance - #1889",
      "[Fixed] Show 'Add Repository' dialog when repository is dragged onto the app - #2442",
      "[Fixed] Dialog component did not remove event handler - #2469",
      "[Fixed] Open in External Editor context menu - #2475",
      "[Fixed] Update to Git 2.14.1 to fix security vulnerability - #2432",
      "[Fixed] Recent branches disappearing after renaming a branch - #2426",
      "[Fixed] Changing the default branch on GitHub.com is now reflected in the app - #1489",
      "[Fixed] Swap around some callouts for no repositories - #2447",
      "[Fixed] Darker unfocused selection color - #1669",
      "[Fixed] Increase the max sidebar width - #1588",
      "[Fixed] Don't say \"Publish this branch to GitHub\" for non-GitHub repositories - #1498",
      "[Fixed] macOS: Protocol schemes not getting registered - #2429",
      "[Fixed] Patches which contain the \"no newline\" marker would fail to apply - #2123",
      "[Fixed] Close the autocompletion popover when it loses focus - #2358",
      "[Fixed] Clear the selected org when switching Publish Repository tabs - #2386",
      "[Fixed] 'Create Without Pushing' button throwing an exception while opening a pull request - #2368",
      "[Fixed] Windows: Don't removing the running app out from under itself when there are updates pending - #2373",
      "[Fixed] Windows: Respect `core.autocrlf` and `core.safeclrf` when modifying the .gitignore - #1535",
      "[Fixed] Windows: Fix opening the app from the command line - #2396"
    ],
    "0.7.3-beta5": [],
    "0.7.3-beta4": [],
    "0.7.3-beta3": [],
    "0.7.3-beta2": [],
    "0.7.3-beta1": [],
    "0.7.3-beta0": [],
    "0.7.2": ["[Fixed] Issues with auto-updating to 0.7.1."],
    "0.7.2-beta0": [],
    "0.7.1": [
      "[Improved] Redesigned error and warning dialogs to be clearer - #2277",
      "[Improved] Create Pull Request dialog shows more feedback while it's working - #2265",
      "[Improved] Version text is now copiable - #1935",
      "[Fixed] Preserve existing GitHub API information when API requests fail - #2282",
      "[Fixed] Pass through error messages as received from the API - #2279",
      "[Fixed] The Pull and Create Pull Request menu items had the same shortcut - #2274",
      "[Fixed] Launching the `github` command line tool from a Fish shell - #2299",
      "[Fixed] Help menu items now work - #2314",
      "[Fixed] Windows: `github` command line tool not installing after updating - #2312",
      "[Fixed] Caret position jumping around while changing the path for adding a local repository - #2222",
      "[Fixed] Error dialogs being closed too easily - #2211",
      "[Fixed] Windows: Non-ASCII credentials were mangled - #189"
    ],
    "0.7.1-beta5": [
      "[Improved] Redesigned error and warning dialogs to be clearer - #2277",
      "[Improved] Create Pull Request dialog shows more feedback while it's working - #2265",
      "[Fixed] Preserve existing GitHub API information when API requests fail - #2282",
      "[Fixed] Pass through error messages as received from the API - #2279",
      "[Fixed] The Pull and Create Pull Request menu items had the same shortcut - #2274",
      "[Fixed] Launching the `github` command line tool from a Fish shell - #2299",
      "[Fixed] Help menu items now work - #2314",
      "[Fixed] Windows: `github` command line tool not installing after updating - #2312",
      "[Fixed] Caret position jumping around while changing the path for adding a local repository - #2222",
      "[Fixed] Error dialogs being closed too easily - #2211",
      "[Fixed] Windows: Non-ASCII credentials were mangled - #189"
    ],
    "0.7.1-beta4": [],
    "0.7.1-beta3": [],
    "0.7.1-beta2": [],
    "0.7.1-beta1": [],
    "0.7.1-beta0": [
      "[Improved] Redesigned error and warning dialogs to be clearer - #2277",
      "[Fixed] Preserve existing GitHub API information when API requests fail - #2282",
      "[Fixed] Pass through error messages as received from the API - #2279",
      "[Fixed] The Pull and Create Pull Request menu items had the same shortcut - #2274",
      "[Fixed] Launching the `github` command line tool from a Fish shell - #2299"
    ],
    "0.7.0": [
      "[New] Added the Branch > Create Pull Request menu item - #2135",
      "[New] Added the `github` command line tool - #696",
      "[Improved] Better error message when publishing a repository fails - #2089",
      "[Improved] Windows: Don't recreate the desktop shortcut if it's been deleted - #1759",
      "[Fixed] Cloning a repository's wiki - #1624",
      "[Fixed] Don't call GitHub Enterprise GitHub.com - #2094",
      "[Fixed] Don't push after publishing a new repository if the branch is unborn - #2086",
      "[Fixed] Don't close dialogs when clicking the title bar - #2056",
      "[Fixed] Windows: Clicking 'Show in Explorer' doesn't bring Explorer to the front - #2127",
      "[Fixed] Windows: Opening links doesn't bring the browser to the front - #1945",
      "[Fixed] macOS: Closing the window wouldn't exit fullscreen -  #1901",
      "[Fixed] Scale blankslate images so they look nicer on high resolution displays - #1946",
      "[Fixed] Windows: Installer not completing or getting stuck in a loop - #1875 #1863",
      "[Fixed] Move the 'Forgot Password' link to fix the tab order of the sign in view - #2200"
    ],
    "0.6.3-beta7": [],
    "0.6.3-beta6": [],
    "0.6.3-beta5": [],
    "0.6.3-beta4": [],
    "0.6.3-beta3": [],
    "0.6.3-beta2": [],
    "0.6.3-beta1": [],
    "0.6.3-beta0": [],
    "0.6.2": [
      "[New] Link to User Guides from the Help menu - #1963",
      "[New] Added the 'Open in External Editor' contextual menu item to changed files - #2023",
      "[New] Added the 'Show' and 'Open Command Prompt' contextual menu items to repositories - #1554",
      "[New] Windows: Support self-signed or untrusted certificates - #671",
      "[New] Copy the SHA to the clipboard when clicked - #1501",
      "[Improved] Provide the option of initializing a new repository when adding a directory that isn't already one - #969",
      "[Improved] Link to the working directory when there are no changes - #1871",
      "[Improved] Hitting Enter when selecting a base branch creates the new branch - #1780",
      "[Improved] Prefix repository names with their owner if they are ambiguous - #1848",
      "[Fixed] Sort and filter licenses like GitHub.com - #1987",
      "[Fixed] Long branch names not getting truncated in the Rename Branch dialog - #1891",
      "[Fixed] Prune old log files - #1540",
      "[Fixed] Ensure the local path is valid before trying to create a new repository - #1487",
      "[Fixed] Support cloning repository wikis - #1624",
      "[Fixed] Disable the Select All checkbox when there are no changes - #1389",
      "[Fixed] Changed docx files wouldn't show anything in the diff panel - #1990",
      "[Fixed] Disable the Merge button when there are no commits to merge - #1359",
      "[Fixed] Username/password authentication not working for GitHub Enterprise - #2064",
      "[Fixed] Better error messages when an API call fails - #2017",
      "[Fixed] Create the 'logs' directory if it doesn't exist - #1550",
      "[Fixed] Enable the 'Remove' menu item for missing repositories - #1776"
    ],
    "0.6.1": [
      "[Fixed] Properly log stats opt in/out - #1949",
      "[Fixed] Source maps for exceptions in the main process - #1957",
      "[Fixed] Styling of the exception dialog - #1956",
      "[Fixed] Handle ambiguous references - #1947",
      "[Fixed] Handle non-ASCII text in diffs - #1970",
      "[Fixed] Uncaught exception when hitting the arrow keys after showing autocompletions - #1971",
      "[Fixed] Clear the organizations list when publishing a new repository and switching between tabs - #1969",
      "[Fixed] Push properly when a tracking branch has a different name from the local branch - #1967",
      "[Improved] Warn when line endings will change - #1906"
    ],
    "0.6.0": [
      "[Fixed] Issue autocompletion not working for older issues - #1814",
      "[Fixed] GitHub repository association not working for repositories with some remote URL formats - #1826 #1679",
      "[Fixed] Don't try to delete a remote branch that no longer exists - #1829",
      "[Fixed] Tokens created by development builds would be used in production builds but wouldn't work - #1727",
      "[Fixed] Submodules can now be added - #708",
      "[Fixed] Properly handle the case where a file is added to the index but removed from the working tree - #1310",
      "[Fixed] Use a local image for the default avatar - #1621",
      "[Fixed] Make the file path in diffs selectable - #1768",
      "[Improved] More logging! - #1823",
      "[Improved] Better error message when trying to add something that's not a repository - #1747",
      "[Improved] Copy the shell environment into the app's environment - #1796",
      "[Improved] Updated to Git 2.13.0 - #1897",
      "[Improved] Add 'Reveal' to the contextual menu for changed files - #1566",
      "[Improved] Better handling of large diffs - #1818 #1524",
      "[Improved] App launch time - #1900"
    ],
    "0.5.9": [
      "[New] Added Zoom In and Zoom Out - #1217",
      "[Fixed] Various errors when on an unborn branch - #1450",
      "[Fixed] Disable push/pull menu items when there is no remote - #1448",
      "[Fixed] Better error message when the GitHub Enterprise version is too old - #1628",
      "[Fixed] Error parsing non-JSON responses - #1505 #1522",
      "[Fixed] Updated the 'Install Git' help documentation link - #1797",
      "[Fixed] Disable menu items while in the Welcome flow - #1529",
      "[Fixed] Windows: Fall back to HOME if Document cannot be found - #1825",
      "[Improved] Close the window when an exception occurs - #1562",
      "[Improved] Always use merge when pulling - #1627",
      "[Improved] Move the 'New Branch' menu item into the Branch menu - #1757",
      "[Improved] Remove Repository's default button is now Cancel - #1751",
      "[Improved] Only fetch the default remote - #1435",
      "[Improved] Faster commits with many files - #1405",
      "[Improved] Measure startup time more reliably - #1798",
      "[Improved] Prefer the GitHub repository name instead of the name on disk - #664"
    ],
    "0.5.8": [
      "[Fixed] Switching tabs in Preferences/Settings or Repository Settings would close the dialog - #1724",
      "[Improved] Standardized colors which improves contrast and readability - #1713"
    ],
    "0.5.7": [
      "[Fixed] Windows: Handle protocol events which launch the app - #1582",
      "[Fixed] Opting out of stats reporting in the Welcome flow - #1698",
      "[Fixed] Commit description text being too light - #1695",
      "[Fixed] Exception on startup if the app was activated too quickly - #1564",
      "[Improved] Default directory for cloning now - #1663",
      "[Improved] Accessibility support - #1289",
      "[Improved] Lovely blank slate illustrations - #1708"
    ],
    "0.5.6": [
      "[Fixed] macOS: The buttons in the Untrusted Server dialog not doing anything - #1622",
      "[Fixed] Better warning in Rename Branch when the branch will be created with a different name than was entered - #1480",
      "[Fixed] Provide a tooltip for commit summaries in the History list - #1483",
      "[Fixed] Prevent the Update Available banner from getting squished - #1632",
      "[Fixed] Title bar not responding to double-clicks - #1590 #1655",
      "[Improved] Discard All Changes is now accessible by right-clicking the file column header - #1635"
    ],
    "0.5.5": [
      "[Fixed] Save the default path after creating a new repository - #1486",
      "[Fixed] Only let the user launch the browser once for the OAuth flow - #1427",
      "[Fixed] Don't linkify invalid URLs - #1456",
      "[Fixed] Excessive padding in the Merge Branch dialog - #1577",
      "[Fixed] Octicon pixel alignment issues - #1584",
      "[Fixed] Windows: Invoking some menu items would break the window's snapped state - #1603",
      "[Fixed] macOS: Errors authenticating while pushing - #1514",
      "[Fixed] Don't linkify links in the History list or in Undo - #1548 #1608 #1474",
      "[Fixed] Diffs not working when certain git config values were set - #1559"
    ],
    "0.5.4": [
      "[Fixed] The release notes URL pointed to the wrong page - #1503",
      "[Fixed] Only create the `logs` directory if it doesn't already exist - #1510",
      "[Fixed] Uncaught exception creating a new repository if you aren't a member of any orgs - #1507",
      "[Fixed] Only report the first uncaught exception - #1517",
      "[Fixed] Include the name of the default branch in the New Branch dialog - #1449",
      "[Fixed] Uncaught exception if a network error occurred while loading user email addresses - #1522 #1508",
      "[Fixed] Uncaught exception while performing a contextual menu action - #1532",
      "[Improved] Move all error logging to the main process - #1473",
      "[Improved] Stats reporting reliability - #1561"
    ],
    "0.5.3": [
      "[Fixed] Display of large image diffs - #1494",
      "[Fixed] Discard Changes spacing - #1495"
    ],
    "0.5.2": [
      "[Fixed] Display errors that happen while publishing a repository - #1396",
      "[Fixed] Menu items not updating - #1462",
      "[Fixed] Always select the first changed file - #1306",
      "[Fixed] macOS: Use Title Case consistently - #1477 #1481",
      "[Fixed] Create Branch padding - #1479",
      "[Fixed] Bottom padding in commit descriptions - #1345",
      "[Improved] Dialog polish - #1451",
      "[Improved] Store logs in a logs directory - #1370",
      "[Improved] New Welcome illustrations - #1471",
      "[Improved] Request confirmation before removing a repository - #1233",
      "[Improved] Windows icon polish - #1457"
    ],
    "0.5.1": [
      "[New] Windows: A nice little gif while installing the app - #1440",
      "[Fixed] Disable pinch zoom - #1431",
      "[Fixed] Don't show carriage return indicators in diffs - #1444",
      "[Fixed] History wouldn't update after switching branches - #1446",
      "[Improved] Include more information in exception reports - #1429",
      "[Improved] Updated Terms and Conditions - #1438",
      "[Improved] Sub-pixel anti-aliasing in some lists - #1452",
      "[Improved] Windows: A new application identifier, less likely to collide with other apps - #1441"
    ],
    "0.5.0": [
      "[Added] Menu item for showing the app logs - #1349",
      "[Fixed] Don't let the two-factor authentication dialog be submitted while it's empty - #1386",
      "[Fixed] Undo Commit showing the wrong commit - #1373",
      "[Fixed] Windows: Update the icon used for the installer - #1410",
      "[Fixed] Undoing the first commit - #1401",
      "[Fixed] A second window would be opened during the OAuth dance - #1382",
      "[Fixed] Don't include the comment from the default merge commit message - #1367",
      "[Fixed] Show progress while committing - #923",
      "[Fixed] Windows: Merge Branch sizing would be wrong on high DPI monitors - #1210",
      "[Fixed] Windows: Resize the app from the top left corner - #1424",
      "[Fixed] Changing the destination path for cloning a repository now appends the repository's name - #1408",
      "[Fixed] The blank slate view could be visible briefly when the app launched - #1398",
      "[Improved] Performance updating menu items - #1321",
      "[Improved] Windows: Dim the title bar when the app loses focus - #1189"
    ],
    "0.0.39": ["[Fixed] An uncaught exception when adding a user - #1394"],
    "0.0.38": [
      "[New] Shiny new icon! - #1221",
      "[New] More helpful blank slate view - #871",
      "[Fixed] Don't allow Undo while pushing/pulling/fetching - #1047",
      "[Fixed] Updating the default branch on GitHub wouldn't be reflected in the app - #1028 #1314",
      "[Fixed] Long repository names would overflow their container - #1331",
      "[Fixed] Removed development menu items in production builds - #1031 #1251 #1323 #1340",
      "[Fixed] Create Branch no longer changes as it's animating closed - #1304",
      "[Fixed] Windows: Cut / Copy / Paste menu items not working - #1379",
      "[Improved] Show a better error message when the user tries to authenticate with a personal access token - #1313",
      "[Improved] Link to the repository New Issue page from the Help menu - #1349",
      "[Improved] Clone in Desktop opens the Clone dialog - #918"
    ],
    "0.0.37": [
      "[Fixed] Better display of the 'no newline at end of file' indicator - #1253",
      "[Fixed] macOS: Destructive dialogs now use the expected button order - #1315",
      "[Fixed] Display of submodule paths - #785",
      "[Fixed] Incomplete stats submission - #1337",
      "[Improved] Redesigned welcome flow - #1254",
      "[Improved] App launch time - #1225",
      "[Improved] Handle uncaught exceptions - #1106"
    ],
    "0.0.36": [
      "[Fixed] Bugs around associating an email address with a GitHub user - #975",
      "[Fixed] Use the correct reference name for an unborn branch - #1283",
      "[Fixed] Better diffs for renamed files - #980",
      "[Fixed] Typo in Create Branch - #1303",
      "[Fixed] Don't allow whitespace-only branch names - #1288",
      "[Improved] Focus ring polish - #1287",
      "[Improved] Less intrusive update notifications - #1136",
      "[Improved] Faster launch time on Windows - #1309",
      "[Improved] Faster git information refreshing - #1305",
      "[Improved] More consistent use of sentence case on Windows - #1316",
      "[Improved] Autocomplete polish - #1241"
    ],
    "0.0.35": [
      "[New] Show push/pull/fetch progress - #1238",
      "[Fixed] macOS: Add the Zoom menu item - #1260",
      "[Fixed] macOS: Don't show the titlebar while full screened - #1247",
      "[Fixed] Windows: Updates would make the app unresponsive - #1269",
      "[Fixed] Windows: Keyboard navigation in menus - #1293",
      "[Fixed] Windows: Repositories list item not working - #1293",
      "[Fixed] Auto updater errors not being propagated properly - #1266",
      "[Fixed] Only show the current branch tooltip on the branches button - #1275",
      "[Fixed] Double path truncation - #1270",
      "[Fixed] Sometimes toggling a file's checkbox would get undone - #1248",
      "[Fixed] Uncaught exception when internet connectivity was lost - #1048",
      "[Fixed] Cloned repositories wouldn't be associated with their GitHub repository - #1285",
      "[Improved] Better performance on large repositories - #1281",
      "[Improved] Commit summary is now expandable when the summary is long - #519",
      "[Improved] The SHA in historical commits is now selectable - #1154",
      "[Improved] The Create Branch dialog was polished and refined - #1137"
    ],
    "0.0.34": [
      "[New] macOS: Users can choose whether to accept untrusted certificates - #671",
      "[New] Windows: Users are prompted to install git when opening a shell if it is not installed - #813",
      "[New] Checkout progress is shown if branch switching takes a while - #1208",
      "[New] Commit summary and description are automatically populated for merge conflicts - #1228",
      "[Fixed] Cloning repositories while not signed in - #1163",
      "[Fixed] Merge commits are now created as merge commits - #1216",
      "[Fixed] Display of diffs with /r newline - #1234",
      "[Fixed] Windows: Maximized windows are no longer positioned slightly off screen - #1202",
      "[Fixed] JSON parse errors - #1243",
      "[Fixed] GitHub Enterprise repositories were not associated with the proper Enterprise repository - #1242",
      "[Fixed] Timestamps in the Branches list would wrap - #1255",
      "[Fixed] Merges created from pulling wouldn't use the right git author - #1262",
      "[Improved] Check for update errors are suppressed if they happen in the background - #1104, #1195",
      "[Improved] The shortcut to show the repositories list is now command or control-T - #1220",
      "[Improved] Command or control-W now closes open dialogs - #949",
      "[Improved] Less memory usage while parsing large diffs - #1235"
    ],
    "0.0.33": ["[Fixed] Update Now wouldn't update now - #1209"],
    "0.0.32": [
      "[New] You can now disable stats reporting from Preferences > Advanced - #1120",
      "[New] Acknowledgements are now available from About - #810",
      "[New] Open pull requests from dot com in the app - #808",
      "[Fixed] Don't show background fetch errors - #875",
      "[Fixed] No more surprise and delight - #620",
      "[Fixed] Can't discard renamed files - #1177",
      "[Fixed] Logging out of one account would log out of all accounts - #1192",
      "[Fixed] Renamed files truncation - #695",
      "[Fixed] Git on Windows now integrates with the system certificate store - #706",
      "[Fixed] Cloning with an account/repoository shortcut would always fail - #1150",
      "[Fixed] OS version reporting - #1130",
      "[Fixed] Publish a new repository would always fail - #1046",
      "[Fixed] Authentication would fail for the first repository after logging in - #1118",
      "[Fixed] Don't flood the user with errors if a repository disappears on disk - #1132",
      "[Improved] The Merge dialog uses the Branches list instead of a drop down menu - #749",
      "[Improved] Lots of design polish - #1188, #1183, #1170, #1184, #1181, #1179, #1142, #1125"
    ],
    "0.0.31": [
      "[New] Prompt user to login when authentication error occurs - #903",
      "[New] Windows application has a new app menu, replaces previous hamburger menu - #991",
      "[New] Refreshed colours to align with GitHub website scheme -  #1077",
      "[New] Custom about dialog on all platforms - #1102",
      "[Fixed] Improved error handling when probing for a GitHub Enterprise server - #1026",
      "[Fixed] User can cancel 2FA flow - #1057",
      "[Fixed] Tidy up current set of menu items - #1063",
      "[Fixed] Manually focus the window when a URL action has been received - #1072",
      "[Fixed] Disable middle-click event to prevent new windows being launched - #1074",
      "[Fixed] Pre-fill the account name in the Welcome wizard, not login - #1078",
      "[Fixed] Diffs wouldn't work if an external diff program was configured - #1123",
      "[Improved] Lots of design polish work - #1113, #1099, #1094, #1077"
    ],
    "0.0.30": [
      "[Fixed] Crash when invoking menu item due to incorrect method signature - #1041"
    ],
    "0.0.29": [
      "[New] Commit summary and description fields now display issues and mentions as links for GitHub repositories - #941",
      "[New] Show placeholder when the repository cannot be found on disk - #946",
      "[New] New Repository actions moved out of popover and into new menu - #1018",
      "[Fixed] Display a helpful error message when an unverified user signs into GitHub Desktop - #1010",
      "[Fixed] Fix kerning issue when access keys displayed - #1033",
      "[Fixed] Protected branches show a descriptive error when the push is rejected - #1036",
      "[Fixed] 'Open in shell' on Windows opens to repository location - #1037"
    ],
    "0.0.28": ["[Fixed] Bumping release notes to test deployments again"],
    "0.0.27": [
      "[Fixed] 2FA dialog when authenticating has information for SMS authentication - #1009",
      "[Fixed] Autocomplete for users handles accounts containing `-` - #1008"
    ],
    "0.0.26": [
      "[Fixed] Address deployment issue by properly documenting release notes"
    ],
    "0.0.25": [
      "[Added] Autocomplete displays user matches - #942",
      "[Fixed] Handle Enter key in repository and branch list when no matches exist - #995",
      "[Fixed] 'Add Repository' button displays in dropdown when repository list empty - #984",
      "[Fixed] Correct icon displayed for non-GitHub repository - #964 #955",
      "[Fixed] Enter key when inside dialog submits form - #956",
      "[Fixed] Updated URL handler entry on macOS - #945",
      "[Fixed] Commit button is disabled while commit in progress - #940",
      "[Fixed] Handle index state change when gitginore change is discarded - #935",
      "[Fixed] 'Create New Branch' view squashes branch list when expanded - #927",
      "[Fixed] Application creates repository path if it doesn't exist on disk - #925",
      "[Improved] Preferences sign-in flow updated to standalone dialogs - #961"
    ],
    "0.0.24": ["Changed a thing", "Added another thing"]
  }
}<|MERGE_RESOLUTION|>--- conflicted
+++ resolved
@@ -1,10 +1,8 @@
 {
   "releases": {
-<<<<<<< HEAD
     "3.4.16": [
       "[Improved] Prevent upgrading from macOS 10.15 as soon to be unsupported - #19918"
     ],
-=======
     "3.4.16-beta2": [
       "[Improved] Prevent upgrading from macOS 10.15 as soon to be unsupported - #19918"
     ],
@@ -14,7 +12,6 @@
       "[Fixed] Moving maximized window in windows - #19786. Thanks @ahrm!",
       "[Improved] Upgrade embedded Git to v2.47.1 on macOS, and to v2.47.2.windows.2 on Windows"
     ],
->>>>>>> b7046a05
     "3.4.15": ["[Fixed] Restore ability to sign in on Windows"],
     "3.4.14": [
       "[Added] Add Ghostty shell integration - #19777. Thanks @aelew!",
