{
  "name": "desktop",
  "productName": "GitHub Desktop",
  "bundleID": "com.github.GitHubClient",
  "companyName": "GitHub, Inc.",
<<<<<<< HEAD
  "version": "3.4.18",
=======
  "version": "3.4.18-beta2",
>>>>>>> aa3f429b
  "main": "./main.js",
  "repository": {
    "type": "git",
    "url": "https://github.com/desktop/desktop.git"
  },
  "description": "Simple collaboration from your desktop",
  "author": {
    "name": "GitHub, Inc.",
    "email": "opensource+desktop@github.com",
    "url": "https://desktop.github.com/"
  },
  "license": "MIT",
  "dependencies": {
    "@floating-ui/react-dom": "^2.1.2",
    "@github/alive-client": "^1.2.0",
    "app-path": "^3.3.0",
    "byline": "^5.0.0",
    "chalk": "^2.3.0",
    "classnames": "^2.2.5",
    "codemirror": "^5.65.17",
    "codemirror-mode-elixir": "^1.1.2",
    "codemirror-mode-luau": "^1.0.2",
    "codemirror-mode-zig": "^1.0.7",
    "compare-versions": "^3.6.0",
    "deep-equal": "^1.0.1",
    "desktop-notifications": "^0.2.4",
    "desktop-trampoline": "desktop/desktop-trampoline#v0.9.10",
    "dexie": "^3.2.2",
    "dompurify": "^3.2.4",
    "dugite": "3.0.0-rc10",
    "electron-window-state": "^5.0.3",
    "event-kit": "^2.0.0",
    "focus-trap-react": "^8.1.0",
    "fs-admin": "^0.19.0",
    "fuzzaldrin-plus": "^0.6.0",
    "keytar": "^7.8.0",
    "lodash": "^4.17.21",
    "marked": "^4.0.10",
    "mem": "^4.3.0",
    "memoize-one": "^4.0.3",
    "minimist": "^1.2.8",
    "mri": "^1.1.0",
    "p-limit": "^2.2.0",
    "p-memoize": "^7.1.1",
    "primer-support": "^4.0.0",
    "prop-types": "^15.7.2",
    "quick-lru": "^3.0.0",
    "re2js": "^0.3.0",
    "react": "^16.8.4",
    "react-confetti": "^6.1.0",
    "react-css-transition-replace": "^3.0.3",
    "react-dom": "^16.8.4",
    "react-transition-group": "^4.4.1",
    "react-virtualized": "^9.20.0",
    "registry-js": "^1.16.0",
    "source-map-support": "^0.4.15",
    "split2": "^4.2.0",
    "string-argv": "^0.3.2",
    "strip-ansi": "^4.0.0",
    "textarea-caret": "^3.0.2",
    "triple-beam": "^1.3.0",
    "tslib": "^2.0.0",
    "untildify": "^3.0.2",
    "uuid": "^3.0.1",
    "windows-argv-parser": "file:../vendor/windows-argv-parser",
    "winston": "^3.6.0"
  },
  "devDependencies": {
    "electron-devtools-installer": "^4.0.0",
    "temp": "^0.8.3",
    "webpack-hot-middleware": "^2.10.0"
  }
}<|MERGE_RESOLUTION|>--- conflicted
+++ resolved
@@ -3,11 +3,7 @@
   "productName": "GitHub Desktop",
   "bundleID": "com.github.GitHubClient",
   "companyName": "GitHub, Inc.",
-<<<<<<< HEAD
   "version": "3.4.18",
-=======
-  "version": "3.4.18-beta2",
->>>>>>> aa3f429b
   "main": "./main.js",
   "repository": {
     "type": "git",
