--- conflicted
+++ resolved
@@ -3,11 +3,7 @@
   "productName": "GitHub Desktop",
   "bundleID": "com.github.GitHubClient",
   "companyName": "GitHub, Inc.",
-<<<<<<< HEAD
-  "version": "1.2.7-test2",
-=======
   "version": "1.3.0-beta1",
->>>>>>> 57fe4f59
   "main": "./main.js",
   "repository": {
     "type": "git",
