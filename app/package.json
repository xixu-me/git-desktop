--- conflicted
+++ resolved
@@ -3,11 +3,7 @@
   "productName": "GitHub Desktop",
   "bundleID": "com.github.GitHubClient",
   "companyName": "GitHub, Inc.",
-<<<<<<< HEAD
-  "version": "1.0.8",
-=======
   "version": "1.3.0-beta1",
->>>>>>> 246b7ceb
   "main": "./main.js",
   "repository": {
     "type": "git",
