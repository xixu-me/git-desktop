--- conflicted
+++ resolved
@@ -1,12 +1,9 @@
 .side-by-side-diff-container {
   --width-line-number: 55px;
 
-<<<<<<< HEAD
-=======
   --hunk-handle-width-with-check-all: 16px;
   --hunk-handle-width: 4px;
-
->>>>>>> ff723708
+  
   display: flex;
   flex-direction: column;
   width: 100%;
