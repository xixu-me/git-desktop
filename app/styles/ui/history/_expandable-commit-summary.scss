--- conflicted
+++ resolved
@@ -168,20 +168,19 @@
   }
 
   &.expanded {
-<<<<<<< HEAD
     display: block;
 
-    .ecs-description-scroll-view {
-      overflow: hidden;
-      display: block;
-      -webkit-line-clamp: none;
-=======
     .ecs-description {
       .ecs-description-text {
         background-color: var(--box-alt-background-color);
         padding: var(--spacing-half);
       }
->>>>>>> a243bc7f
+
+      .ecs-description-scroll-view {
+        overflow: hidden;
+        display: block;
+        -webkit-line-clamp: none;
+      }
     }
 
     .ecs-meta {
