--- conflicted
+++ resolved
@@ -432,15 +432,15 @@
     },
   },
   {
-<<<<<<< HEAD
     install: () => import('codemirror-mode-zig'),
     mappings: {
       '.zig': 'text/x-zig',
-=======
+    },
+  },
+  {
     install: () => import('codemirror/mode/cmake/cmake'),
     mappings: {
       '.cmake': 'text/x-cmake',
->>>>>>> 5243a4a9
     },
   },
 ]
