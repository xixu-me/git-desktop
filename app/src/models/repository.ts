--- conflicted
+++ resolved
@@ -2,15 +2,11 @@
 
 import { GitHubRepository } from './github-repository'
 import { IAheadBehind } from './branch'
-<<<<<<< HEAD
-import { enableTutorial } from '../lib/feature-flag'
 import {
   WorkflowPreferences,
   ForkContributionTarget,
 } from './workflow-preferences'
 import { assertNever } from '../lib/fatal-error'
-=======
->>>>>>> 80860a7d
 
 function getBaseName(path: string): string {
   const baseName = Path.basename(path)
