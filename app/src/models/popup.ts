import {
  Repository,
  RepositoryWithGitHubRepository,
  RepositoryWithForkedGitHubRepository,
} from './repository'
import { PullRequest } from './pull-request'
import { Branch } from './branch'
import { ReleaseNote, ReleaseSummary } from './release-notes'
import { IRemote } from './remote'
import { RetryAction } from './retry-actions'
import { WorkingDirectoryFileChange } from './status'
import { PreferencesTab } from './preferences'
import { Commit, CommitOneLine, ICommitContext } from './commit'
import { IStashEntry } from './stash-entry'
import { Account } from '../models/account'
import { Progress } from './progress'
import { ITextDiff, DiffSelection } from './diff'
import { RepositorySettingsTab } from '../ui/repository-settings/repository-settings'
import { ICommitMessage } from './commit-message'
import { IAuthor } from './author'
import { IRefCheck } from '../lib/ci-checks/ci-checks'
import { GitHubRepository } from './github-repository'

export enum PopupType {
  RenameBranch = 1,
  DeleteBranch,
  DeleteRemoteBranch,
  ConfirmDiscardChanges,
  Preferences,
  RepositorySettings,
  AddRepository,
  CreateRepository,
  CloneRepository,
  CreateBranch,
  SignIn,
  About,
  InstallGit,
  PublishRepository,
  Acknowledgements,
  UntrustedCertificate,
  RemoveRepository,
  TermsAndConditions,
  PushBranchCommits,
  CLIInstalled,
  GenericGitAuthentication,
  ExternalEditorFailed,
  OpenShellFailed,
  InitializeLFS,
  LFSAttributeMismatch,
  UpstreamAlreadyExists,
  ReleaseNotes,
  DeletePullRequest,
  OversizedFiles,
  CommitConflictsWarning,
  PushNeedsPull,
  ConfirmForcePush,
  StashAndSwitchBranch,
  ConfirmOverwriteStash,
  ConfirmDiscardStash,
  CreateTutorialRepository,
  ConfirmExitTutorial,
  PushRejectedDueToMissingWorkflowScope,
  SAMLReauthRequired,
  CreateFork,
  CreateTag,
  DeleteTag,
  LocalChangesOverwritten,
  ChooseForkSettings,
  ConfirmDiscardSelection,
  MoveToApplicationsFolder,
  ChangeRepositoryAlias,
  ThankYou,
  CommitMessage,
  MultiCommitOperation,
  WarnLocalChangesBeforeUndo,
  WarningBeforeReset,
  InvalidatedToken,
  AddSSHHost,
  SSHKeyPassphrase,
  PullRequestChecksFailed,
<<<<<<< HEAD
  WarnForcePush,
=======
  CICheckRunRerun,
>>>>>>> 6647882b
}

export type Popup =
  | { type: PopupType.RenameBranch; repository: Repository; branch: Branch }
  | {
      type: PopupType.DeleteBranch
      repository: Repository
      branch: Branch
      existsOnRemote: boolean
    }
  | {
      type: PopupType.DeleteRemoteBranch
      repository: Repository
      branch: Branch
    }
  | {
      type: PopupType.ConfirmDiscardChanges
      repository: Repository
      files: ReadonlyArray<WorkingDirectoryFileChange>
      showDiscardChangesSetting?: boolean
      discardingAllChanges?: boolean
    }
  | {
      type: PopupType.ConfirmDiscardSelection
      repository: Repository
      file: WorkingDirectoryFileChange
      diff: ITextDiff
      selection: DiffSelection
    }
  | { type: PopupType.Preferences; initialSelectedTab?: PreferencesTab }
  | {
      type: PopupType.RepositorySettings
      repository: Repository
      initialSelectedTab?: RepositorySettingsTab
    }
  | { type: PopupType.AddRepository; path?: string }
  | { type: PopupType.CreateRepository; path?: string }
  | {
      type: PopupType.CloneRepository
      initialURL: string | null
    }
  | {
      type: PopupType.CreateBranch
      repository: Repository
      initialName?: string
      targetCommit?: CommitOneLine
    }
  | { type: PopupType.SignIn }
  | { type: PopupType.About }
  | { type: PopupType.InstallGit; path: string }
  | { type: PopupType.PublishRepository; repository: Repository }
  | { type: PopupType.Acknowledgements }
  | {
      type: PopupType.UntrustedCertificate
      certificate: Electron.Certificate
      url: string
    }
  | { type: PopupType.RemoveRepository; repository: Repository }
  | { type: PopupType.TermsAndConditions }
  | {
      type: PopupType.PushBranchCommits
      repository: Repository
      branch: Branch
      unPushedCommits?: number
    }
  | { type: PopupType.CLIInstalled }
  | {
      type: PopupType.GenericGitAuthentication
      hostname: string
      retryAction: RetryAction
    }
  | {
      type: PopupType.ExternalEditorFailed
      message: string
      suggestDefaultEditor?: boolean
      openPreferences?: boolean
    }
  | { type: PopupType.OpenShellFailed; message: string }
  | { type: PopupType.InitializeLFS; repositories: ReadonlyArray<Repository> }
  | { type: PopupType.LFSAttributeMismatch }
  | {
      type: PopupType.UpstreamAlreadyExists
      repository: Repository
      existingRemote: IRemote
    }
  | {
      type: PopupType.ReleaseNotes
      newRelease: ReleaseSummary
    }
  | {
      type: PopupType.DeletePullRequest
      repository: Repository
      branch: Branch
      pullRequest: PullRequest
    }
  | {
      type: PopupType.OversizedFiles
      oversizedFiles: ReadonlyArray<string>
      context: ICommitContext
      repository: Repository
    }
  | {
      type: PopupType.CommitConflictsWarning
      /** files that were selected for committing that are also conflicted */
      files: ReadonlyArray<WorkingDirectoryFileChange>
      /** repository user is committing in */
      repository: Repository
      /** information for completing the commit */
      context: ICommitContext
    }
  | {
      type: PopupType.PushNeedsPull
      repository: Repository
    }
  | {
      type: PopupType.ConfirmForcePush
      repository: Repository
      upstreamBranch: string
    }
  | {
      type: PopupType.StashAndSwitchBranch
      repository: Repository
      branchToCheckout: Branch
    }
  | {
      type: PopupType.ConfirmOverwriteStash
      repository: Repository
      branchToCheckout: Branch | null
    }
  | {
      type: PopupType.ConfirmDiscardStash
      repository: Repository
      stash: IStashEntry
    }
  | {
      type: PopupType.CreateTutorialRepository
      account: Account
      progress?: Progress
    }
  | {
      type: PopupType.ConfirmExitTutorial
    }
  | {
      type: PopupType.PushRejectedDueToMissingWorkflowScope
      rejectedPath: string
      repository: Repository
    }
  | {
      type: PopupType.SAMLReauthRequired
      organizationName: string
      endpoint: string
      retryAction?: RetryAction
    }
  | {
      type: PopupType.CreateFork
      repository: RepositoryWithGitHubRepository
      account: Account
    }
  | {
      type: PopupType.CreateTag
      repository: Repository
      targetCommitSha: string
      initialName?: string
      localTags: Map<string, string> | null
    }
  | {
      type: PopupType.DeleteTag
      repository: Repository
      tagName: string
    }
  | {
      type: PopupType.ChooseForkSettings
      repository: RepositoryWithForkedGitHubRepository
    }
  | {
      type: PopupType.LocalChangesOverwritten
      repository: Repository
      retryAction: RetryAction
      files: ReadonlyArray<string>
    }
  | { type: PopupType.MoveToApplicationsFolder }
  | { type: PopupType.ChangeRepositoryAlias; repository: Repository }
  | {
      type: PopupType.ThankYou
      userContributions: ReadonlyArray<ReleaseNote>
      friendlyName: string
      latestVersion: string | null
    }
  | {
      type: PopupType.CommitMessage
      coAuthors: ReadonlyArray<IAuthor>
      showCoAuthoredBy: boolean
      commitMessage: ICommitMessage | null
      dialogTitle: string
      dialogButtonText: string
      prepopulateCommitSummary: boolean
      repository: Repository
      onSubmitCommitMessage: (context: ICommitContext) => Promise<boolean>
    }
  | {
      type: PopupType.MultiCommitOperation
      repository: Repository
    }
  | {
      type: PopupType.WarnLocalChangesBeforeUndo
      repository: Repository
      commit: Commit
      isWorkingDirectoryClean: boolean
    }
  | {
      type: PopupType.WarningBeforeReset
      repository: Repository
      commit: Commit
    }
  | {
      type: PopupType.InvalidatedToken
      account: Account
    }
  | {
      type: PopupType.AddSSHHost
      host: string
      ip: string
      keyType: string
      fingerprint: string
      onSubmit: (addHost: boolean) => void
    }
  | {
      type: PopupType.SSHKeyPassphrase
      keyPath: string
      onSubmit: (
        passphrase: string | undefined,
        storePassphrase: boolean
      ) => void
    }
  | {
      type: PopupType.PullRequestChecksFailed
      repository: RepositoryWithGitHubRepository
      pullRequest: PullRequest
      needsSelectRepository: boolean
      commitMessage: string
      commitSha: string
      checks: ReadonlyArray<IRefCheck>
    }
  | {
<<<<<<< HEAD
      type: PopupType.WarnForcePush
      operation: string
      onBegin: () => void
=======
      type: PopupType.CICheckRunRerun
      checkRuns: ReadonlyArray<IRefCheck>
      repository: GitHubRepository
      prRef: string
>>>>>>> 6647882b
    }<|MERGE_RESOLUTION|>--- conflicted
+++ resolved
@@ -78,11 +78,8 @@
   AddSSHHost,
   SSHKeyPassphrase,
   PullRequestChecksFailed,
-<<<<<<< HEAD
+  CICheckRunRerun,
   WarnForcePush,
-=======
-  CICheckRunRerun,
->>>>>>> 6647882b
 }
 
 export type Popup =
@@ -327,14 +324,9 @@
       checks: ReadonlyArray<IRefCheck>
     }
   | {
-<<<<<<< HEAD
-      type: PopupType.WarnForcePush
-      operation: string
-      onBegin: () => void
-=======
       type: PopupType.CICheckRunRerun
       checkRuns: ReadonlyArray<IRefCheck>
       repository: GitHubRepository
       prRef: string
->>>>>>> 6647882b
-    }+    }
+  | { type: PopupType.WarnForcePush; operation: string; onBegin: () => void }