--- conflicted
+++ resolved
@@ -96,11 +96,8 @@
   UnknownAuthors = 'UnknownAuthors',
   TestIcons = 'TestIcons',
   ConfirmCommitFilteredChanges = 'ConfirmCommitFilteredChanges',
-<<<<<<< HEAD
+  TestAbout = 'TestAbout',
   GenerateCommitMessageOverrideWarning = 'GenerateCommitMessageOverrideWarning',
-=======
-  TestAbout = 'TestAbout',
->>>>>>> db31333f
 }
 
 interface IBasePopup {
