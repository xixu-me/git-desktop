--- conflicted
+++ resolved
@@ -1,12 +1,6 @@
 import * as React from 'react'
-<<<<<<< HEAD
-import { ipcRenderer } from 'electron'
 import * as remote from '@electron/remote'
-import { ICrashDetails, ErrorType } from './shared'
-=======
-import { remote } from 'electron'
 import { ErrorType } from './shared'
->>>>>>> ef31b214
 import { TitleBar } from '../ui/window/title-bar'
 import { encodePathAsUrl } from '../lib/path'
 import { WindowState, getWindowState } from '../lib/window-state'
