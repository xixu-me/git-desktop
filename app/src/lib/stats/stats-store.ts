--- conflicted
+++ resolved
@@ -241,10 +241,7 @@
   typedInChangesFilterCount: 0,
   appliesIncludedInCommitFilterCount: 0,
   adjustedFiltersForHiddenChangesCount: 0,
-<<<<<<< HEAD
-=======
   enterpriseAccountCount: 0,
->>>>>>> 355e3cd5
 }
 
 // A subtype of IDailyMeasures filtered to contain only its numeric properties
