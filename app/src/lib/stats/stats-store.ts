import { StatsDatabase, ILaunchStats, IDailyMeasures } from './stats-database'
import { getVersion } from '../../ui/lib/app-proxy'
import { hasShownWelcomeFlow } from '../welcome'
import {
  Account,
  isDotComAccount,
  isEnterpriseAccount,
} from '../../models/account'
import { getOS } from '../get-os'
import { Repository } from '../../models/repository'
import { merge } from '../../lib/merge'
import { getPersistedThemeName } from '../../ui/lib/application-theme'
import { IUiActivityMonitor } from '../../ui/lib/ui-activity-monitor'
import { Disposable } from 'event-kit'
import {
  showDiffCheckMarksDefault,
  showDiffCheckMarksKey,
  underlineLinksDefault,
  underlineLinksKey,
  useCustomEditorKey,
  useCustomShellKey,
} from '../stores'
import { assertNever } from '../fatal-error'
import {
  getNumber,
  setNumber,
  getBoolean,
  setBoolean,
  getNumberArray,
  setNumberArray,
} from '../local-storage'
import { PushOptions } from '../git'
import { getShowSideBySideDiff } from '../../ui/lib/diff-mode'
import { getAppArchitecture } from '../../ui/main-process-proxy'
import { Architecture } from '../get-architecture'
import { MultiCommitOperationKind } from '../../models/multi-commit-operation'
import { getNotificationsEnabled } from '../stores/notifications-store'
import { isInApplicationFolder } from '../../ui/main-process-proxy'
import { getRendererGUID } from '../get-renderer-guid'
import { ValidNotificationPullRequestReviewState } from '../valid-notification-pull-request-review'
import { useExternalCredentialHelperKey } from '../trampoline/use-external-credential-helper'
import { getUserAgent } from '../http'

type PullRequestReviewStatFieldInfix =
  | 'Approved'
  | 'ChangesRequested'
  | 'Commented'

type PullRequestReviewStatFieldSuffix =
  | 'NotificationCount'
  | 'NotificationClicked'
  | 'DialogSwitchToPullRequestCount'

type PullRequestReviewStatField =
  `pullRequestReview${PullRequestReviewStatFieldInfix}${PullRequestReviewStatFieldSuffix}`

const StatsEndpoint = 'https://central.github.com/api/usage/desktop'

/** The URL to the stats samples page. */
export const SamplesURL = 'https://desktop.github.com/usage-data/'

const LastDailyStatsReportKey = 'last-daily-stats-report'

/** The localStorage key for whether the user has opted out. */
const StatsOptOutKey = 'stats-opt-out'

/** Have we successfully sent the stats opt-in? */
const HasSentOptInPingKey = 'has-sent-stats-opt-in-ping'

const WelcomeWizardInitiatedAtKey = 'welcome-wizard-initiated-at'
const WelcomeWizardCompletedAtKey = 'welcome-wizard-terminated-at'
const FirstRepositoryAddedAtKey = 'first-repository-added-at'
const FirstRepositoryClonedAtKey = 'first-repository-cloned-at'
const FirstRepositoryCreatedAtKey = 'first-repository-created-at'
const FirstCommitCreatedAtKey = 'first-commit-created-at'
const FirstPushToGitHubAtKey = 'first-push-to-github-at'
const FirstNonDefaultBranchCheckoutAtKey =
  'first-non-default-branch-checkout-at'
const terminalEmulatorKey = 'shell'
const textEditorKey: string = 'externalEditor'

const RepositoriesCommittedInWithoutWriteAccessKey =
  'repositories-committed-in-without-write-access'

/** How often daily stats should be submitted (i.e., 24 hours). */
const DailyStatsReportInterval = 1000 * 60 * 60 * 24

const DefaultDailyMeasures: IDailyMeasures = {
  commits: 0,
  partialCommits: 0,
  openShellCount: 0,
  coAuthoredCommits: 0,
  commitsUndoneWithChanges: 0,
  commitsUndoneWithoutChanges: 0,
  branchComparisons: 0,
  defaultBranchComparisons: 0,
  mergesInitiatedFromComparison: 0,
  updateFromDefaultBranchMenuCount: 0,
  mergeIntoCurrentBranchMenuCount: 0,
  prBranchCheckouts: 0,
  repoWithIndicatorClicked: 0,
  repoWithoutIndicatorClicked: 0,
  dotcomPushCount: 0,
  dotcomForcePushCount: 0,
  enterprisePushCount: 0,
  enterpriseForcePushCount: 0,
  externalPushCount: 0,
  externalForcePushCount: 0,
  active: false,
  mergeConflictFromPullCount: 0,
  mergeConflictFromExplicitMergeCount: 0,
  mergedWithLoadingHintCount: 0,
  mergedWithCleanMergeHintCount: 0,
  mergedWithConflictWarningHintCount: 0,
  mergeSuccessAfterConflictsCount: 0,
  mergeAbortedAfterConflictsCount: 0,
  unattributedCommits: 0,
  enterpriseCommits: 0,
  dotcomCommits: 0,
  mergeConflictsDialogDismissalCount: 0,
  anyConflictsLeftOnMergeConflictsDialogDismissalCount: 0,
  mergeConflictsDialogReopenedCount: 0,
  guidedConflictedMergeCompletionCount: 0,
  unguidedConflictedMergeCompletionCount: 0,
  createPullRequestCount: 0,
  createPullRequestFromPreviewCount: 0,
  rebaseConflictsDialogDismissalCount: 0,
  rebaseConflictsDialogReopenedCount: 0,
  rebaseAbortedAfterConflictsCount: 0,
  rebaseSuccessAfterConflictsCount: 0,
  rebaseSuccessWithoutConflictsCount: 0,
  rebaseWithBranchAlreadyUpToDateCount: 0,
  pullWithRebaseCount: 0,
  pullWithDefaultSettingCount: 0,
  stashEntriesCreatedOutsideDesktop: 0,
  errorWhenSwitchingBranchesWithUncommmittedChanges: 0,
  rebaseCurrentBranchMenuCount: 0,
  stashViewedAfterCheckoutCount: 0,
  stashCreatedOnCurrentBranchCount: 0,
  stashNotViewedAfterCheckoutCount: 0,
  changesTakenToNewBranchCount: 0,
  stashRestoreCount: 0,
  stashDiscardCount: 0,
  stashViewCount: 0,
  noActionTakenOnStashCount: 0,
  suggestedStepOpenInExternalEditor: 0,
  suggestedStepOpenWorkingDirectory: 0,
  suggestedStepViewOnGitHub: 0,
  suggestedStepPublishRepository: 0,
  suggestedStepPublishBranch: 0,
  suggestedStepCreatePullRequest: 0,
  suggestedStepViewStash: 0,
  commitsToProtectedBranch: 0,
  commitsToRepositoryWithBranchProtections: 0,
  tutorialStarted: false,
  tutorialRepoCreated: false,
  tutorialEditorInstalled: false,
  tutorialBranchCreated: false,
  tutorialFileEdited: false,
  tutorialCommitCreated: false,
  tutorialBranchPushed: false,
  tutorialPrCreated: false,
  tutorialCompleted: false,
  // this is `-1` because `0` signifies "tutorial created"
  highestTutorialStepCompleted: -1,
  commitsToRepositoryWithoutWriteAccess: 0,
  forksCreated: 0,
  issueCreationWebpageOpenedCount: 0,
  tagsCreatedInDesktop: 0,
  tagsCreated: 0,
  tagsDeleted: 0,
  diffModeChangeCount: 0,
  diffOptionsViewedCount: 0,
  repositoryViewChangeCount: 0,
  unhandledRejectionCount: 0,
  cherryPickSuccessfulCount: 0,
  cherryPickViaDragAndDropCount: 0,
  cherryPickViaContextMenuCount: 0,
  dragStartedAndCanceledCount: 0,
  cherryPickConflictsEncounteredCount: 0,
  cherryPickSuccessfulWithConflictsCount: 0,
  cherryPickMultipleCommitsCount: 0,
  cherryPickUndoneCount: 0,
  cherryPickBranchCreatedCount: 0,
  amendCommitStartedCount: 0,
  amendCommitSuccessfulWithFileChangesCount: 0,
  amendCommitSuccessfulWithoutFileChangesCount: 0,
  reorderSuccessfulCount: 0,
  reorderStartedCount: 0,
  reorderConflictsEncounteredCount: 0,
  reorderSuccessfulWithConflictsCount: 0,
  reorderMultipleCommitsCount: 0,
  reorderUndoneCount: 0,
  squashConflictsEncounteredCount: 0,
  squashMultipleCommitsInvokedCount: 0,
  squashSuccessfulCount: 0,
  squashSuccessfulWithConflictsCount: 0,
  squashViaContextMenuInvokedCount: 0,
  squashViaDragAndDropInvokedCount: 0,
  squashUndoneCount: 0,
  squashMergeIntoCurrentBranchMenuCount: 0,
  squashMergeSuccessfulWithConflictsCount: 0,
  squashMergeSuccessfulCount: 0,
  squashMergeInvokedCount: 0,
  resetToCommitCount: 0,
  opensCheckRunsPopover: 0,
  viewsCheckOnline: 0,
  viewsCheckJobStepOnline: 0,
  rerunsChecks: 0,
  checksFailedNotificationCount: 0,
  checksFailedNotificationFromRecentRepoCount: 0,
  checksFailedNotificationFromNonRecentRepoCount: 0,
  checksFailedNotificationClicked: 0,
  checksFailedDialogOpenCount: 0,
  checksFailedDialogSwitchToPullRequestCount: 0,
  checksFailedDialogRerunChecksCount: 0,
  pullRequestReviewNotificationFromRecentRepoCount: 0,
  pullRequestReviewNotificationFromNonRecentRepoCount: 0,
  pullRequestReviewApprovedNotificationCount: 0,
  pullRequestReviewApprovedNotificationClicked: 0,
  pullRequestReviewApprovedDialogSwitchToPullRequestCount: 0,
  pullRequestReviewCommentedNotificationCount: 0,
  pullRequestReviewCommentedNotificationClicked: 0,
  pullRequestReviewCommentedDialogSwitchToPullRequestCount: 0,
  pullRequestReviewChangesRequestedNotificationCount: 0,
  pullRequestReviewChangesRequestedNotificationClicked: 0,
  pullRequestReviewChangesRequestedDialogSwitchToPullRequestCount: 0,
  pullRequestCommentNotificationCount: 0,
  pullRequestCommentNotificationClicked: 0,
  pullRequestCommentNotificationFromRecentRepoCount: 0,
  pullRequestCommentNotificationFromNonRecentRepoCount: 0,
  pullRequestCommentDialogSwitchToPullRequestCount: 0,
  multiCommitDiffWithUnreachableCommitWarningCount: 0,
  multiCommitDiffFromHistoryCount: 0,
  multiCommitDiffFromCompareCount: 0,
  multiCommitDiffUnreachableCommitsDialogOpenedCount: 0,
  submoduleDiffViewedFromChangesListCount: 0,
  submoduleDiffViewedFromHistoryCount: 0,
  openSubmoduleFromDiffCount: 0,
  previewedPullRequestCount: 0,
<<<<<<< HEAD
  generateCommitMessageButtonClickCount: 0,
  generateCommitMessageCount: 0,
  generateCommitMessageUsedVerbatimCount: 0,
=======
  typedInChangesFilterCount: 0,
  appliesIncludedInCommitFilterCount: 0,
  adjustedFiltersForHiddenChangesCount: 0,
  enterpriseAccountCount: 0,
>>>>>>> a488d995
}

// A subtype of IDailyMeasures filtered to contain only its numeric properties
export type NumericMeasures = {
  [P in keyof IDailyMeasures as IDailyMeasures[P] extends number
    ? P
    : never]: IDailyMeasures[P]
}

interface IOnboardingStats {
  /**
   * Time (in seconds) from when the user first launched the application and
   * entered the welcome wizard until the user added their first existing
   * repository.
   *
   * A negative value means that this action hasn't yet taken place while
   * undefined means that the current user installed desktop prior to this
   * metric being added and we will thus never be able to provide a value.
   */
  readonly timeToFirstAddedRepository?: number

  /**
   * Time (in seconds) from when the user first launched the application and
   * entered the welcome wizard until the user cloned their first repository.
   *
   * A negative value means that this action hasn't yet taken place while
   * undefined means that the current user installed desktop prior to this
   * metric being added and we will thus never be able to provide a value.
   */
  readonly timeToFirstClonedRepository?: number

  /**
   * Time (in seconds) from when the user first launched the application and
   * entered the welcome wizard until the user created their first new
   * repository.
   *
   * A negative value means that this action hasn't yet taken place while
   * undefined means that the current user installed desktop prior to this
   * metric being added and we will thus never be able to provide a value.
   */
  readonly timeToFirstCreatedRepository?: number

  /**
   * Time (in seconds) from when the user first launched the application and
   * entered the welcome wizard until the user crafted their first commit.
   *
   * A negative value means that this action hasn't yet taken place while
   * undefined means that the current user installed desktop prior to this
   * metric being added and we will thus never be able to provide a value.
   */
  readonly timeToFirstCommit?: number

  /**
   * Time (in seconds) from when the user first launched the application and
   * entered the welcome wizard until the user performed their first push of a
   * repository to GitHub.com or GitHub Enterprise. This metric does not track
   * pushes to non-GitHub remotes.
   */
  readonly timeToFirstGitHubPush?: number

  /**
   * Time (in seconds) from when the user first launched the application and
   * entered the welcome wizard until the user first checked out a branch in any
   * repository which is not the default branch of that repository.
   *
   * Note that this metric will be set regardless of whether that repository was
   * a GitHub.com/GHE repository, local repository or has a non-GitHub remote.
   *
   * A negative value means that this action hasn't yet taken place while
   * undefined means that the current user installed desktop prior to this
   * metric being added and we will thus never be able to provide a value.
   */
  readonly timeToFirstNonDefaultBranchCheckout?: number

  /**
   * Time (in seconds) from when the user first launched the application and
   * entered the welcome wizard until the user completed the wizard.
   *
   * A negative value means that this action hasn't yet taken place while
   * undefined means that the current user installed desktop prior to this
   * metric being added and we will thus never be able to provide a value.
   */
  readonly timeToWelcomeWizardTerminated?: number
}

interface ICalculatedStats {
  /** The app version. */
  readonly version: string

  /** The OS version. */
  readonly osVersion: string

  /** The platform. */
  readonly platform: string

  /** The architecture. */
  readonly architecture: Architecture

  /** The number of total repositories. */
  readonly repositoryCount: number

  /** The number of GitHub repositories. */
  readonly gitHubRepositoryCount: number

  /** The install ID. */
  readonly guid: string

  /** Is the user logged in with a GitHub.com account? */
  readonly dotComAccount: boolean

  /** Is the user logged in with an Enterprise account? */
  readonly enterpriseAccount: boolean

  /**
   * The name of the currently selected theme/application appearance as set at
   * time of stats submission.
   */
  readonly theme: string

  /** The selected terminal emulator at the time of stats submission */
  readonly selectedTerminalEmulator: string

  /** The selected text editor at the time of stats submission */
  readonly selectedTextEditor: string

  readonly eventType: 'usage'

  /**
   * _[Forks]_ How many repos did the user commit in without having `write`
   * access?
   *
   * This is a hack in that its really a "computed daily measure" and the moment
   * we have another one of those we should consider refactoring them into their
   * own interface
   */
  readonly repositoriesCommittedInWithoutWriteAccess: number

  /**
   * whether not to the user has chosent to view diffs in split, or unified (the
   * default) diff view mode
   */
  readonly diffMode: 'split' | 'unified'

  /**
   * Whether the app was launched from the Applications folder or not. This is
   * only relevant on macOS, null will be sent otherwise.
   */
  readonly launchedFromApplicationsFolder: boolean | null

  /** Whether or not the user has enabled high-signal notifications */
  readonly notificationsEnabled: boolean

  /** Whether or not the user has their accessibility setting set for viewing link underlines */
  readonly linkUnderlinesVisible: boolean

  /** Whether or not the user has their accessibility setting set for viewing diff check marks */
  readonly diffCheckMarksVisible: boolean

  /**
   * Whether or not the user has enabled the external credential helper or null
   * if the user has not yet made an active decision
   **/
  readonly useExternalCredentialHelper?: boolean | null
}

type DailyStats = ICalculatedStats &
  ILaunchStats &
  IDailyMeasures &
  IOnboardingStats

/**
 * Testable interface for StatsStore
 *
 * Note: for the moment this only contains methods that are needed for testing,
 * so fight the urge to implement every public method from StatsStore here
 *
 */
export interface IStatsStore {
  increment: (k: keyof NumericMeasures, n?: number) => Promise<void>
}

const defaultPostImplementation = (body: Record<string, any>) =>
  fetch(StatsEndpoint, {
    method: 'POST',
    headers: {
      'Content-Type': 'application/json',
      'user-agent': getUserAgent(),
    },
    body: JSON.stringify(body),
  })

/** The store for the app's stats. */
export class StatsStore implements IStatsStore {
  private uiActivityMonitorSubscription: Disposable | null = null

  /** Has the user opted out of stats reporting? */
  private optOut: boolean

  public constructor(
    private readonly db: StatsDatabase,
    private readonly uiActivityMonitor: IUiActivityMonitor,
    private readonly post = defaultPostImplementation
  ) {
    const storedValue = getHasOptedOutOfStats()

    this.optOut = storedValue || false

    // If the user has set an opt out value but we haven't sent the ping yet,
    // give it a shot now.
    if (!getBoolean(HasSentOptInPingKey, false)) {
      this.sendOptInStatusPing(this.optOut, storedValue)
    }

    this.enableUiActivityMonitoring()

    window.addEventListener('unhandledrejection', async () => {
      try {
        this.increment('unhandledRejectionCount')
      } catch (err) {
        log.error(`Failed recording unhandled rejection`, err)
      }
    })
  }

  /** Should the app report its daily stats? */
  private shouldReportDailyStats(): boolean {
    const lastDate = getNumber(LastDailyStatsReportKey, 0)
    const now = Date.now()
    return now - lastDate > DailyStatsReportInterval
  }

  /** Report any stats which are eligible for reporting. */
  public async reportStats(
    accounts: ReadonlyArray<Account>,
    repositories: ReadonlyArray<Repository>
  ) {
    if (this.optOut) {
      return
    }

    // Never report stats while in dev or test. They could be pretty crazy.
    if (__DEV__ || process.env.TEST_ENV) {
      return
    }

    // don't report until the user has had a chance to view and opt-in for
    // sharing their stats with us
    if (!hasShownWelcomeFlow()) {
      return
    }

    if (!this.shouldReportDailyStats()) {
      return
    }

    const now = Date.now()
    const payload = await this.getDailyStats(accounts, repositories)

    try {
      const response = await this.post(payload)
      if (!response.ok) {
        throw new Error(
          `Unexpected status: ${response.statusText} (${response.status})`
        )
      }

      log.info('Stats reported.')

      await this.clearDailyStats()
      setNumber(LastDailyStatsReportKey, now)
    } catch (e) {
      log.error('Error reporting stats:', e)
    }
  }

  /** Record the given launch stats. */
  public async recordLaunchStats(stats: ILaunchStats) {
    await this.db.launches.add(stats)
  }

  /**
   * Clear the stored daily stats. Not meant to be called directly. Marked as
   * public in order to enable testing of a specific scenario, see
   * stats-store-tests for more detail.
   */
  public async clearDailyStats() {
    await this.db.launches.clear()
    await this.db.dailyMeasures.clear()

    // This is a one-off, and the moment we have another computed daily measure
    // we should consider refactoring them into their own interface
    localStorage.removeItem(RepositoriesCommittedInWithoutWriteAccessKey)

    this.enableUiActivityMonitoring()
  }

  private enableUiActivityMonitoring() {
    if (this.uiActivityMonitorSubscription !== null) {
      return
    }

    this.uiActivityMonitorSubscription = this.uiActivityMonitor.onActivity(
      this.onUiActivity
    )
  }

  private disableUiActivityMonitoring() {
    if (this.uiActivityMonitorSubscription === null) {
      return
    }

    this.uiActivityMonitorSubscription.dispose()
    this.uiActivityMonitorSubscription = null
  }

  /** Get the daily stats. */
  private async getDailyStats(
    accounts: ReadonlyArray<Account>,
    repositories: ReadonlyArray<Repository>
  ): Promise<DailyStats> {
    const launchStats = await this.getAverageLaunchStats()
    const dailyMeasures = await this.getDailyMeasures()
    const userType = this.determineUserType(accounts)
    const repositoryCounts = this.categorizedRepositoryCounts(repositories)
    const onboardingStats = this.getOnboardingStats()
    const useCustomShell = getBoolean(useCustomShellKey, false)
    const selectedTerminalEmulator = useCustomShell
      ? 'custom'
      : localStorage.getItem(terminalEmulatorKey) || 'none'
    const useCustomEditor = getBoolean(useCustomEditorKey, false)
    const selectedTextEditor = useCustomEditor
      ? 'custom'
      : localStorage.getItem(textEditorKey) || 'none'
    const repositoriesCommittedInWithoutWriteAccess = getNumberArray(
      RepositoriesCommittedInWithoutWriteAccessKey
    ).length
    const diffMode = getShowSideBySideDiff() ? 'split' : 'unified'
    const linkUnderlinesVisible = getBoolean(
      underlineLinksKey,
      underlineLinksDefault
    )
    const diffCheckMarksVisible = getBoolean(
      showDiffCheckMarksKey,
      showDiffCheckMarksDefault
    )

    const useExternalCredentialHelper =
      getBoolean(useExternalCredentialHelperKey) ?? null

    // isInApplicationsFolder is undefined when not running on Darwin
    const launchedFromApplicationsFolder = __DARWIN__
      ? await isInApplicationFolder()
      : null

    return {
      eventType: 'usage',
      version: getVersion(),
      osVersion: getOS(),
      platform: process.platform,
      architecture: await getAppArchitecture(),
      theme: getPersistedThemeName(),
      selectedTerminalEmulator,
      selectedTextEditor,
      notificationsEnabled: getNotificationsEnabled(),
      ...launchStats,
      ...dailyMeasures,
      ...userType,
      ...onboardingStats,
      guid: await getRendererGUID(),
      ...repositoryCounts,
      repositoriesCommittedInWithoutWriteAccess,
      diffMode,
      launchedFromApplicationsFolder,
      linkUnderlinesVisible,
      diffCheckMarksVisible,
      useExternalCredentialHelper,
    }
  }

  private getOnboardingStats(): IOnboardingStats {
    const wizardInitiatedAt = getLocalStorageTimestamp(
      WelcomeWizardInitiatedAtKey
    )

    // If we don't have a start time for the wizard none of our other metrics
    // makes sense. This will happen for users who installed the app before we
    // started tracking onboarding stats.
    if (wizardInitiatedAt === null) {
      return {}
    }

    const timeToWelcomeWizardTerminated = timeTo(WelcomeWizardCompletedAtKey)
    const timeToFirstAddedRepository = timeTo(FirstRepositoryAddedAtKey)
    const timeToFirstClonedRepository = timeTo(FirstRepositoryClonedAtKey)
    const timeToFirstCreatedRepository = timeTo(FirstRepositoryCreatedAtKey)
    const timeToFirstCommit = timeTo(FirstCommitCreatedAtKey)
    const timeToFirstGitHubPush = timeTo(FirstPushToGitHubAtKey)
    const timeToFirstNonDefaultBranchCheckout = timeTo(
      FirstNonDefaultBranchCheckoutAtKey
    )

    return {
      timeToWelcomeWizardTerminated,
      timeToFirstAddedRepository,
      timeToFirstClonedRepository,
      timeToFirstCreatedRepository,
      timeToFirstCommit,
      timeToFirstGitHubPush,
      timeToFirstNonDefaultBranchCheckout,
    }
  }

  private categorizedRepositoryCounts(repositories: ReadonlyArray<Repository>) {
    return {
      repositoryCount: repositories.length,
      gitHubRepositoryCount: repositories.filter(r => r.gitHubRepository)
        .length,
    }
  }

  /** Determines if an account is a dotCom and/or enterprise user */
  private determineUserType(accounts: ReadonlyArray<Account>) {
    return {
      dotComAccount: accounts.some(isDotComAccount),
      enterpriseAccount: accounts.some(isEnterpriseAccount),
      enterpriseAccountCount: accounts.filter(isEnterpriseAccount).length,
    }
  }

  /** Calculate the average launch stats. */
  private async getAverageLaunchStats(): Promise<ILaunchStats> {
    const launches: ReadonlyArray<ILaunchStats> | undefined =
      await this.db.launches.toArray()
    if (!launches || !launches.length) {
      return {
        mainReadyTime: -1,
        loadTime: -1,
        rendererReadyTime: -1,
      }
    }

    const start: ILaunchStats = {
      mainReadyTime: 0,
      loadTime: 0,
      rendererReadyTime: 0,
    }

    const totals = launches.reduce((running, current) => {
      return {
        mainReadyTime: running.mainReadyTime + current.mainReadyTime,
        loadTime: running.loadTime + current.loadTime,
        rendererReadyTime:
          running.rendererReadyTime + current.rendererReadyTime,
      }
    }, start)

    return {
      mainReadyTime: totals.mainReadyTime / launches.length,
      loadTime: totals.loadTime / launches.length,
      rendererReadyTime: totals.rendererReadyTime / launches.length,
    }
  }

  /** Get the daily measures. */
  private async getDailyMeasures(): Promise<IDailyMeasures> {
    const measures: IDailyMeasures | undefined = await this.db.dailyMeasures
      .limit(1)
      .first()
    return {
      ...DefaultDailyMeasures,
      ...measures,
      // We could spread the database ID in, but we really don't want it.
      id: undefined,
    }
  }

  private async updateDailyMeasures<K extends keyof IDailyMeasures>(
    fn: (measures: IDailyMeasures) => Pick<IDailyMeasures, K>
  ): Promise<void> {
    const defaultMeasures = DefaultDailyMeasures
    await this.db.transaction('rw', this.db.dailyMeasures, async () => {
      const measures = await this.db.dailyMeasures.limit(1).first()
      const measuresWithDefaults = {
        ...defaultMeasures,
        ...measures,
      }
      const newMeasures = merge(measuresWithDefaults, fn(measuresWithDefaults))

      return this.db.dailyMeasures.put(newMeasures)
    })
  }

  /** Record that a commit was accomplished. */
  public async recordCommit(): Promise<void> {
    await this.increment('commits')
    createLocalStorageTimestamp(FirstCommitCreatedAtKey)
  }

  /**
   * Record that a commit was undone.
   *
   * @param cleanWorkingDirectory Whether the working directory is clean.
   */
  public recordCommitUndone = (cleanWorkingDirectory: boolean) =>
    this.increment(
      cleanWorkingDirectory
        ? 'commitsUndoneWithoutChanges'
        : 'commitsUndoneWithChanges'
    )

  /**
   * Record that the user amended a commit.
   *
   * @param withFileChanges Whether the amendment included file changes or not.
   */
  public recordAmendCommitSuccessful = (withFileChanges: boolean) =>
    this.increment(
      withFileChanges
        ? 'amendCommitSuccessfulWithFileChangesCount'
        : 'amendCommitSuccessfulWithoutFileChangesCount'
    )

  /** Record that a merge has been initiated from the `Branch -> Merge Into
   * Current Branch` menu item */
  public recordMenuInitiatedMerge = (isSquash: boolean = false) =>
    this.increment(
      isSquash
        ? 'squashMergeIntoCurrentBranchMenuCount'
        : 'mergeIntoCurrentBranchMenuCount'
    )

  public recordRepoClicked = (repoHasIndicator: boolean) =>
    this.increment(
      repoHasIndicator
        ? 'repoWithIndicatorClicked'
        : 'repoWithoutIndicatorClicked'
    )

  /** Set whether the user has opted out of stats reporting. */
  public async setOptOut(
    optOut: boolean,
    userViewedPrompt: boolean
  ): Promise<void> {
    const changed = this.optOut !== optOut

    this.optOut = optOut

    const previousValue = getBoolean(StatsOptOutKey)

    setBoolean(StatsOptOutKey, optOut)

    if (changed || userViewedPrompt) {
      await this.sendOptInStatusPing(optOut, previousValue)
    }
  }

  /** Has the user opted out of stats reporting? */
  public getOptOut(): boolean {
    return this.optOut
  }

  public async recordPush(account: Account | null, options?: PushOptions) {
    if (account === null) {
      await this.recordPushToGenericRemote(options)
    } else if (isDotComAccount(account)) {
      await this.recordPushToGitHub(options)
    } else {
      await this.recordPushToGitHubEnterprise(options)
    }
  }

  /** Record that the user pushed to GitHub.com */
  private async recordPushToGitHub(options?: PushOptions): Promise<void> {
    await this.increment(
      options && options.forceWithLease
        ? 'dotcomForcePushCount'
        : 'dotcomPushCount'
    )
    createLocalStorageTimestamp(FirstPushToGitHubAtKey)
  }

  /** Record that the user pushed to a GitHub Enterprise instance */
  private async recordPushToGitHubEnterprise(
    options?: PushOptions
  ): Promise<void> {
    await this.increment(
      options && options.forceWithLease
        ? 'enterpriseForcePushCount'
        : 'enterprisePushCount'
    )

    // Note, this is not a typo. We track both GitHub.com and GitHub Enterprise
    // under the same key
    createLocalStorageTimestamp(FirstPushToGitHubAtKey)
  }

  /** Record that the user pushed to a generic remote */
  private recordPushToGenericRemote = (options?: PushOptions) =>
    this.increment(
      options && options.forceWithLease
        ? 'externalForcePushCount'
        : 'externalPushCount'
    )

  public recordWelcomeWizardInitiated() {
    setNumber(WelcomeWizardInitiatedAtKey, Date.now())
    localStorage.removeItem(WelcomeWizardCompletedAtKey)
  }

  public recordWelcomeWizardTerminated() {
    setNumber(WelcomeWizardCompletedAtKey, Date.now())
  }

  public recordAddExistingRepository() {
    createLocalStorageTimestamp(FirstRepositoryAddedAtKey)
  }

  public recordCloneRepository() {
    createLocalStorageTimestamp(FirstRepositoryClonedAtKey)
  }

  public recordCreateRepository() {
    createLocalStorageTimestamp(FirstRepositoryCreatedAtKey)
  }

  public recordNonDefaultBranchCheckout() {
    createLocalStorageTimestamp(FirstNonDefaultBranchCheckoutAtKey)
  }

  /** Record the number of stash entries created outside of Desktop for the day
   * */
  public addStashEntriesCreatedOutsideDesktop = (stashCount: number) =>
    this.increment('stashEntriesCreatedOutsideDesktop', stashCount)

  private onUiActivity = async () => {
    this.disableUiActivityMonitoring()

    return this.updateDailyMeasures(m => ({ active: true }))
  }

  /*
   * Onboarding tutorial metrics
   */

  /**
   * Onboarding tutorial has been started, the user has clicked the button to
   * start the onboarding tutorial.
   */
  public recordTutorialStarted() {
    return this.updateDailyMeasures(() => ({ tutorialStarted: true }))
  }

  /** Onboarding tutorial has been successfully created */
  public recordTutorialRepoCreated() {
    return this.updateDailyMeasures(() => ({ tutorialRepoCreated: true }))
  }

  public recordTutorialEditorInstalled() {
    return this.updateDailyMeasures(() => ({ tutorialEditorInstalled: true }))
  }

  public recordTutorialBranchCreated() {
    return this.updateDailyMeasures(() => ({
      tutorialEditorInstalled: true,
      tutorialBranchCreated: true,
    }))
  }

  public recordTutorialFileEdited() {
    return this.updateDailyMeasures(() => ({
      tutorialEditorInstalled: true,
      tutorialBranchCreated: true,
      tutorialFileEdited: true,
    }))
  }

  public recordTutorialCommitCreated() {
    return this.updateDailyMeasures(() => ({
      tutorialEditorInstalled: true,
      tutorialBranchCreated: true,
      tutorialFileEdited: true,
      tutorialCommitCreated: true,
    }))
  }

  public recordTutorialBranchPushed() {
    return this.updateDailyMeasures(() => ({
      tutorialEditorInstalled: true,
      tutorialBranchCreated: true,
      tutorialFileEdited: true,
      tutorialCommitCreated: true,
      tutorialBranchPushed: true,
    }))
  }

  public recordTutorialPrCreated() {
    return this.updateDailyMeasures(() => ({
      tutorialEditorInstalled: true,
      tutorialBranchCreated: true,
      tutorialFileEdited: true,
      tutorialCommitCreated: true,
      tutorialBranchPushed: true,
      tutorialPrCreated: true,
    }))
  }

  public recordTutorialCompleted() {
    return this.updateDailyMeasures(() => ({ tutorialCompleted: true }))
  }

  public recordHighestTutorialStepCompleted(step: number) {
    return this.updateDailyMeasures(m => ({
      highestTutorialStepCompleted: Math.max(
        step,
        m.highestTutorialStepCompleted
      ),
    }))
  }

  /**
   * Record that the user made a commit in a repository they don't have `write`
   * access to. Dedupes based on the database ID provided
   *
   * @param gitHubRepositoryDbId database ID for the GitHubRepository of the
   *                             local repo this commit was made in
   */
  public recordRepositoryCommitedInWithoutWriteAccess(
    gitHubRepositoryDbId: number
  ) {
    const ids = getNumberArray(RepositoriesCommittedInWithoutWriteAccessKey)
    if (!ids.includes(gitHubRepositoryDbId)) {
      setNumberArray(RepositoriesCommittedInWithoutWriteAccessKey, [
        ...ids,
        gitHubRepositoryDbId,
      ])
    }
  }

  private recordSquashUndone = () => this.increment('squashUndoneCount')

  public async recordOperationConflictsEncounteredCount(
    kind: MultiCommitOperationKind
  ): Promise<void> {
    switch (kind) {
      case MultiCommitOperationKind.Squash:
        return this.increment('squashConflictsEncounteredCount')
      case MultiCommitOperationKind.Reorder:
        return this.increment('reorderConflictsEncounteredCount')
      case MultiCommitOperationKind.Rebase:
        // ignored because rebase records different stats
        return
      case MultiCommitOperationKind.CherryPick:
      case MultiCommitOperationKind.Merge:
        log.error(
          `[recordOperationConflictsEncounteredCount] - Operation not supported: ${kind}`
        )
        return
      default:
        return assertNever(kind, `Unknown operation kind of ${kind}.`)
    }
  }

  public async recordOperationSuccessful(
    kind: MultiCommitOperationKind
  ): Promise<void> {
    switch (kind) {
      case MultiCommitOperationKind.Squash:
        return this.increment('squashSuccessfulCount')
      case MultiCommitOperationKind.Reorder:
        return this.increment('reorderSuccessfulCount')
      case MultiCommitOperationKind.CherryPick:
        return this.increment('cherryPickSuccessfulCount')
      case MultiCommitOperationKind.Rebase:
        // ignored because rebase records different stats
        return
      case MultiCommitOperationKind.Merge:
        log.error(
          `[recordOperationSuccessful] - Operation not supported: ${kind}`
        )
        return
      default:
        return assertNever(kind, `Unknown operation kind of ${kind}.`)
    }
  }

  public async recordOperationSuccessfulWithConflicts(
    kind: MultiCommitOperationKind
  ): Promise<void> {
    switch (kind) {
      case MultiCommitOperationKind.Squash:
        return this.increment('squashSuccessfulWithConflictsCount')
      case MultiCommitOperationKind.Reorder:
        return this.increment('reorderSuccessfulWithConflictsCount')
      case MultiCommitOperationKind.Rebase:
        return this.increment('rebaseSuccessAfterConflictsCount')
      case MultiCommitOperationKind.CherryPick:
      case MultiCommitOperationKind.Merge:
        log.error(
          `[recordOperationSuccessfulWithConflicts] - Operation not supported: ${kind}`
        )
        return
      default:
        return assertNever(kind, `Unknown operation kind of ${kind}.`)
    }
  }

  public async recordOperationUndone(
    kind: MultiCommitOperationKind
  ): Promise<void> {
    switch (kind) {
      case MultiCommitOperationKind.Squash:
        return this.recordSquashUndone()
      case MultiCommitOperationKind.Reorder:
        return this.increment('reorderUndoneCount')
      case MultiCommitOperationKind.CherryPick:
        return this.increment('cherryPickUndoneCount')
      case MultiCommitOperationKind.Rebase:
      case MultiCommitOperationKind.Merge:
        log.error(`[recordOperationUndone] - Operation not supported: ${kind}`)
        return
      default:
        return assertNever(kind, `Unknown operation kind of ${kind}.`)
    }
  }

  // Generates the stat field name for the given PR review type and suffix.
  private getStatFieldForRequestReviewState(
    reviewType: ValidNotificationPullRequestReviewState,
    suffix: PullRequestReviewStatFieldSuffix
  ): PullRequestReviewStatField {
    const infixMap: Record<
      ValidNotificationPullRequestReviewState,
      PullRequestReviewStatFieldInfix
    > = {
      CHANGES_REQUESTED: 'ChangesRequested',
      APPROVED: 'Approved',
      COMMENTED: 'Commented',
    }

    return `pullRequestReview${infixMap[reviewType]}${suffix}`
  }

  // Generic method to record stats related to Pull Request review
  // notifications.
  private recordPullRequestReviewStat(
    reviewType: ValidNotificationPullRequestReviewState,
    suffix: PullRequestReviewStatFieldSuffix
  ) {
    const statField = this.getStatFieldForRequestReviewState(reviewType, suffix)
    return this.increment(statField)
  }

  public recordPullRequestReviewNotificationShown(
    reviewType: ValidNotificationPullRequestReviewState
  ): Promise<void> {
    return this.recordPullRequestReviewStat(reviewType, 'NotificationCount')
  }

  public recordPullRequestReviewNotificationClicked(
    reviewType: ValidNotificationPullRequestReviewState
  ): Promise<void> {
    return this.recordPullRequestReviewStat(reviewType, 'NotificationClicked')
  }

  public recordPullRequestReviewDialogSwitchToPullRequest(
    reviewType: ValidNotificationPullRequestReviewState
  ): Promise<void> {
    return this.recordPullRequestReviewStat(
      reviewType,
      'DialogSwitchToPullRequestCount'
    )
  }

  public increment = (k: keyof NumericMeasures, n = 1) =>
    this.updateDailyMeasures(
      m => ({ [k]: m[k] + n } as Pick<IDailyMeasures, keyof NumericMeasures>)
    )

  /**
   * Send opt-in ping with details of previous stored value (if known)
   *
   * @param optOut        Whether or not the user has opted out of usage
   *                      reporting.
   * @param previousValue The raw, current value stored for the "stats-opt-out"
   *                      localStorage key, or undefined if no previously stored
   *                      value exists.
   */
  private async sendOptInStatusPing(
    optOut: boolean,
    previousValue: boolean | undefined
  ): Promise<void> {
    // The analytics pipeline expects us to submit `optIn` but we track `optOut`
    // so we need to invert the value before we send it.
    const optIn = !optOut
    const previousOptInValue =
      previousValue === undefined ? null : !previousValue
    const direction = optIn ? 'in' : 'out'

    try {
      const response = await this.post({
        eventType: 'ping',
        optIn,
        previousOptInValue,
      })
      if (!response.ok) {
        throw new Error(
          `Unexpected status: ${response.statusText} (${response.status})`
        )
      }

      setBoolean(HasSentOptInPingKey, true)

      log.info(`Opt ${direction} reported.`)
    } catch (e) {
      log.error(`Error reporting opt ${direction}:`, e)
    }
  }
}

/**
 * Store the current date (in unix time) in localStorage.
 *
 * If the provided key already exists it will not be overwritten.
 */
function createLocalStorageTimestamp(key: string) {
  if (localStorage.getItem(key) === null) {
    setNumber(key, Date.now())
  }
}

/**
 * Get a time stamp (in unix time) from localStorage.
 *
 * If the key doesn't exist or if the stored value can't be converted into a
 * number this method will return null.
 */
function getLocalStorageTimestamp(key: string): number | null {
  return getNumber(key) ?? null
}

/**
 * Calculate the duration (in seconds) between the time the welcome wizard was
 * initiated to the time for the given action.
 *
 * If no time stamp exists for when the welcome wizard was initiated, which
 * would be the case if the user completed the wizard before we introduced
 * onboarding metrics, or if the delta between the two values are negative
 * (which could happen if a user manually manipulated localStorage in order to
 * run the wizard again) this method will return undefined.
 */
function timeTo(key: string): number | undefined {
  const startTime = getLocalStorageTimestamp(WelcomeWizardInitiatedAtKey)

  if (startTime === null) {
    return undefined
  }

  const endTime = getLocalStorageTimestamp(key)
  return endTime === null || endTime <= startTime
    ? -1
    : Math.round((endTime - startTime) / 1000)
}

/**
 * Return a value indicating whether the user has opted out of stats reporting
 * or not.
 */
export function getHasOptedOutOfStats() {
  return getBoolean(StatsOptOutKey)
}<|MERGE_RESOLUTION|>--- conflicted
+++ resolved
@@ -238,16 +238,13 @@
   submoduleDiffViewedFromHistoryCount: 0,
   openSubmoduleFromDiffCount: 0,
   previewedPullRequestCount: 0,
-<<<<<<< HEAD
-  generateCommitMessageButtonClickCount: 0,
-  generateCommitMessageCount: 0,
-  generateCommitMessageUsedVerbatimCount: 0,
-=======
   typedInChangesFilterCount: 0,
   appliesIncludedInCommitFilterCount: 0,
   adjustedFiltersForHiddenChangesCount: 0,
   enterpriseAccountCount: 0,
->>>>>>> a488d995
+  generateCommitMessageButtonClickCount: 0,
+  generateCommitMessageCount: 0,
+  generateCommitMessageUsedVerbatimCount: 0,
 }
 
 // A subtype of IDailyMeasures filtered to contain only its numeric properties
