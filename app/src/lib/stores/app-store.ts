--- conflicted
+++ resolved
@@ -455,15 +455,11 @@
 const commitMessageGenerationDisclaimerLastSeenKey =
   'commit-message-generation-disclaimer-last-seen'
 
-<<<<<<< HEAD
 const commitMessageGenerationButtonClickedKey =
   'commit-message-generation-button-clicked'
 
-const showChangesFilterKey = 'show-changes-filter'
-=======
 export const showChangesFilterKey = 'show-changes-filter'
 export const showChangesFilterDefault = true
->>>>>>> 73adf6e2
 
 export class AppStore extends TypedBaseStore<IAppState> {
   private readonly gitStoreCache: GitStoreCache
@@ -2346,19 +2342,15 @@
     this.commitMessageGenerationDisclaimerLastSeen =
       getNumber(commitMessageGenerationDisclaimerLastSeenKey) ?? null
 
-<<<<<<< HEAD
     this.commitMessageGenerationButtonClicked = getBoolean(
       commitMessageGenerationButtonClickedKey,
       false
     )
 
-    this.showChangesFilter = getBoolean(showChangesFilterKey, true)
-=======
     this.showChangesFilter = getBoolean(
       showChangesFilterKey,
       showChangesFilterDefault
     )
->>>>>>> 73adf6e2
 
     this.emitUpdateNow()
 
