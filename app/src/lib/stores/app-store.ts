--- conflicted
+++ resolved
@@ -231,10 +231,7 @@
 } from './updates/changes-state'
 import { ManualConflictResolution } from '../../models/manual-conflict-resolution'
 import { BranchPruner } from './helpers/branch-pruner'
-<<<<<<< HEAD
-import { enableMoveStash, enableMultiCommitDiffs } from '../feature-flag'
-=======
->>>>>>> c6ffc878
+import { enableMoveStash } from '../feature-flag'
 import { Banner, BannerType } from '../../models/banner'
 import { ComputedAction } from '../../models/computed-action'
 import {
