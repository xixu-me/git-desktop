--- conflicted
+++ resolved
@@ -4697,11 +4697,7 @@
 
   /** This shouldn't be called directly. See `Dispatcher`. */
   public async _createStash(repository: Repository, branchName: string) {
-<<<<<<< HEAD
     const { branchesState } = this.repositoryStateCache.get(repository)
-=======
-    const { branchesState } = this. repositoryStateCache.get(repository)
->>>>>>> 36d55781
 
     if (branchesState === undefined) {
       return
