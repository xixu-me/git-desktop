import { ipcRenderer, remote } from 'electron'
import { pathExists } from 'fs-extra'
import { escape } from 'querystring'
import {
  AccountsStore,
  CloningRepositoriesStore,
  EmojiStore,
  GitHubUserStore,
  GitStore,
  ICommitMessage,
  IssuesStore,
  PullRequestStore,
  RepositoriesStore,
  SignInStore,
} from '.'
import { Account } from '../../models/account'
import { AppMenu, IMenu } from '../../models/app-menu'
import { IAuthor } from '../../models/author'
import {
  Branch,
  eligibleForFastForward,
  IAheadBehind,
} from '../../models/branch'
import { BranchesTab } from '../../models/branches-tab'
import { CloneRepositoryTab } from '../../models/clone-repository-tab'
import { CloningRepository } from '../../models/cloning-repository'
import { Commit } from '../../models/commit'
import { DiffSelection, DiffSelectionType, DiffType } from '../../models/diff'
import { FetchType } from '../../models/fetch'
import { GitHubRepository } from '../../models/github-repository'
import { Owner } from '../../models/owner'
import { PullRequest } from '../../models/pull-request'
import { forkPullRequestRemoteName, IRemote } from '../../models/remote'
import {
  ILocalRepositoryState,
  nameOf,
  Repository,
} from '../../models/repository'
import {
  CommittedFileChange,
  WorkingDirectoryFileChange,
  WorkingDirectoryStatus,
} from '../../models/status'
import { TipState } from '../../models/tip'
import { getAppPath } from '../../ui/lib/app-proxy'
import {
  ApplicationTheme,
  getPersistedTheme,
  setPersistedTheme,
} from '../../ui/lib/application-theme'
import {
  getAppMenu,
  updatePreferredAppMenuItemLabels,
} from '../../ui/main-process-proxy'
import {
  API,
  getAccountForEndpoint,
  getDotComAPIEndpoint,
  getEnterpriseAPIURL,
  IAPIUser,
} from '../api'
import { shell } from '../app-shell'
import {
  CompareAction,
  CompareActionKind,
  ComparisonView,
  Foldout,
  FoldoutType,
  IAppState,
  ICheckoutProgress,
  ICompareBranch,
  ICompareFormUpdate,
  ICompareToBranch,
  IDisplayHistory,
  IFetchProgress,
  ImageDiffType,
  IRevertProgress,
  Popup,
  PopupType,
  PossibleSelections,
  Progress,
  RepositorySectionTab,
  SelectionType,
  MergeResultStatus,
} from '../app-state'
import { caseInsensitiveCompare } from '../compare'
import { IGitHubUser } from '../databases/github-user-database'
import {
  ExternalEditor,
  findEditorOrDefault,
  getAvailableEditors,
  launchExternalEditor,
  parse,
} from '../editors'
import { assertNever, fatalError, forceUnwrap } from '../fatal-error'

import { findAccountForRemoteURL } from '../find-account'
import { formatCommitMessage } from '../format-commit-message'
import { getGenericHostname, getGenericUsername } from '../generic-git-auth'
import { getAccountForRepository } from '../get-account-for-repository'
import {
  addRemote,
  checkoutBranch,
  createBranch,
  createCommit,
  deleteBranch,
  formatAsLocalRef,
  getAuthorIdentity,
  getBranchAheadBehind,
  getChangedFiles,
  getCommitDiff,
  getMergeBase,
  getRemotes,
  getWorkingDirectoryDiff,
  isCoAuthoredByTrailer,
  mergeTree,
  ITrailer,
  pull as pullRepo,
  push as pushRepo,
  renameBranch,
  updateRef,
  saveGitIgnore,
  appendIgnoreRule,
} from '../git'
import { IGitAccount } from '../git/authentication'
import {
  installGlobalLFSFilters,
  installLFSHooks,
  isUsingLFS,
} from '../git/lfs'
import { inferLastPushForRepository } from '../infer-last-push-for-repository'
import { updateMenuState } from '../menu-update'
import { merge } from '../merge'
import {
  IMatchedGitHubRepository,
  matchGitHubRepository,
  repositoryMatchesRemote,
} from '../repository-matching'
import { RetryAction, RetryActionType } from '../retry-actions'
import {
  Default as DefaultShell,
  findShellOrDefault,
  launchShell,
  parse as parseShell,
  Shell,
} from '../shells'
import { ILaunchStats, StatsStore } from '../stats'
import { hasShownWelcomeFlow, markWelcomeFlowComplete } from '../welcome'
import { getWindowState, WindowState } from '../window-state'
import { TypedBaseStore } from './base-store'
import { AheadBehindUpdater } from './helpers/ahead-behind-updater'
import {
  enableRepoInfoIndicators,
  enableMergeConflictDetection,
} from '../feature-flag'
import { MergeResultKind } from '../../models/merge'
import { promiseWithMinimumTimeout } from '../promise'
import { BackgroundFetcher } from './helpers/background-fetcher'
import { inferComparisonBranch } from './helpers/infer-comparison-branch'
import { PullRequestUpdater } from './helpers/pull-request-updater'
import { validatedRepositoryPath } from './helpers/validated-repository-path'
import { RepositoryStateCache } from './repository-state-cache'

/**
 * As fast-forwarding local branches is proportional to the number of local
 * branches, and is run after every fetch/push/pull, this is skipped when the
 * number of eligible branches is greater than a given threshold.
 */
const FastForwardBranchesThreshold = 20

const LastSelectedRepositoryIDKey = 'last-selected-repository-id'

const defaultSidebarWidth: number = 250
const sidebarWidthConfigKey: string = 'sidebar-width'

const defaultCommitSummaryWidth: number = 250
const commitSummaryWidthConfigKey: string = 'commit-summary-width'

const confirmRepoRemovalDefault: boolean = true
const confirmDiscardChangesDefault: boolean = true
const confirmRepoRemovalKey: string = 'confirmRepoRemoval'
const confirmDiscardChangesKey: string = 'confirmDiscardChanges'

const externalEditorKey: string = 'externalEditor'

const imageDiffTypeDefault = ImageDiffType.TwoUp
const imageDiffTypeKey = 'image-diff-type'

const shellKey = 'shell'

// background fetching should occur hourly when Desktop is active, but this
// lower interval ensures user interactions like switching repositories and
// switching between apps does not result in excessive fetching in the app
const BackgroundFetchMinimumInterval = 30 * 60 * 1000

export class AppStore extends TypedBaseStore<IAppState> {
  private accounts: ReadonlyArray<Account> = new Array<Account>()
  private repositories: ReadonlyArray<Repository> = new Array<Repository>()

  private selectedRepository: Repository | CloningRepository | null = null

  /** The background fetcher for the currently selected repository. */
  private currentBackgroundFetcher: BackgroundFetcher | null = null

  /** The pull request updater for the currently selected repository */
  private currentPullRequestUpdater: PullRequestUpdater | null = null

  /** The ahead/behind updater or the currently selected repository */
  private currentAheadBehindUpdater: AheadBehindUpdater | null = null

  private showWelcomeFlow = false
  private currentPopup: Popup | null = null
  private currentFoldout: Foldout | null = null
  private errors: ReadonlyArray<Error> = new Array<Error>()
  private emitQueued = false

  /** GitStores keyed by their hash. */
  private readonly gitStores = new Map<string, GitStore>()

  private readonly localRepositoryStateLookup = new Map<
    number,
    ILocalRepositoryState
  >()

  /**
   * The Application menu as an AppMenu instance or null if
   * the main process has not yet provided the renderer with
   * a copy of the application menu structure.
   */
  private appMenu: AppMenu | null = null

  /**
   * Used to highlight access keys throughout the app when the
   * Alt key is pressed. Only applicable on non-macOS platforms.
   */
  private highlightAccessKeys: boolean = false

  /**
   * A value indicating whether or not the current application
   * window has focus.
   */
  private appIsFocused: boolean = false

  private sidebarWidth: number = defaultSidebarWidth
  private commitSummaryWidth: number = defaultCommitSummaryWidth
  private windowState: WindowState
  private windowZoomFactor: number = 1
  private isUpdateAvailableBannerVisible: boolean = false
  private confirmRepoRemoval: boolean = confirmRepoRemovalDefault
  private confirmDiscardChanges: boolean = confirmDiscardChangesDefault
  private imageDiffType: ImageDiffType = imageDiffTypeDefault

  private selectedExternalEditor?: ExternalEditor

  /** The user's preferred shell. */
  private selectedShell = DefaultShell

  /** The current repository filter text */
  private repositoryFilterText: string = ''

  private currentMergeTreePromise: Promise<void> | null = null

  /** The function to resolve the current Open in Desktop flow. */
  private resolveOpenInDesktop:
    | ((repository: Repository | null) => void)
    | null = null

  private selectedCloneRepositoryTab = CloneRepositoryTab.DotCom

  private selectedBranchesTab = BranchesTab.Branches
  private selectedTheme = ApplicationTheme.Light
  private isDivergingBranchBannerVisible = false

  public constructor(
    private readonly gitHubUserStore: GitHubUserStore,
    private readonly cloningRepositoriesStore: CloningRepositoriesStore,
    private readonly emojiStore: EmojiStore,
    private readonly issuesStore: IssuesStore,
    private readonly statsStore: StatsStore,
    private readonly signInStore: SignInStore,
    private readonly accountsStore: AccountsStore,
    private readonly repositoriesStore: RepositoriesStore,
    private readonly pullRequestStore: PullRequestStore,
    private readonly repositoryStateCache: RepositoryStateCache
  ) {
    super()

    this.showWelcomeFlow = !hasShownWelcomeFlow()

    const window = remote.getCurrentWindow()
    this.windowState = getWindowState(window)

    window.webContents.getZoomFactor(factor => {
      this.onWindowZoomFactorChanged(factor)
    })

    this.wireupIpcEventHandlers(window)
    this.wireupStoreEventHandlers()
    getAppMenu()
  }

  private wireupIpcEventHandlers(window: Electron.BrowserWindow) {
    ipcRenderer.on(
      'window-state-changed',
      (event: Electron.IpcMessageEvent, args: any[]) => {
        this.windowState = getWindowState(window)
        this.emitUpdate()
      }
    )

    ipcRenderer.on('zoom-factor-changed', (event: any, zoomFactor: number) => {
      this.onWindowZoomFactorChanged(zoomFactor)
    })

    ipcRenderer.on(
      'app-menu',
      (event: Electron.IpcMessageEvent, { menu }: { menu: IMenu }) => {
        this.setAppMenu(menu)
      }
    )
  }

  private wireupStoreEventHandlers() {
    this.gitHubUserStore.onDidUpdate(() => {
      this.emitUpdate()
    })

    this.cloningRepositoriesStore.onDidUpdate(() => {
      this.emitUpdate()
    })

    this.cloningRepositoriesStore.onDidError(e => this.emitError(e))

    this.signInStore.onDidAuthenticate((account, method) => {
      this._addAccount(account)

      if (this.showWelcomeFlow) {
        this.statsStore.recordWelcomeWizardSignInMethod(method)
      }
    })
    this.signInStore.onDidUpdate(() => this.emitUpdate())
    this.signInStore.onDidError(error => this.emitError(error))

    this.accountsStore.onDidUpdate(async () => {
      const accounts = await this.accountsStore.getAll()
      this.accounts = accounts
      this.emitUpdate()
    })
    this.accountsStore.onDidError(error => this.emitError(error))

    this.repositoriesStore.onDidUpdate(async () => {
      this.repositories = await this.repositoriesStore.getAll()
      this.updateRepositorySelectionAfterRepositoriesChanged()
      this.emitUpdate()
    })

    this.pullRequestStore.onDidError(error => this.emitError(error))
    this.pullRequestStore.onDidUpdate(gitHubRepository =>
      this.onPullRequestStoreUpdated(gitHubRepository)
    )
  }

  /** Load the emoji from disk. */
  public loadEmoji() {
    const rootDir = getAppPath()
    this.emojiStore.read(rootDir).then(() => this.emitUpdate())
  }

  protected emitUpdate() {
    // If the window is hidden then we won't get an animation frame, but there
    // may still be work we wanna do in response to the state change. So
    // immediately emit the update.
    if (this.windowState === 'hidden') {
      this.emitUpdateNow()
      return
    }

    if (this.emitQueued) {
      return
    }

    this.emitQueued = true

    window.requestAnimationFrame(() => {
      this.emitUpdateNow()
    })
  }

  private emitUpdateNow() {
    this.emitQueued = false
    const state = this.getState()

    super.emitUpdate(state)
    updateMenuState(state, this.appMenu)
  }

  /**
   * Called when we have reason to suspect that the zoom factor
   * has changed. Note that this doesn't necessarily mean that it
   * has changed with regards to our internal state which is why
   * we double check before emitting an update.
   */
  private onWindowZoomFactorChanged(zoomFactor: number) {
    const current = this.windowZoomFactor
    this.windowZoomFactor = zoomFactor

    if (zoomFactor !== current) {
      this.emitUpdate()
    }
  }

  private getSelectedState(): PossibleSelections | null {
    const repository = this.selectedRepository
    if (!repository) {
      return null
    }

    if (repository instanceof CloningRepository) {
      const progress = this.cloningRepositoriesStore.getRepositoryState(
        repository
      )
      if (!progress) {
        return null
      }

      return {
        type: SelectionType.CloningRepository,
        repository,
        progress,
      }
    }

    if (repository.missing) {
      return {
        type: SelectionType.MissingRepository,
        repository,
      }
    }

    return {
      type: SelectionType.Repository,
      repository,
      state: this.repositoryStateCache.get(repository),
    }
  }

  public getState(): IAppState {
    return {
      accounts: this.accounts,
      repositories: [
        ...this.repositories,
        ...this.cloningRepositoriesStore.repositories,
      ],
      localRepositoryStateLookup: this.localRepositoryStateLookup,
      windowState: this.windowState,
      windowZoomFactor: this.windowZoomFactor,
      appIsFocused: this.appIsFocused,
      selectedState: this.getSelectedState(),
      signInState: this.signInStore.getState(),
      currentPopup: this.currentPopup,
      currentFoldout: this.currentFoldout,
      errors: this.errors,
      showWelcomeFlow: this.showWelcomeFlow,
      emoji: this.emojiStore.emoji,
      sidebarWidth: this.sidebarWidth,
      commitSummaryWidth: this.commitSummaryWidth,
      appMenuState: this.appMenu ? this.appMenu.openMenus : [],
      titleBarStyle: this.showWelcomeFlow ? 'light' : 'dark',
      highlightAccessKeys: this.highlightAccessKeys,
      isUpdateAvailableBannerVisible: this.isUpdateAvailableBannerVisible,
      askForConfirmationOnRepositoryRemoval: this.confirmRepoRemoval,
      askForConfirmationOnDiscardChanges: this.confirmDiscardChanges,
      selectedExternalEditor: this.selectedExternalEditor,
      imageDiffType: this.imageDiffType,
      selectedShell: this.selectedShell,
      repositoryFilterText: this.repositoryFilterText,
      selectedCloneRepositoryTab: this.selectedCloneRepositoryTab,
      selectedBranchesTab: this.selectedBranchesTab,
      isDivergingBranchBannerVisible: this.isDivergingBranchBannerVisible,
      selectedTheme: this.selectedTheme,
    }
  }

  private onGitStoreUpdated(repository: Repository, gitStore: GitStore) {
    this.repositoryStateCache.updateBranchesState(repository, () => ({
      tip: gitStore.tip,
      defaultBranch: gitStore.defaultBranch,
      allBranches: gitStore.allBranches,
      recentBranches: gitStore.recentBranches,
    }))

    this.repositoryStateCache.updateChangesState(repository, () => ({
      commitMessage: gitStore.commitMessage,
      contextualCommitMessage: gitStore.contextualCommitMessage,
      showCoAuthoredBy: gitStore.showCoAuthoredBy,
      coAuthors: gitStore.coAuthors,
    }))

    this.repositoryStateCache.update(repository, () => ({
      commitLookup: gitStore.commitLookup,
      localCommitSHAs: gitStore.localCommitSHAs,
      aheadBehind: gitStore.aheadBehind,
      remote: gitStore.remote,
      lastFetched: gitStore.lastFetched,
    }))

    this.emitUpdate()
  }

  private removeGitStore(repository: Repository) {
    if (this.gitStores.has(repository.hash)) {
      this.gitStores.delete(repository.hash)
    }
  }

  private getGitStore(repository: Repository): GitStore {
    let gitStore = this.gitStores.get(repository.hash)
    if (!gitStore) {
      gitStore = new GitStore(repository, shell)
      gitStore.onDidUpdate(() => this.onGitStoreUpdated(repository, gitStore!))
      gitStore.onDidLoadNewCommits(commits =>
        this.loadAndCacheUsers(repository, this.accounts, commits)
      )
      gitStore.onDidError(error => this.emitError(error))

      this.gitStores.set(repository.hash, gitStore)
    }

    return gitStore
  }

  private clearSelectedCommit(repository: Repository) {
    this.repositoryStateCache.update(repository, () => ({
      commitSelection: {
        sha: null,
        file: null,
        changedFiles: [],
        diff: null,
      },
    }))
  }

  /** This shouldn't be called directly. See `Dispatcher`. */
  public async _changeCommitSelection(
    repository: Repository,
    sha: string
  ): Promise<void> {
    this.repositoryStateCache.update(repository, state => {
      const commitChanged = state.commitSelection.sha !== sha
      const changedFiles = commitChanged
        ? new Array<CommittedFileChange>()
        : state.commitSelection.changedFiles
      const file = commitChanged ? null : state.commitSelection.file
      const commitSelection = { sha, file, diff: null, changedFiles }
      return { commitSelection }
    })

    this.emitUpdate()
  }

  private updateOrSelectFirstCommit(
    repository: Repository,
    commitSHAs: ReadonlyArray<string>
  ) {
    const state = this.repositoryStateCache.get(repository)
    let selectedSHA = state.commitSelection.sha
    if (selectedSHA != null) {
      const index = commitSHAs.findIndex(sha => sha === selectedSHA)
      if (index < 0) {
        // selected SHA is not in this list
        // -> clear the selection in the app state
        selectedSHA = null
        this.clearSelectedCommit(repository)
      }
    }

    if (selectedSHA == null && commitSHAs.length > 0) {
      this._changeCommitSelection(repository, commitSHAs[0])
      this._loadChangedFilesForCurrentSelection(repository)
    }
  }

  private startAheadBehindUpdater(repository: Repository) {
    if (this.currentAheadBehindUpdater != null) {
      fatalError(
        `An ahead/behind updater is already active and cannot start updating on ${
          repository.name
        }`
      )

      return
    }

    const updater = new AheadBehindUpdater(repository, aheadBehindCache => {
      this.repositoryStateCache.updateCompareState(repository, () => ({
        aheadBehindCache,
      }))
      this.emitUpdate()
    })

    this.currentAheadBehindUpdater = updater

    this.currentAheadBehindUpdater.start()
  }

  private stopAheadBehindUpdate() {
    const updater = this.currentAheadBehindUpdater

    if (updater != null) {
      updater.stop()
      this.currentAheadBehindUpdater = null
    }
  }

  /** This shouldn't be called directly. See `Dispatcher`. */
  public async _initializeCompare(
    repository: Repository,
    initialAction?: CompareAction
  ) {
    log.debug('[AppStore] initializing compare state')

    const state = this.repositoryStateCache.get(repository)

    const { branchesState, compareState } = state
    const { tip, currentPullRequest } = branchesState
    const currentBranch = tip.kind === TipState.Valid ? tip.branch : null

    const allBranches =
      currentBranch != null
        ? branchesState.allBranches.filter(b => b.name !== currentBranch.name)
        : branchesState.allBranches
    const recentBranches = currentBranch
      ? branchesState.recentBranches.filter(b => b.name !== currentBranch.name)
      : branchesState.recentBranches

    const cachedDefaultBranch = branchesState.defaultBranch

    // only include the default branch when comparing if the user is not on the default branch
    // and it also exists in the repository
    const defaultBranch =
      currentBranch != null &&
      cachedDefaultBranch != null &&
      currentBranch.name !== cachedDefaultBranch.name
        ? cachedDefaultBranch
        : null

    let inferredBranch: Branch | null = null
    let aheadBehindOfInferredBranch: IAheadBehind | null = null
    if (tip.kind === TipState.Valid && compareState.aheadBehindCache !== null) {
      inferredBranch = await inferComparisonBranch(
        repository,
        allBranches,
        currentPullRequest,
        tip.branch,
        getRemotes,
        compareState.aheadBehindCache
      )

      if (inferredBranch !== null) {
        aheadBehindOfInferredBranch = compareState.aheadBehindCache.get(
          tip.branch.tip.sha,
          inferredBranch.tip.sha
        )
      }
    }

    this.repositoryStateCache.updateCompareState(repository, () => ({
      allBranches,
      recentBranches,
      defaultBranch,
      inferredComparisonBranch: {
        branch: inferredBranch,
        aheadBehind: aheadBehindOfInferredBranch,
      },
    }))

    // we only want to show the banner when the the number
    // commits behind has changed since the last it was visible
    if (
      inferredBranch !== null &&
      aheadBehindOfInferredBranch !== null &&
      aheadBehindOfInferredBranch.behind > 0
    ) {
      const prevInferredBranchState =
        state.compareState.inferredComparisonBranch
      if (
        prevInferredBranchState.aheadBehind === null ||
        prevInferredBranchState.aheadBehind.behind !==
          aheadBehindOfInferredBranch.behind
      ) {
        this._setDivergingBranchBannerVisibility(true)
      }
    } else if (
      inferComparisonBranch !== null ||
      aheadBehindOfInferredBranch === null
    ) {
      this._setDivergingBranchBannerVisibility(false)
    }

    const cachedState = compareState.formState
    const action =
      initialAction != null ? initialAction : getInitialAction(cachedState)
    this._executeCompare(repository, action)
  }

  /** This shouldn't be called directly. See `Dispatcher`. */
  public async _executeCompare(
    repository: Repository,
    action: CompareAction
  ): Promise<void> {
    const gitStore = this.getGitStore(repository)
    const kind = action.kind

    if (action.kind === CompareActionKind.History) {
      // load initial group of commits for current branch
      const commits = await gitStore.loadCommitBatch('HEAD')

      if (commits === null) {
        return
      }

      this.repositoryStateCache.updateCompareState(repository, () => ({
        formState: {
          kind: ComparisonView.None,
        },
        commitSHAs: commits,
        filterText: '',
        showBranchList: false,
      }))
      this.updateOrSelectFirstCommit(repository, commits)

      return this.emitUpdate()
    }

    if (action.kind === CompareActionKind.Branch) {
      return this.updateCompareToBranch(repository, action)
    }

    return assertNever(action, `Unknown action: ${kind}`)
  }

  private async updateCompareToBranch(
    repository: Repository,
    action: ICompareToBranch
  ) {
    const gitStore = this.getGitStore(repository)

    const comparisonBranch = action.branch
    const compare = await gitStore.getCompareCommits(
      comparisonBranch,
      action.mode
    )

    this.statsStore.recordBranchComparison()
    const { branchesState } = this.repositoryStateCache.get(repository)

    if (
      branchesState.defaultBranch !== null &&
      comparisonBranch.name === branchesState.defaultBranch.name
    ) {
      this.statsStore.recordDefaultBranchComparison()
    }

    if (compare == null) {
      return
    }

    const { ahead, behind } = compare
    const aheadBehind = { ahead, behind }

    const commitSHAs = compare.commits.map(commit => commit.sha)

    this.repositoryStateCache.updateCompareState(repository, s => ({
      formState: {
        comparisonBranch,
        kind: action.mode,
        aheadBehind,
      },
      filterText: comparisonBranch.name,
      commitSHAs,
    }))

    const tip = gitStore.tip

    let currentSha: string | null = null

    if (tip.kind === TipState.Valid) {
      currentSha = tip.branch.tip.sha
    } else if (tip.kind === TipState.Detached) {
      currentSha = tip.currentSha
    }

    if (this.currentAheadBehindUpdater != null && currentSha != null) {
      const from =
        action.mode === ComparisonView.Ahead
          ? comparisonBranch.tip.sha
          : currentSha
      const to =
        action.mode === ComparisonView.Ahead
          ? currentSha
          : comparisonBranch.tip.sha

      this.currentAheadBehindUpdater.insert(from, to, aheadBehind)
    }

    if (!enableMergeConflictDetection()) {
      this.updateOrSelectFirstCommit(repository, commitSHAs)
      return this.emitUpdate()
    } else {
      this.repositoryStateCache.updateCompareState(repository, () => ({
        mergeStatus: { kind: MergeResultKind.Loading },
      }))

      this.emitUpdate()

      this.updateOrSelectFirstCommit(repository, commitSHAs)

      if (this.currentMergeTreePromise != null) {
        return this.currentMergeTreePromise
      }

      if (tip.kind === TipState.Valid && aheadBehind.behind > 0) {
        const mergeTreePromise = promiseWithMinimumTimeout(
          () => mergeTree(repository, tip.branch, action.branch),
          500
        )
          .catch(err => {
            log.warn(
              `Error occurred while trying to merge ${tip.branch.name} (${
                tip.branch.tip.sha
              }) and ${action.branch.name} (${action.branch.tip.sha})`,
              err
            )
            return null
          })
          .then(mergeStatus => {
            this.repositoryStateCache.updateCompareState(repository, () => ({
              mergeStatus,
            }))

            this.emitUpdate()
          })

        const cleanup = () => {
          this.currentMergeTreePromise = null
        }

        // TODO: when we have Promise.prototype.finally available we
        //       should use that here to make this intent clearer
        mergeTreePromise.then(cleanup, cleanup)

        this.currentMergeTreePromise = mergeTreePromise

        return this.currentMergeTreePromise
      } else {
        this.repositoryStateCache.updateCompareState(repository, () => ({
          mergeStatus: null,
        }))

        return this.emitUpdate()
      }
    }
  }

  /** This shouldn't be called directly. See `Dispatcher`. */
  public _updateCompareForm<K extends keyof ICompareFormUpdate>(
    repository: Repository,
    newState: Pick<ICompareFormUpdate, K>
  ) {
    this.repositoryStateCache.updateCompareState(repository, state => {
      return merge(state, newState)
    })

    this.emitUpdate()

    const { branchesState, compareState } = this.repositoryStateCache.get(
      repository
    )

    if (branchesState.tip.kind !== TipState.Valid) {
      return
    }

    if (this.currentAheadBehindUpdater === null) {
      return
    }

    if (compareState.showBranchList) {
      const currentBranch = branchesState.tip.branch

      this.currentAheadBehindUpdater.schedule(
        currentBranch,
        compareState.defaultBranch,
        compareState.recentBranches,
        compareState.allBranches
      )
    } else {
      this.currentAheadBehindUpdater.clear()
    }
  }

  /** This shouldn't be called directly. See `Dispatcher`. */
  public async _loadNextCommitBatch(repository: Repository): Promise<void> {
    const gitStore = this.getGitStore(repository)

    const state = this.repositoryStateCache.get(repository)
    const { formState } = state.compareState
    if (formState.kind === ComparisonView.None) {
      const commits = state.compareState.commitSHAs
      const lastCommitSha = commits[commits.length - 1]

      const newCommits = await gitStore.loadCommitBatch(`${lastCommitSha}^`)
      if (newCommits == null) {
        return
      }

      this.repositoryStateCache.updateCompareState(repository, () => ({
        commitSHAs: commits.concat(newCommits),
      }))
      this.emitUpdate()
    }
  }

  /** This shouldn't be called directly. See `Dispatcher`. */
  public async _loadChangedFilesForCurrentSelection(
    repository: Repository
  ): Promise<void> {
    const state = this.repositoryStateCache.get(repository)
    const { commitSelection } = state
    const currentSHA = commitSelection.sha
    if (currentSHA == null) {
      return
    }

    const gitStore = this.getGitStore(repository)
    const changedFiles = await gitStore.performFailableOperation(() =>
      getChangedFiles(repository, currentSHA)
    )
    if (!changedFiles) {
      return
    }

    // The selection could have changed between when we started loading the
    // changed files and we finished. We might wanna store the changed files per
    // SHA/path.
    if (currentSHA !== state.commitSelection.sha) {
      return
    }

    // if we're selecting a commit for the first time, we should select the
    // first file in the commit and render the diff immediately

    const noFileSelected = commitSelection.file === null

    const firstFileOrDefault =
      noFileSelected && changedFiles.length
        ? changedFiles[0]
        : commitSelection.file

    const selectionOrFirstFile = {
      file: firstFileOrDefault,
      sha: commitSelection.sha,
      changedFiles,
      diff: null,
    }

    this.repositoryStateCache.update(repository, () => ({
      commitSelection: selectionOrFirstFile,
    }))

    this.emitUpdate()

    if (selectionOrFirstFile.file) {
      this._changeFileSelection(repository, selectionOrFirstFile.file)
    }
  }

  /** This shouldn't be called directly. See `Dispatcher`. */
  public async _setRepositoryFilterText(text: string): Promise<void> {
    this.repositoryFilterText = text
    this.emitUpdate()
  }

  /** This shouldn't be called directly. See `Dispatcher`. */
  public async _changeFileSelection(
    repository: Repository,
    file: CommittedFileChange
  ): Promise<void> {
    this.repositoryStateCache.update(repository, state => {
      const { sha, changedFiles } = state.commitSelection
      const commitSelection = {
        sha,
        changedFiles,
        file,
        diff: null,
      }
      return { commitSelection }
    })
    this.emitUpdate()

    const stateBeforeLoad = this.repositoryStateCache.get(repository)
    const sha = stateBeforeLoad.commitSelection.sha

    if (!sha) {
      if (__DEV__) {
        throw new Error(
          "No currently selected sha yet we've been asked to switch file selection"
        )
      } else {
        return
      }
    }

    const diff = await getCommitDiff(repository, file, sha)

    const stateAfterLoad = this.repositoryStateCache.get(repository)

    // A whole bunch of things could have happened since we initiated the diff load
    if (
      stateAfterLoad.commitSelection.sha !== stateBeforeLoad.commitSelection.sha
    ) {
      return
    }
    if (!stateAfterLoad.commitSelection.file) {
      return
    }
    if (stateAfterLoad.commitSelection.file.id !== file.id) {
      return
    }

    this.repositoryStateCache.update(repository, state => {
      const { sha, changedFiles } = state.commitSelection
      const commitSelection = {
        sha,
        changedFiles,
        file,
        diff,
      }
      return { commitSelection }
    })

    this.emitUpdate()
  }

  /** This shouldn't be called directly. See `Dispatcher`. */
  public async _selectRepository(
    repository: Repository | CloningRepository | null
  ): Promise<Repository | null> {
    const previouslySelectedRepository = this.selectedRepository

    this.selectedRepository = repository

    this.emitUpdate()
    this.stopBackgroundFetching()
    this.stopPullRequestUpdater()

    if (repository == null) {
      return Promise.resolve(null)
    }

    if (!(repository instanceof Repository)) {
      return Promise.resolve(null)
    }

    localStorage.setItem(LastSelectedRepositoryIDKey, repository.id.toString())

    if (repository.missing) {
      // as the repository is no longer found on disk, cleaning this up
      // ensures we don't accidentally run any Git operations against the
      // wrong location if the user then relocates the `.git` folder elsewhere
      this.removeGitStore(repository)
      return Promise.resolve(null)
    }

    this._refreshRepository(repository)

    const gitHubRepository = repository.gitHubRepository

    if (gitHubRepository != null) {
      this._refreshIssues(gitHubRepository)
      this.loadPullRequests(repository, async () => {
        const promiseForPRs = this.pullRequestStore.fetchPullRequestsFromCache(
          gitHubRepository
        )
        const isLoading = this.pullRequestStore.isFetchingPullRequests(
          gitHubRepository
        )

        const prs = await promiseForPRs

        if (prs.length > 0) {
          this.repositoryStateCache.updateBranchesState(repository, () => {
            return {
              openPullRequests: prs,
              isLoadingPullRequests: isLoading,
            }
          })
        } else {
          this._refreshPullRequests(repository)
        }

        this._updateCurrentPullRequest(repository)
        this.emitUpdate()
      })
    }

    // The selected repository could have changed while we were refreshing.
    if (this.selectedRepository !== repository) {
      return null
    }

    // "Clone in Desktop" from a cold start can trigger this twice, and
    // for edge cases where _selectRepository is re-entract, calling this here
    // ensures we clean up the existing background fetcher correctly (if set)
    this.stopBackgroundFetching()
    this.stopPullRequestUpdater()
    this.stopAheadBehindUpdate()

    this.startBackgroundFetching(repository, !previouslySelectedRepository)
    this.startPullRequestUpdater(repository)

    this.startAheadBehindUpdater(repository)
    this.refreshMentionables(repository)

    this.addUpstreamRemoteIfNeeded(repository)

    return this.repositoryWithRefreshedGitHubRepository(repository)
  }

  public async _refreshIssues(repository: GitHubRepository) {
    const user = getAccountForEndpoint(this.accounts, repository.endpoint)
    if (!user) {
      return
    }

    try {
      await this.issuesStore.refreshIssues(repository, user)
    } catch (e) {
      log.warn(`Unable to fetch issues for ${repository.fullName}`, e)
    }
  }

  private stopBackgroundFetching() {
    const backgroundFetcher = this.currentBackgroundFetcher
    if (backgroundFetcher) {
      backgroundFetcher.stop()
      this.currentBackgroundFetcher = null
    }
  }

  private refreshMentionables(repository: Repository) {
    const account = getAccountForRepository(this.accounts, repository)
    if (!account) {
      return
    }

    const gitHubRepository = repository.gitHubRepository
    if (!gitHubRepository) {
      return
    }

    this.gitHubUserStore.updateMentionables(gitHubRepository, account)
  }

  private startPullRequestUpdater(repository: Repository) {
    if (this.currentPullRequestUpdater) {
      fatalError(
        `A pull request updater is already active and cannot start updating on ${nameOf(
          repository
        )}`
      )

      return
    }

    if (!repository.gitHubRepository) {
      return
    }

    const account = getAccountForRepository(this.accounts, repository)

    if (!account) {
      return
    }

    const updater = new PullRequestUpdater(
      repository,
      account,
      this.pullRequestStore
    )
    this.currentPullRequestUpdater = updater

    this.currentPullRequestUpdater.start()
  }

  private stopPullRequestUpdater() {
    const updater = this.currentPullRequestUpdater

    if (updater) {
      updater.stop()
      this.currentPullRequestUpdater = null
    }
  }

  private shouldBackgroundFetch(
    repository: Repository,
    lastPush: Date | null
  ): boolean {
    const gitStore = this.getGitStore(repository)
    const lastFetched = gitStore.lastFetched

    if (lastFetched === null) {
      return true
    }

    const now = new Date()
    const timeSinceFetch = now.getTime() - lastFetched.getTime()
    const repoName = nameOf(repository)
    if (timeSinceFetch < BackgroundFetchMinimumInterval) {
      const timeInSeconds = Math.floor(timeSinceFetch / 1000)

      log.debug(
        `Skipping background fetch as '${repoName}' was fetched ${timeInSeconds}s ago`
      )
      return false
    }

    if (lastPush === null) {
      return true
    }

    // we should fetch if the last push happened after the last fetch
    if (lastFetched < lastPush) {
      return true
    }

    log.debug(
      `Skipping background fetch since nothing has been pushed to '${repoName}' since the last fetch at ${lastFetched}`
    )

    return false
  }

  private startBackgroundFetching(
    repository: Repository,
    withInitialSkew: boolean
  ) {
    if (this.currentBackgroundFetcher) {
      fatalError(
        `We should only have on background fetcher active at once, but we're trying to start background fetching on ${
          repository.name
        } while another background fetcher is still active!`
      )
      return
    }

    const account = getAccountForRepository(this.accounts, repository)
    if (!account) {
      return
    }

    if (!repository.gitHubRepository) {
      return
    }

    // Todo: add logic to background checker to check the API before fetching
    // similar to what's being done in `refreshAllIndicators`
    const fetcher = new BackgroundFetcher(
      repository,
      account,
      r => this.performFetch(r, account, FetchType.BackgroundTask),
      r => this.shouldBackgroundFetch(r, null)
    )
    fetcher.start(withInitialSkew)
    this.currentBackgroundFetcher = fetcher
  }

  /** Load the initial state for the app. */
  public async loadInitialState() {
    const [accounts, repositories] = await Promise.all([
      this.accountsStore.getAll(),
      this.repositoriesStore.getAll(),
    ])

    log.info(
      `[AppStore] loading ${repositories.length} repositories from store`
    )
    accounts.forEach(a => {
      log.info(`[AppStore] found account: ${a.login} (${a.name})`)
    })

    this.accounts = accounts
    this.repositories = repositories

    // doing this that the current user can be found by any of their email addresses
    for (const account of accounts) {
      const userAssociations: ReadonlyArray<IGitHubUser> = account.emails.map(
        email =>
          // NB: We're not using object spread here because `account` has more
          // keys than we want.
          ({
            endpoint: account.endpoint,
            email: email.email,
            login: account.login,
            avatarURL: account.avatarURL,
            name: account.name,
          })
      )

      for (const user of userAssociations) {
        this.gitHubUserStore.cacheUser(user)
      }
    }

    this.updateRepositorySelectionAfterRepositoriesChanged()

    this.sidebarWidth =
      parseInt(localStorage.getItem(sidebarWidthConfigKey) || '', 10) ||
      defaultSidebarWidth
    this.commitSummaryWidth =
      parseInt(localStorage.getItem(commitSummaryWidthConfigKey) || '', 10) ||
      defaultCommitSummaryWidth

    const confirmRepositoryRemovalValue = localStorage.getItem(
      confirmRepoRemovalKey
    )

    this.confirmRepoRemoval =
      confirmRepositoryRemovalValue === null
        ? confirmRepoRemovalDefault
        : confirmRepositoryRemovalValue === '1'

    const confirmDiscardChangesValue = localStorage.getItem(
      confirmDiscardChangesKey
    )

    this.confirmDiscardChanges =
      confirmDiscardChangesValue === null
        ? confirmDiscardChangesDefault
        : confirmDiscardChangesValue === '1'

    const externalEditorValue = await this.getSelectedExternalEditor()
    if (externalEditorValue) {
      this.selectedExternalEditor = externalEditorValue
    }

    const shellValue = localStorage.getItem(shellKey)
    this.selectedShell = shellValue ? parseShell(shellValue) : DefaultShell

    this.updateMenuItemLabels()

    const imageDiffTypeValue = localStorage.getItem(imageDiffTypeKey)
    this.imageDiffType =
      imageDiffTypeValue === null
        ? imageDiffTypeDefault
        : parseInt(imageDiffTypeValue)

    this.selectedTheme = getPersistedTheme()

    this.emitUpdateNow()

    this.accountsStore.refresh()
  }

  private async getSelectedExternalEditor(): Promise<ExternalEditor | null> {
    const externalEditorValue = localStorage.getItem(externalEditorKey)
    if (externalEditorValue) {
      const value = parse(externalEditorValue)
      if (value) {
        return value
      }
    }

    const editors = await getAvailableEditors()
    if (editors.length) {
      const value = editors[0].editor
      // store this value to avoid the lookup next time
      localStorage.setItem(externalEditorKey, value)
      return value
    }

    return null
  }

  /**
   * Update menu labels for editor, shell, and pull requests.
   */
  private updateMenuItemLabels(repository?: Repository) {
    const editorLabel = this.selectedExternalEditor
      ? `Open in ${this.selectedExternalEditor}`
      : undefined

    const prLabel = repository
      ? this.getPullRequestLabel(repository)
      : undefined

    updatePreferredAppMenuItemLabels({
      editor: editorLabel,
      pullRequestLabel: prLabel,
      shell: `Open in ${this.selectedShell}`,
    })
  }

  private getPullRequestLabel(repository: Repository) {
    const githubRepository = repository.gitHubRepository
    const defaultPRLabel = __DARWIN__
      ? 'Create Pull Request'
      : 'Create &pull request'

    if (!githubRepository) {
      return defaultPRLabel
    }

    const state = this.repositoryStateCache.get(repository)

    const { branchesState } = state

    if (branchesState.currentPullRequest === null) {
      return defaultPRLabel
    }

    return __DARWIN__ ? 'Show Pull Request' : 'Show &pull request'
  }

  private updateRepositorySelectionAfterRepositoriesChanged() {
    const selectedRepository = this.selectedRepository
    let newSelectedRepository: Repository | CloningRepository | null = this
      .selectedRepository
    if (selectedRepository) {
      const r =
        this.repositories.find(
          r =>
            r.constructor === selectedRepository.constructor &&
            r.id === selectedRepository.id
        ) || null

      newSelectedRepository = r
    }

    if (newSelectedRepository === null && this.repositories.length > 0) {
      const lastSelectedID = parseInt(
        localStorage.getItem(LastSelectedRepositoryIDKey) || '',
        10
      )
      if (lastSelectedID && !isNaN(lastSelectedID)) {
        newSelectedRepository =
          this.repositories.find(r => r.id === lastSelectedID) || null
      }

      if (!newSelectedRepository) {
        newSelectedRepository = this.repositories[0]
      }
    }

    const repositoryChanged =
      (selectedRepository &&
        newSelectedRepository &&
        selectedRepository.hash !== newSelectedRepository.hash) ||
      (selectedRepository && !newSelectedRepository) ||
      (!selectedRepository && newSelectedRepository)
    if (repositoryChanged) {
      this._selectRepository(newSelectedRepository)
      this.emitUpdate()
    }
  }

  /** This shouldn't be called directly. See `Dispatcher`. */
  public async _loadStatus(
    repository: Repository,
    clearPartialState: boolean = false
  ): Promise<boolean> {
    const gitStore = this.getGitStore(repository)
    const status = await gitStore.loadStatus()

    if (!status) {
      return false
    }

    this.repositoryStateCache.updateChangesState(repository, state => {
      // Populate a map for all files in the current working directory state
      const filesByID = new Map<string, WorkingDirectoryFileChange>()
      state.workingDirectory.files.forEach(f => filesByID.set(f.id, f))

      // Attempt to preserve the selection state for each file in the new
      // working directory state by looking at the current files
      const mergedFiles = status.workingDirectory.files
        .map(file => {
          const existingFile = filesByID.get(file.id)
          if (existingFile) {
            if (clearPartialState) {
              if (
                existingFile.selection.getSelectionType() ===
                DiffSelectionType.Partial
              ) {
                return file.withIncludeAll(false)
              }
            }

            return file.withSelection(existingFile.selection)
          } else {
            return file
          }
        })
        .sort((x, y) => caseInsensitiveCompare(x.path, y.path))

      // Collect all the currently available file ids into a set to avoid O(N)
      // lookups using .find on the mergedFiles array.
      const mergedFileIds = new Set(mergedFiles.map(x => x.id))

      // The previously selected files might not be available in the working
      // directory any more due to having been committed or discarded so we'll
      // do a pass over and filter out any selected files that aren't available.
      let selectedFileIDs = state.selectedFileIDs.filter(id =>
        mergedFileIds.has(id)
      )

      // Select the first file if we don't have anything selected and we
      // have something to select.
      if (selectedFileIDs.length === 0 && mergedFiles.length > 0) {
        selectedFileIDs = [mergedFiles[0].id]
      }

      // The file selection could have changed if the previously selected files
      // are no longer selectable (they were discarded or committed) but if they
      // were not changed we can reuse the diff. Note, however that we only render
      // a diff when a single file is selected. If the previous selection was
      // a single file with the same id as the current selection we can keep the
      // diff we had, if not we'll clear it.
      const workingDirectory = WorkingDirectoryStatus.fromFiles(mergedFiles)

      const diff =
        selectedFileIDs.length === 1 &&
        state.selectedFileIDs.length === 1 &&
        state.selectedFileIDs[0] === selectedFileIDs[0]
          ? state.diff
          : null

      return { workingDirectory, selectedFileIDs, diff }
    })
    this.emitUpdate()

    this.updateChangesDiffForCurrentSelection(repository)

    return true
  }

  /** This shouldn't be called directly. See `Dispatcher`. */
  public async _changeRepositorySection(
    repository: Repository,
    selectedSection: RepositorySectionTab
  ): Promise<void> {
    this.repositoryStateCache.update(repository, () => ({
      selectedSection,
    }))
    this.emitUpdate()

    if (selectedSection === RepositorySectionTab.History) {
      return this.refreshHistorySection(repository)
    } else if (selectedSection === RepositorySectionTab.Changes) {
      return this.refreshChangesSection(repository, {
        includingStatus: true,
        clearPartialState: false,
      })
    }
  }

  /** This shouldn't be called directly. See `Dispatcher`. */
  public async _changeChangesSelection(
    repository: Repository,
    selectedFiles: WorkingDirectoryFileChange[]
  ): Promise<void> {
    this.repositoryStateCache.updateChangesState(repository, () => ({
      selectedFileIDs: selectedFiles.map(file => file.id),
      diff: null,
    }))
    this.emitUpdate()

    this.updateChangesDiffForCurrentSelection(repository)
  }

  /**
   * Loads or re-loads (refreshes) the diff for the currently selected file
   * in the working directory. This operation is a noop if there's no currently
   * selected file.
   */
  private async updateChangesDiffForCurrentSelection(
    repository: Repository
  ): Promise<void> {
    const stateBeforeLoad = this.repositoryStateCache.get(repository)
    const changesStateBeforeLoad = stateBeforeLoad.changesState
    const selectedFileIDsBeforeLoad = changesStateBeforeLoad.selectedFileIDs

    // We only render diffs when a single file is selected.
    if (selectedFileIDsBeforeLoad.length !== 1) {
      if (changesStateBeforeLoad.diff !== null) {
        this.repositoryStateCache.updateChangesState(repository, () => ({
          diff: null,
        }))
        this.emitUpdate()
      }
      return
    }

    const selectedFileIdBeforeLoad = selectedFileIDsBeforeLoad[0]
    const selectedFileBeforeLoad = changesStateBeforeLoad.workingDirectory.findFileWithID(
      selectedFileIdBeforeLoad
    )

    if (selectedFileBeforeLoad === null) {
      return
    }

    const diff = await getWorkingDirectoryDiff(
      repository,
      selectedFileBeforeLoad
    )

    const stateAfterLoad = this.repositoryStateCache.get(repository)
    const changesState = stateAfterLoad.changesState

    // A different file (or files) could have been selected while we were
    // loading the diff in which case we no longer care about the diff we
    // just loaded.
    if (changesState.selectedFileIDs.length !== 1) {
      return
    }

    const selectedFileID = changesState.selectedFileIDs[0]

    if (selectedFileID !== selectedFileIdBeforeLoad) {
      return
    }

    const currentlySelectedFile = changesState.workingDirectory.findFileWithID(
      selectedFileID
    )
    if (currentlySelectedFile === null) {
      return
    }

    const selectableLines = new Set<number>()
    if (diff.kind === DiffType.Text) {
      // The diff might have changed dramatically since last we loaded it.
      // Ideally we would be more clever about validating that any partial
      // selection state is still valid by ensuring that selected lines still
      // exist but for now we'll settle on just updating the selectable lines
      // such that any previously selected line which now no longer exists or
      // has been turned into a context line isn't still selected.
      diff.hunks.forEach(h => {
        h.lines.forEach((line, index) => {
          if (line.isIncludeableLine()) {
            selectableLines.add(h.unifiedDiffStart + index)
          }
        })
      })
    }

    const newSelection = currentlySelectedFile.selection.withSelectableLines(
      selectableLines
    )
    const selectedFile = currentlySelectedFile.withSelection(newSelection)
    const updatedFiles = changesState.workingDirectory.files.map(
      f => (f.id === selectedFile.id ? selectedFile : f)
    )
    const workingDirectory = WorkingDirectoryStatus.fromFiles(updatedFiles)

    this.repositoryStateCache.updateChangesState(repository, () => ({
      diff,
      workingDirectory,
    }))
    this.emitUpdate()
  }

  /** This shouldn't be called directly. See `Dispatcher`. */
  public async _commitIncludedChanges(
    repository: Repository,
    summary: string,
    description: string | null,
    trailers?: ReadonlyArray<ITrailer>
  ): Promise<boolean> {
    const state = this.repositoryStateCache.get(repository)
    const files = state.changesState.workingDirectory.files
    const selectedFiles = files.filter(file => {
      return file.selection.getSelectionType() !== DiffSelectionType.None
    })

    const gitStore = this.getGitStore(repository)

    const result = await this.isCommitting(repository, () => {
      return gitStore.performFailableOperation(async () => {
        const message = await formatCommitMessage(
          repository,
          summary,
          description,
          trailers
        )
        return createCommit(repository, message, selectedFiles)
      })
    })

    if (result) {
      this.statsStore.recordCommit()

      const includedPartialSelections = files.some(
        file => file.selection.getSelectionType() === DiffSelectionType.Partial
      )
      if (includedPartialSelections) {
        this.statsStore.recordPartialCommit()
      }

      if (trailers != null && trailers.some(isCoAuthoredByTrailer)) {
        this.statsStore.recordCoAuthoredCommit()
      }

      await this._refreshRepository(repository)
      await this.refreshChangesSection(repository, {
        includingStatus: true,
        clearPartialState: true,
      })
    }

    return result || false
  }

  /** This shouldn't be called directly. See `Dispatcher`. */
  public _changeFileIncluded(
    repository: Repository,
    file: WorkingDirectoryFileChange,
    include: boolean
  ): Promise<void> {
    const selection = include
      ? file.selection.withSelectAll()
      : file.selection.withSelectNone()
    this.updateWorkingDirectoryFileSelection(repository, file, selection)
    return Promise.resolve()
  }

  /** This shouldn't be called directly. See `Dispatcher`. */
  public _changeFileLineSelection(
    repository: Repository,
    file: WorkingDirectoryFileChange,
    diffSelection: DiffSelection
  ): Promise<void> {
    this.updateWorkingDirectoryFileSelection(repository, file, diffSelection)
    return Promise.resolve()
  }

  /**
   * Updates the selection for the given file in the working directory state and
   * emits an update event.
   */
  private updateWorkingDirectoryFileSelection(
    repository: Repository,
    file: WorkingDirectoryFileChange,
    selection: DiffSelection
  ) {
    this.repositoryStateCache.updateChangesState(repository, state => {
      const newFiles = state.workingDirectory.files.map(
        f => (f.id === file.id ? f.withSelection(selection) : f)
      )

      const workingDirectory = WorkingDirectoryStatus.fromFiles(newFiles)

      return { workingDirectory }
    })

    this.emitUpdate()
  }

  /** This shouldn't be called directly. See `Dispatcher`. */
  public _changeIncludeAllFiles(
    repository: Repository,
    includeAll: boolean
  ): Promise<void> {
    this.repositoryStateCache.updateChangesState(repository, state => {
      const workingDirectory = state.workingDirectory.withIncludeAllFiles(
        includeAll
      )
      return { workingDirectory }
    })

    this.emitUpdate()

    return Promise.resolve()
  }

  /** This shouldn't be called directly. See `Dispatcher`. */
  public async _refreshRepository(repository: Repository): Promise<void> {
    if (repository.missing) {
      return
    }

    // if the repository path doesn't exist on disk,
    // set the flag and don't try anything Git-related
    const exists = await pathExists(repository.path)
    if (!exists) {
      this._updateRepositoryMissing(repository, true)
      return
    }

    const state = this.repositoryStateCache.get(repository)
    const gitStore = this.getGitStore(repository)

    // if we cannot get a valid status it's a good indicator that the repository
    // is in a bad state - let's mark it as missing here and give up on the
    // further work
    const status = await this._loadStatus(repository)
    if (!status) {
      await this._updateRepositoryMissing(repository, true)
      return
    }

    await gitStore.loadBranches()

    const section = state.selectedSection
    let refreshSectionPromise: Promise<void>

    if (section === RepositorySectionTab.History) {
      refreshSectionPromise = this.refreshHistorySection(repository)
    } else if (section === RepositorySectionTab.Changes) {
      refreshSectionPromise = this.refreshChangesSection(repository, {
        includingStatus: false,
        clearPartialState: false,
      })
    } else {
      return assertNever(section, `Unknown section: ${section}`)
    }

    await Promise.all([
      gitStore.loadRemotes(),
      gitStore.updateLastFetched(),
      this.refreshAuthor(repository),
      gitStore.loadContextualCommitMessage(),
      refreshSectionPromise,
    ])

    this._updateCurrentPullRequest(repository)
    this.updateMenuItemLabels(repository)
    this._initializeCompare(repository)
    this.refreshIndicatorsForRepositories([repository])
  }

  public refreshAllIndicators() {
    return this.refreshIndicatorsForRepositories(this.repositories)
  }

  private async refreshIndicatorsForRepositories(
    repositories: ReadonlyArray<Repository>
  ): Promise<void> {
    if (!enableRepoInfoIndicators()) {
      return
    }

    const startTime = performance && performance.now ? performance.now() : null

    for (const repo of repositories) {
      await this.refreshIndicatorForRepository(repo)
    }

    if (startTime && repositories.length > 1) {
      const delta = performance.now() - startTime
      const timeInSeconds = (delta / 1000).toFixed(3)
      log.info(
        `Background fetch for ${
          repositories.length
        } repositories took ${timeInSeconds}sec`
      )
    }

    this.emitUpdate()
  }

  private async refreshIndicatorForRepository(repository: Repository) {
    const lookup = this.localRepositoryStateLookup

    if (repository.missing) {
      lookup.delete(repository.id)
      return
    }

    const exists = await pathExists(repository.path)
    if (!exists) {
      lookup.delete(repository.id)
      return
    }

    const gitStore = this.getGitStore(repository)
    const status = await gitStore.loadStatus()
    if (status === null) {
      lookup.delete(repository.id)
      return
    }

    const lastPush = await inferLastPushForRepository(
      this.accounts,
      gitStore,
      repository
    )

    if (this.shouldBackgroundFetch(repository, lastPush)) {
      await this.withAuthenticatingUser(repository, (repo, account) => {
        return gitStore.performFailableOperation(() => {
          return gitStore.fetch(account, true)
        })
      })
    }

    lookup.set(repository.id, {
      aheadBehind: gitStore.aheadBehind,
      changedFilesCount: status.workingDirectory.files.length,
    })
  }

  /**
   * Refresh all the data for the Changes section.
   *
   * This will be called automatically when appropriate.
   */
  private async refreshChangesSection(
    repository: Repository,
    options: { includingStatus: boolean; clearPartialState: boolean }
  ): Promise<void> {
    if (options.includingStatus) {
      await this._loadStatus(repository, options.clearPartialState)
    }

    const gitStore = this.getGitStore(repository)
    const state = this.repositoryStateCache.get(repository)

    if (state.branchesState.tip.kind === TipState.Valid) {
      const currentBranch = state.branchesState.tip.branch
      await gitStore.loadLocalCommits(currentBranch)
    } else if (state.branchesState.tip.kind === TipState.Unborn) {
      await gitStore.loadLocalCommits(null)
    }
  }

  /**
   * Refresh all the data for the History section.
   *
   * This will be called automatically when appropriate.
   */
  private async refreshHistorySection(repository: Repository): Promise<void> {
    const gitStore = this.getGitStore(repository)
    const state = this.repositoryStateCache.get(repository)
    const tip = state.branchesState.tip

    if (tip.kind === TipState.Valid) {
      await gitStore.loadLocalCommits(tip.branch)
    }

    return this.updateOrSelectFirstCommit(
      repository,
      state.compareState.commitSHAs
    )
  }

  private async refreshAuthor(repository: Repository): Promise<void> {
    const gitStore = this.getGitStore(repository)
    const commitAuthor =
      (await gitStore.performFailableOperation(() =>
        getAuthorIdentity(repository)
      )) || null

    this.repositoryStateCache.update(repository, () => ({ commitAuthor }))
    this.emitUpdate()
  }

  /** This shouldn't be called directly. See `Dispatcher`. */
  public async _showPopup(popup: Popup): Promise<void> {
    this._closePopup()

    // Always close the app menu when showing a pop up. This is only
    // applicable on Windows where we draw a custom app menu.
    this._closeFoldout(FoldoutType.AppMenu)

    this.currentPopup = popup
    this.emitUpdate()
  }

  /** This shouldn't be called directly. See `Dispatcher`. */
  public _closePopup(): Promise<void> {
    const currentPopup = this.currentPopup
    if (currentPopup == null) {
      return Promise.resolve()
    }

    if (currentPopup.type === PopupType.CloneRepository) {
      this._completeOpenInDesktop(() => Promise.resolve(null))
    }

    this.currentPopup = null
    this.emitUpdate()

    return Promise.resolve()
  }

  /** This shouldn't be called directly. See `Dispatcher`. */
  public async _showFoldout(foldout: Foldout): Promise<void> {
    this.currentFoldout = foldout
    this.emitUpdate()
  }

  /** This shouldn't be called directly. See `Dispatcher`. */
  public async _closeCurrentFoldout(): Promise<void> {
    if (this.currentFoldout == null) {
      return
    }

    this.currentFoldout = null
    this.emitUpdate()
  }

  /** This shouldn't be called directly. See `Dispatcher`. */
  public async _closeFoldout(foldout: FoldoutType): Promise<void> {
    if (this.currentFoldout == null) {
      return
    }

    if (foldout !== undefined && this.currentFoldout.type !== foldout) {
      return
    }

    this.currentFoldout = null
    this.emitUpdate()
  }

  /** This shouldn't be called directly. See `Dispatcher`. */
  public async _createBranch(
    repository: Repository,
    name: string,
    startPoint?: string
  ): Promise<Repository> {
    const gitStore = this.getGitStore(repository)
    const branch = await gitStore.performFailableOperation(() =>
      createBranch(repository, name, startPoint)
    )

    if (branch == null) {
      return repository
    }

    return await this._checkoutBranch(repository, branch)
  }

  private updateCheckoutProgress(
    repository: Repository,
    checkoutProgress: ICheckoutProgress | null
  ) {
    this.repositoryStateCache.update(repository, () => ({ checkoutProgress }))

    if (this.selectedRepository === repository) {
      this.emitUpdate()
    }
  }

  private getLocalBranch(
    repository: Repository,
    branch: string
  ): Branch | null {
    const gitStore = this.getGitStore(repository)
    return (
      gitStore.allBranches.find(b => b.nameWithoutRemote === branch) || null
    )
  }

  /** This shouldn't be called directly. See `Dispatcher`. */
  public async _checkoutBranch(
    repository: Repository,
    branch: Branch | string
  ): Promise<Repository> {
    const gitStore = this.getGitStore(repository)
    const kind = 'checkout'

    const foundBranch =
      typeof branch === 'string'
        ? this.getLocalBranch(repository, branch)
        : branch

    if (foundBranch == null) {
      return repository
    }

    await this.withAuthenticatingUser(repository, (repository, account) =>
      gitStore.performFailableOperation(() =>
        checkoutBranch(repository, account, foundBranch, progress => {
          this.updateCheckoutProgress(repository, progress)
        })
      )
    )

    try {
      this.updateCheckoutProgress(repository, {
        kind,
        title: __DARWIN__ ? 'Refreshing Repository' : 'Refreshing repository',
        value: 1,
        targetBranch: foundBranch.name,
      })

      await this._refreshRepository(repository)
    } finally {
      this.updateCheckoutProgress(repository, null)
      this._initializeCompare(repository, { kind: CompareActionKind.History })
    }

    const { defaultBranch } = this.getRepositoryState(repository).branchesState

    if (defaultBranch !== null && foundBranch.name !== defaultBranch.name) {
      this.statsStore.recordNonDefaultBranchCheckout()
    }

    return repository
  }

  /** This shouldn't be called directly. See `Dispatcher`. */
  private async repositoryWithRefreshedGitHubRepository(
    repository: Repository
  ): Promise<Repository> {
    const oldGitHubRepository = repository.gitHubRepository

    const matchedGitHubRepository = await this.matchGitHubRepository(repository)
    if (!matchedGitHubRepository) {
      // TODO: We currently never clear GitHub repository associations (see
      // https://github.com/desktop/desktop/issues/1144). So we can bail early
      // at this point.
      return repository
    }

    // This is the repository with the GitHub repository as matched. It's not
    // ideal because the GitHub repository hasn't been fetched from the API yet
    // and so it is incomplete. But if we _can't_ fetch it from the API, it's
    // better than nothing.
    const skeletonOwner = new Owner(
      matchedGitHubRepository.owner,
      matchedGitHubRepository.endpoint,
      null
    )
    const skeletonGitHubRepository = new GitHubRepository(
      matchedGitHubRepository.name,
      skeletonOwner,
      null
    )
    const skeletonRepository = new Repository(
      repository.path,
      repository.id,
      skeletonGitHubRepository,
      repository.missing
    )

    const account = getAccountForEndpoint(
      this.accounts,
      matchedGitHubRepository.endpoint
    )
    if (!account) {
      // If the repository given to us had a GitHubRepository instance we want
      // to try to preserve that if possible since the updated GitHubRepository
      // instance won't have any API information while the previous one might.
      // We'll only swap it out if the endpoint has changed in which case the
      // old API information will be invalid anyway.
      if (
        !oldGitHubRepository ||
        matchedGitHubRepository.endpoint !== oldGitHubRepository.endpoint
      ) {
        return skeletonRepository
      }

      return repository
    }

    const api = API.fromAccount(account)
    const apiRepo = await api.fetchRepository(
      matchedGitHubRepository.owner,
      matchedGitHubRepository.name
    )

    if (!apiRepo) {
      // This is the same as above. If the request fails, we wanna preserve the
      // existing GitHub repository info. But if we didn't have a GitHub
      // repository already or the endpoint changed, the skeleton repository is
      // better than nothing.
      if (
        !oldGitHubRepository ||
        matchedGitHubRepository.endpoint !== oldGitHubRepository.endpoint
      ) {
        return skeletonRepository
      }

      return repository
    }

    const endpoint = matchedGitHubRepository.endpoint
    return this.repositoriesStore.updateGitHubRepository(
      repository,
      endpoint,
      apiRepo
    )
  }

  private async matchGitHubRepository(
    repository: Repository
  ): Promise<IMatchedGitHubRepository | null> {
    const gitStore = this.getGitStore(repository)
    const remote = gitStore.defaultRemote
    return remote !== null
      ? matchGitHubRepository(this.accounts, remote.url)
      : null
  }

  /** This shouldn't be called directly. See `Dispatcher`. */
  public _pushError(error: Error): Promise<void> {
    const newErrors = Array.from(this.errors)
    newErrors.push(error)
    this.errors = newErrors
    this.emitUpdate()

    return Promise.resolve()
  }

  /** This shouldn't be called directly. See `Dispatcher`. */
  public _clearError(error: Error): Promise<void> {
    this.errors = this.errors.filter(e => e !== error)
    this.emitUpdate()

    return Promise.resolve()
  }

  /** This shouldn't be called directly. See `Dispatcher`. */
  public async _renameBranch(
    repository: Repository,
    branch: Branch,
    newName: string
  ): Promise<void> {
    const gitStore = this.getGitStore(repository)
    await gitStore.performFailableOperation(() =>
      renameBranch(repository, branch, newName)
    )

    return this._refreshRepository(repository)
  }

  /** This shouldn't be called directly. See `Dispatcher`. */
  public async _deleteBranch(
    repository: Repository,
    branch: Branch,
    includeRemote: boolean
  ): Promise<void> {
    return this.withAuthenticatingUser(repository, async (r, account) => {
      const { branchesState } = this.repositoryStateCache.get(r)
      const { defaultBranch } = branchesState

      if (defaultBranch == null) {
        throw new Error(
          `A default branch cannot be found for this repository, so the app is unable to identify which branch to switch to before removing the current branch.`
        )
      }

      const gitStore = this.getGitStore(r)

      await gitStore.performFailableOperation(() =>
        checkoutBranch(r, account, defaultBranch)
      )
      await gitStore.performFailableOperation(() =>
        deleteBranch(r, branch, account, includeRemote)
      )

      return this._refreshRepository(r)
    })
  }

  private updatePushPullFetchProgress(
    repository: Repository,
    pushPullFetchProgress: Progress | null
  ) {
    this.repositoryStateCache.update(repository, () => ({
      pushPullFetchProgress,
    }))

    if (this.selectedRepository === repository) {
      this.emitUpdate()
    }
  }

  public async _push(repository: Repository): Promise<void> {
    return this.withAuthenticatingUser(repository, (repository, account) => {
      return this.performPush(repository, account)
    })
  }

  private async performPush(
    repository: Repository,
    account: IGitAccount | null
  ): Promise<void> {
    const gitStore = this.getGitStore(repository)
    const remote = gitStore.remote
    if (!remote) {
      this._showPopup({ type: PopupType.PublishRepository, repository })
      return
    }

    return this.withPushPull(repository, async () => {
      const state = this.repositoryStateCache.get(repository)
      if (state.branchesState.tip.kind === TipState.Unborn) {
        throw new Error('The current branch is unborn.')
      }

      if (state.branchesState.tip.kind === TipState.Detached) {
        throw new Error('The current repository is in a detached HEAD state.')
      }

      if (state.branchesState.tip.kind === TipState.Valid) {
        const branch = state.branchesState.tip.branch

        const pushTitle = `Pushing to ${remote.name}`

        // Emit an initial progress even before our push begins
        // since we're doing some work to get remotes up front.
        this.updatePushPullFetchProgress(repository, {
          kind: 'push',
          title: pushTitle,
          value: 0,
          remote: remote.name,
          branch: branch.name,
        })

        // Let's say that a push takes roughly twice as long as a fetch,
        // this is of course highly inaccurate.
        let pushWeight = 2.5
        let fetchWeight = 1

        // Let's leave 10% at the end for refreshing
        const refreshWeight = 0.1

        // Scale pull and fetch weights to be between 0 and 0.9.
        const scale = (1 / (pushWeight + fetchWeight)) * (1 - refreshWeight)

        pushWeight *= scale
        fetchWeight *= scale

        const retryAction: RetryAction = {
          type: RetryActionType.Push,
          repository,
        }
        await gitStore.performFailableOperation(
          async () => {
            await pushRepo(
              repository,
              account,
              remote.name,
              branch.name,
              branch.upstreamWithoutRemote,
              progress => {
                this.updatePushPullFetchProgress(repository, {
                  ...progress,
                  title: pushTitle,
                  value: pushWeight * progress.value,
                })
              }
            )

            await gitStore.fetchRemotes(
              account,
              [remote],
              false,
              fetchProgress => {
                this.updatePushPullFetchProgress(repository, {
                  ...fetchProgress,
                  value: pushWeight + fetchProgress.value * fetchWeight,
                })
              }
            )

            const refreshTitle = __DARWIN__
              ? 'Refreshing Repository'
              : 'Refreshing repository'
            const refreshStartProgress = pushWeight + fetchWeight

            this.updatePushPullFetchProgress(repository, {
              kind: 'generic',
              title: refreshTitle,
              value: refreshStartProgress,
            })

            await this._refreshRepository(repository)

            this.updatePushPullFetchProgress(repository, {
              kind: 'generic',
              title: refreshTitle,
              description: 'Fast-forwarding branches',
              value: refreshStartProgress + refreshWeight * 0.5,
            })

            await this.fastForwardBranches(repository)
          },
          { retryAction }
        )

        this.updatePushPullFetchProgress(repository, null)

        const prUpdater = this.currentPullRequestUpdater
        if (prUpdater) {
          const state = this.repositoryStateCache.get(repository)
          const currentPR = state.branchesState.currentPullRequest
          const gitHubRepository = repository.gitHubRepository

          if (currentPR && gitHubRepository) {
            prUpdater.didPushPullRequest(currentPR)
          }
        }

        const { accounts } = this.getState()
        const githubAccount = await findAccountForRemoteURL(
          remote.url,
          accounts
        )

        if (githubAccount === null) {
          this.statsStore.recordPushToGenericRemote()
        } else if (githubAccount.endpoint === getDotComAPIEndpoint()) {
          this.statsStore.recordPushToGitHub()
        } else if (
          githubAccount.endpoint === getEnterpriseAPIURL(githubAccount.endpoint)
        ) {
          this.statsStore.recordPushToGitHubEnterprise()
        }
      }
    })
  }

  private async isCommitting(
    repository: Repository,
    fn: () => Promise<boolean | undefined>
  ): Promise<boolean | undefined> {
    const state = this.repositoryStateCache.get(repository)
    // ensure the user doesn't try and commit again
    if (state.isCommitting) {
      return
    }

    this.repositoryStateCache.update(repository, () => ({
      isCommitting: true,
    }))
    this.emitUpdate()

    try {
      return await fn()
    } finally {
      this.repositoryStateCache.update(repository, () => ({
        isCommitting: false,
      }))
      this.emitUpdate()
    }
  }

  private async withPushPull(
    repository: Repository,
    fn: () => Promise<void>
  ): Promise<void> {
    const state = this.repositoryStateCache.get(repository)
    // Don't allow concurrent network operations.
    if (state.isPushPullFetchInProgress) {
      return
    }

    this.repositoryStateCache.update(repository, () => ({
      isPushPullFetchInProgress: true,
    }))
    this.emitUpdate()

    try {
      await fn()
    } finally {
      this.repositoryStateCache.update(repository, () => ({
        isPushPullFetchInProgress: false,
      }))
      this.emitUpdate()
    }
  }

  public async _pull(repository: Repository): Promise<void> {
    return this.withAuthenticatingUser(repository, (repository, account) => {
      return this.performPull(repository, account)
    })
  }

  /** This shouldn't be called directly. See `Dispatcher`. */
  private async performPull(
    repository: Repository,
    account: IGitAccount | null
  ): Promise<void> {
    return this.withPushPull(repository, async () => {
      const gitStore = this.getGitStore(repository)
      const remote = gitStore.remote

      if (!remote) {
        throw new Error('The repository has no remotes.')
      }

      const state = this.repositoryStateCache.get(repository)
      const tip = state.branchesState.tip

      if (tip.kind === TipState.Unborn) {
        throw new Error('The current branch is unborn.')
      }

      if (tip.kind === TipState.Detached) {
        throw new Error('The current repository is in a detached HEAD state.')
      }

      if (tip.kind === TipState.Valid) {
        let mergeBase: string | null = null
        if (tip.branch.upstream) {
          mergeBase = await getMergeBase(
            repository,
            tip.branch.name,
            tip.branch.upstream
          )
        }

        const title = `Pulling ${remote.name}`
        const kind = 'pull'
        this.updatePushPullFetchProgress(repository, {
          kind,
          title,
          value: 0,
          remote: remote.name,
        })

        try {
          // Let's say that a pull takes twice as long as a fetch,
          // this is of course highly inaccurate.
          let pullWeight = 2
          let fetchWeight = 1

          // Let's leave 10% at the end for refreshing
          const refreshWeight = 0.1

          // Scale pull and fetch weights to be between 0 and 0.9.
          const scale = (1 / (pullWeight + fetchWeight)) * (1 - refreshWeight)

          pullWeight *= scale
          fetchWeight *= scale

          const retryAction: RetryAction = {
            type: RetryActionType.Pull,
            repository,
          }
          await gitStore.performFailableOperation(
            () =>
              pullRepo(repository, account, remote.name, progress => {
                this.updatePushPullFetchProgress(repository, {
                  ...progress,
                  value: progress.value * pullWeight,
                })
              }),
            { command: 'pull', retryAction }
          )

          const refreshStartProgress = pullWeight + fetchWeight
          const refreshTitle = __DARWIN__
            ? 'Refreshing Repository'
            : 'Refreshing repository'

          this.updatePushPullFetchProgress(repository, {
            kind: 'generic',
            title: refreshTitle,
            value: refreshStartProgress,
          })

          if (mergeBase) {
            await gitStore.reconcileHistory(mergeBase)
          }

          await this._refreshRepository(repository)

          this.updatePushPullFetchProgress(repository, {
            kind: 'generic',
            title: refreshTitle,
            description: 'Fast-forwarding branches',
            value: refreshStartProgress + refreshWeight * 0.5,
          })

          await this.fastForwardBranches(repository)
        } finally {
          this.updatePushPullFetchProgress(repository, null)
        }
      }
    })
  }

  private async fastForwardBranches(repository: Repository) {
    const state = this.repositoryStateCache.get(repository)
    const branches = state.branchesState.allBranches

    const tip = state.branchesState.tip
    const currentBranchName =
      tip.kind === TipState.Valid ? tip.branch.name : null

    let eligibleBranches = branches.filter(b =>
      eligibleForFastForward(b, currentBranchName)
    )

    if (eligibleBranches.length >= FastForwardBranchesThreshold) {
      log.info(
        `skipping fast-forward for all branches as there are ${
          eligibleBranches.length
        } local branches - this will run again when there are less than ${FastForwardBranchesThreshold} local branches tracking remotes`
      )

      const defaultBranch = state.branchesState.defaultBranch
      eligibleBranches =
        defaultBranch != null &&
        eligibleForFastForward(defaultBranch, currentBranchName)
          ? [defaultBranch]
          : []
    }

    for (const branch of eligibleBranches) {
      const aheadBehind = await getBranchAheadBehind(repository, branch)
      if (!aheadBehind) {
        continue
      }

      const { ahead, behind } = aheadBehind
      // Only perform the fast forward if the branch is behind it's upstream
      // branch and has no local commits.
      if (ahead === 0 && behind > 0) {
        // At this point we're guaranteed this is non-null since we've filtered
        // out any branches will null upstreams above when creating
        // `eligibleBranches`.
        const upstreamRef = branch.upstream!
        const localRef = formatAsLocalRef(branch.name)
        await updateRef(
          repository,
          localRef,
          branch.tip.sha,
          upstreamRef,
          'pull: Fast-forward'
        )
      }
    }
  }

  /** This shouldn't be called directly. See `Dispatcher`. */
  public async _publishRepository(
    repository: Repository,
    name: string,
    description: string,
    private_: boolean,
    account: Account,
    org: IAPIUser | null
  ): Promise<Repository> {
    const api = API.fromAccount(account)
    const apiRepository = await api.createRepository(
      org,
      name,
      description,
      private_
    )

    const gitStore = this.getGitStore(repository)
    await gitStore.performFailableOperation(() =>
      addRemote(repository, 'origin', apiRepository.clone_url)
    )
    await gitStore.loadRemotes()

    // skip pushing if the current branch is a detached HEAD or the repository
    // is unborn
    if (gitStore.tip.kind === TipState.Valid) {
      await this.performPush(repository, account)
    }

    return this.repositoryWithRefreshedGitHubRepository(repository)
  }

  private getAccountForRemoteURL(remote: string): IGitAccount | null {
    const gitHubRepository = matchGitHubRepository(this.accounts, remote)
    if (gitHubRepository) {
      const account = getAccountForEndpoint(
        this.accounts,
        gitHubRepository.endpoint
      )
      if (account) {
        const hasValidToken =
          account.token.length > 0 ? 'has token' : 'empty token'
        log.info(
          `[AppStore.getAccountForRemoteURL] account found for remote: ${remote} - ${
            account.login
          } (${hasValidToken})`
        )
        return account
      }
    }

    const hostname = getGenericHostname(remote)
    const username = getGenericUsername(hostname)
    if (username != null) {
      log.info(
        `[AppStore.getAccountForRemoteURL] found generic credentials for '${hostname}' and '${username}'`
      )
      return { login: username, endpoint: hostname }
    }

    log.info(
      `[AppStore.getAccountForRemoteURL] no generic credentials found for '${remote}'`
    )

    return null
  }

  /** This shouldn't be called directly. See `Dispatcher`. */
  public _clone(
    url: string,
    path: string,
    options?: { branch?: string }
  ): { promise: Promise<boolean>; repository: CloningRepository } {
    const account = this.getAccountForRemoteURL(url)
    const promise = this.cloningRepositoriesStore.clone(url, path, {
      ...options,
      account,
    })
    const repository = this.cloningRepositoriesStore.repositories.find(
      r => r.url === url && r.path === path
    )!

    promise.then(success => {
      if (success) {
        this.statsStore.recordCloneRepository()
      }
    })

    return { promise, repository }
  }

  public _removeCloningRepository(repository: CloningRepository) {
    this.cloningRepositoriesStore.remove(repository)
  }

  public async _discardChanges(
    repository: Repository,
    files: ReadonlyArray<WorkingDirectoryFileChange>
  ) {
    const gitStore = this.getGitStore(repository)
    await gitStore.discardChanges(files)

    return this._refreshRepository(repository)
  }

  public async _undoCommit(
    repository: Repository,
    commit: Commit
  ): Promise<void> {
    const gitStore = this.getGitStore(repository)

    await gitStore.undoCommit(commit)

    const { commitSelection } = this.repositoryStateCache.get(repository)

    if (commitSelection.sha === commit.sha) {
      this.clearSelectedCommit(repository)
    }

    return this._refreshRepository(repository)
  }

  /**
   * Fetch a specific refspec for the repository.
   *
   * As this action is required to complete when viewing a Pull Request from
   * a fork, it does not opt-in to checks that prevent multiple concurrent
   * network actions. This might require some rework in the future to chain
   * these actions.
   *
   */
  public async _fetchRefspec(
    repository: Repository,
    refspec: string
  ): Promise<void> {
    return this.withAuthenticatingUser(
      repository,
      async (repository, account) => {
        const gitStore = this.getGitStore(repository)
        await gitStore.fetchRefspec(account, refspec)

        return this._refreshRepository(repository)
      }
    )
  }

  /**
   * Fetch all relevant remotes in the the repository.
   *
   * See gitStore.fetch for more details.
   *
   * Note that this method will not perform the fetch of the specified remote
   * if _any_ fetches or pulls are currently in-progress.
   */
  public _fetch(repository: Repository, fetchType: FetchType): Promise<void> {
    return this.withAuthenticatingUser(repository, (repository, account) => {
      return this.performFetch(repository, account, fetchType)
    })
  }

  /**
   * Fetch a particular remote in a repository.
   *
   * Note that this method will not perform the fetch of the specified remote
   * if _any_ fetches or pulls are currently in-progress.
   */
  private _fetchRemote(
    repository: Repository,
    remote: IRemote,
    fetchType: FetchType
  ): Promise<void> {
    return this.withAuthenticatingUser(repository, (repository, account) => {
      return this.performFetch(repository, account, fetchType, [remote])
    })
  }

  /**
   * Fetch all relevant remotes or one or more given remotes in the repository.
   *
   * @param remotes Optional, one or more remotes to fetch if undefined all
   *                relevant remotes will be fetched. See gitStore.fetch for
   *                more detail on what constitutes a relevant remote.
   */
  private async performFetch(
    repository: Repository,
    account: IGitAccount | null,
    fetchType: FetchType,
    remotes?: IRemote[]
  ): Promise<void> {
    await this.withPushPull(repository, async () => {
      const gitStore = this.getGitStore(repository)

      try {
        const fetchWeight = 0.9
        const refreshWeight = 0.1
        const isBackgroundTask = fetchType === FetchType.BackgroundTask

        const progressCallback = (progress: IFetchProgress) => {
          this.updatePushPullFetchProgress(repository, {
            ...progress,
            value: progress.value * fetchWeight,
          })
        }

        if (remotes === undefined) {
          await gitStore.fetch(account, isBackgroundTask, progressCallback)
        } else {
          await gitStore.fetchRemotes(
            account,
            remotes,
            isBackgroundTask,
            progressCallback
          )
        }

        const refreshTitle = __DARWIN__
          ? 'Refreshing Repository'
          : 'Refreshing repository'

        this.updatePushPullFetchProgress(repository, {
          kind: 'generic',
          title: refreshTitle,
          value: fetchWeight,
        })

        await this._refreshRepository(repository)

        this.updatePushPullFetchProgress(repository, {
          kind: 'generic',
          title: refreshTitle,
          description: 'Fast-forwarding branches',
          value: fetchWeight + refreshWeight * 0.5,
        })

        await this.fastForwardBranches(repository)
      } finally {
        this.updatePushPullFetchProgress(repository, null)

        if (fetchType === FetchType.UserInitiatedTask) {
          this._refreshPullRequests(repository)
          if (repository.gitHubRepository != null) {
            this._refreshIssues(repository.gitHubRepository)
          }
        }
      }
    })
  }

  public _endWelcomeFlow(): Promise<void> {
    this.showWelcomeFlow = false

    this.emitUpdate()

    markWelcomeFlowComplete()

    this.statsStore.recordWelcomeWizardTerminated()

    return Promise.resolve()
  }

  public _setSidebarWidth(width: number): Promise<void> {
    this.sidebarWidth = width
    localStorage.setItem(sidebarWidthConfigKey, width.toString())
    this.emitUpdate()

    return Promise.resolve()
  }

  public _resetSidebarWidth(): Promise<void> {
    this.sidebarWidth = defaultSidebarWidth
    localStorage.removeItem(sidebarWidthConfigKey)
    this.emitUpdate()

    return Promise.resolve()
  }

  public _setCommitSummaryWidth(width: number): Promise<void> {
    this.commitSummaryWidth = width
    localStorage.setItem(commitSummaryWidthConfigKey, width.toString())
    this.emitUpdate()

    return Promise.resolve()
  }

  public _resetCommitSummaryWidth(): Promise<void> {
    this.commitSummaryWidth = defaultCommitSummaryWidth
    localStorage.removeItem(commitSummaryWidthConfigKey)
    this.emitUpdate()

    return Promise.resolve()
  }

  public _setCommitMessage(
    repository: Repository,
    message: ICommitMessage | null
  ): Promise<void> {
    const gitStore = this.getGitStore(repository)
    return gitStore.setCommitMessage(message)
  }

  /**
   * Set the global application menu.
   *
   * This is called in response to the main process emitting an event signalling
   * that the application menu has changed in some way like an item being
   * added/removed or an item having its visibility toggled.
   *
   * This method should not be called by the renderer in any other circumstance
   * than as a directly result of the main-process event.
   *
   */
  private setAppMenu(menu: IMenu): Promise<void> {
    if (this.appMenu) {
      this.appMenu = this.appMenu.withMenu(menu)
    } else {
      this.appMenu = AppMenu.fromMenu(menu)
    }

    this.emitUpdate()
    return Promise.resolve()
  }

  public _setAppMenuState(
    update: (appMenu: AppMenu) => AppMenu
  ): Promise<void> {
    if (this.appMenu) {
      this.appMenu = update(this.appMenu)
      this.emitUpdate()
    }
    return Promise.resolve()
  }

  public _setAccessKeyHighlightState(highlight: boolean): Promise<void> {
    if (this.highlightAccessKeys !== highlight) {
      this.highlightAccessKeys = highlight
      this.emitUpdate()
    }

    return Promise.resolve()
  }

  public async _mergeBranch(
    repository: Repository,
    branch: string,
    mergeStatus: MergeResultStatus | null
  ): Promise<void> {
    const gitStore = this.getGitStore(repository)

    if (mergeStatus !== null) {
      if (mergeStatus.kind === MergeResultKind.Clean) {
        this.statsStore.recordMergeHintSuccessAndUserProceeded()
      } else if (mergeStatus.kind === MergeResultKind.Conflicts) {
        this.statsStore.recordUserProceededAfterConflictWarning()
      } else if (mergeStatus.kind === MergeResultKind.Loading) {
        this.statsStore.recordUserProceededWhileLoading()
      }
    }

    await gitStore.merge(branch)

    return this._refreshRepository(repository)
  }

  /** This shouldn't be called directly. See `Dispatcher`. */
  public _setRemoteURL(
    repository: Repository,
    name: string,
    url: string
  ): Promise<void> {
    const gitStore = this.getGitStore(repository)
    return gitStore.setRemoteURL(name, url)
  }

  /** This shouldn't be called directly. See `Dispatcher`. */
  public async _openShell(path: string) {
    this.statsStore.recordOpenShell()

    try {
      const match = await findShellOrDefault(this.selectedShell)
      await launchShell(match, path, error => this._pushError(error))
    } catch (error) {
      this.emitError(error)
    }
  }

  /** Takes a URL and opens it using the system default application */
  public _openInBrowser(url: string): Promise<boolean> {
    return shell.openExternal(url)
  }

  /** Open a path to a repository or file using the user's configured editor */
  public async _openInExternalEditor(fullPath: string): Promise<void> {
    const selectedExternalEditor =
      this.getState().selectedExternalEditor || null

    try {
      const match = await findEditorOrDefault(selectedExternalEditor)
      await launchExternalEditor(fullPath, match)
    } catch (error) {
      this.emitError(error)
    }
  }

  /** This shouldn't be called directly. See `Dispatcher`. */
  public async _saveGitIgnore(
    repository: Repository,
    text: string
  ): Promise<void> {
    await saveGitIgnore(repository, text)
    return this._refreshRepository(repository)
  }

  /** Has the user opted out of stats reporting? */
  public getStatsOptOut(): boolean {
    return this.statsStore.getOptOut()
  }

  /** Set whether the user has opted out of stats reporting. */
  public async setStatsOptOut(optOut: boolean): Promise<void> {
    await this.statsStore.setOptOut(optOut)

    this.emitUpdate()
  }

  public _setConfirmRepositoryRemovalSetting(
    confirmRepoRemoval: boolean
  ): Promise<void> {
    this.confirmRepoRemoval = confirmRepoRemoval
    localStorage.setItem(confirmRepoRemovalKey, confirmRepoRemoval ? '1' : '0')
    this.emitUpdate()

    return Promise.resolve()
  }

  public _setConfirmDiscardChangesSetting(value: boolean): Promise<void> {
    this.confirmDiscardChanges = value

    localStorage.setItem(confirmDiscardChangesKey, value ? '1' : '0')
    this.emitUpdate()

    return Promise.resolve()
  }

  public _setExternalEditor(selectedEditor: ExternalEditor): Promise<void> {
    this.selectedExternalEditor = selectedEditor
    localStorage.setItem(externalEditorKey, selectedEditor)
    this.emitUpdate()

    this.updateMenuItemLabels()

    return Promise.resolve()
  }

  public _setShell(shell: Shell): Promise<void> {
    this.selectedShell = shell
    localStorage.setItem(shellKey, shell)
    this.emitUpdate()

    this.updateMenuItemLabels()

    return Promise.resolve()
  }

  public _changeImageDiffType(type: ImageDiffType): Promise<void> {
    this.imageDiffType = type
    localStorage.setItem(imageDiffTypeKey, JSON.stringify(this.imageDiffType))
    this.emitUpdate()

    return Promise.resolve()
  }

  public _setUpdateBannerVisibility(visibility: boolean) {
    this.isUpdateAvailableBannerVisible = visibility

    this.emitUpdate()
  }

  public _setDivergingBranchBannerVisibility(visible: boolean) {
    if (this.isDivergingBranchBannerVisible !== visible) {
      this.isDivergingBranchBannerVisible = visible

      if (visible) {
        this.statsStore.recordDivergingBranchBannerDisplayed()
      }

      this.emitUpdate()
    }
  }

  public _reportStats() {
    return this.statsStore.reportStats(this.accounts, this.repositories)
  }

  public _recordLaunchStats(stats: ILaunchStats): Promise<void> {
    return this.statsStore.recordLaunchStats(stats)
  }

  public async _appendIgnoreRule(
    repository: Repository,
    pattern: string | string[]
  ): Promise<void> {
    await appendIgnoreRule(repository, pattern)
    return this._refreshRepository(repository)
  }

  public _resetSignInState(): Promise<void> {
    this.signInStore.reset()
    return Promise.resolve()
  }

  public _beginDotComSignIn(): Promise<void> {
    this.signInStore.beginDotComSignIn()
    return Promise.resolve()
  }

  public _beginEnterpriseSignIn(): Promise<void> {
    this.signInStore.beginEnterpriseSignIn()
    return Promise.resolve()
  }

  public _setSignInEndpoint(url: string): Promise<void> {
    return this.signInStore.setEndpoint(url)
  }

  public _setSignInCredentials(
    username: string,
    password: string
  ): Promise<void> {
    return this.signInStore.authenticateWithBasicAuth(username, password)
  }

  public _requestBrowserAuthentication(): Promise<void> {
    return this.signInStore.authenticateWithBrowser()
  }

  public _setSignInOTP(otp: string): Promise<void> {
    return this.signInStore.setTwoFactorOTP(otp)
  }

  public async _setAppFocusState(isFocused: boolean): Promise<void> {
    if (this.appIsFocused !== isFocused) {
      this.appIsFocused = isFocused
      this.emitUpdate()
    }
  }

  /**
   * Start an Open in Desktop flow. This will return a new promise which will
   * resolve when `_completeOpenInDesktop` is called.
   */
  public _startOpenInDesktop(fn: () => void): Promise<Repository | null> {
    // tslint:disable-next-line:promise-must-complete
    const p = new Promise<Repository | null>(
      resolve => (this.resolveOpenInDesktop = resolve)
    )
    fn()
    return p
  }

  /**
   * Complete any active Open in Desktop flow with the repository returned by
   * the given function.
   */
  public async _completeOpenInDesktop(
    fn: () => Promise<Repository | null>
  ): Promise<Repository | null> {
    const resolve = this.resolveOpenInDesktop
    this.resolveOpenInDesktop = null

    const result = await fn()
    if (resolve) {
      resolve(result)
    }

    return result
  }

  public _updateRepositoryPath(
    repository: Repository,
    path: string
  ): Promise<Repository> {
    return this.repositoriesStore.updateRepositoryPath(repository, path)
  }

  public _removeAccount(account: Account): Promise<void> {
    log.info(
      `[AppStore] removing account ${account.login} (${
        account.name
      }) from store`
    )
    return this.accountsStore.removeAccount(account)
  }

  public async _addAccount(account: Account): Promise<void> {
    log.info(
      `[AppStore] adding account ${account.login} (${account.name}) to store`
    )
    await this.accountsStore.addAccount(account)
    const selectedState = this.getState().selectedState

    if (selectedState && selectedState.type === SelectionType.Repository) {
      // ensuring we have the latest set of accounts here, rather than waiting
      // and doing stuff when the account store emits an update and we refresh
      // the accounts field
      const accounts = await this.accountsStore.getAll()
      const repoState = selectedState.state
      const commits = repoState.commitLookup.values()
      this.loadAndCacheUsers(selectedState.repository, accounts, commits)
    }
  }

  private loadAndCacheUsers(
    repository: Repository,
    accounts: ReadonlyArray<Account>,
    commits: Iterable<Commit>
  ) {
    for (const commit of commits) {
      this.gitHubUserStore._loadAndCacheUser(
        accounts,
        repository,
        commit.sha,
        commit.author.email
      )
    }
  }

  public _updateRepositoryMissing(
    repository: Repository,
    missing: boolean
  ): Promise<Repository> {
    return this.repositoriesStore.updateRepositoryMissing(repository, missing)
  }

  public async _addRepositories(
    paths: ReadonlyArray<string>
  ): Promise<ReadonlyArray<Repository>> {
    const addedRepositories = new Array<Repository>()
    const lfsRepositories = new Array<Repository>()
    for (const path of paths) {
      const validatedPath = await validatedRepositoryPath(path)
      if (validatedPath) {
        log.info(`[AppStore] adding repository at ${validatedPath} to store`)

        const addedRepo = await this.repositoriesStore.addRepository(
          validatedPath
        )

        // initialize the remotes for this new repository to ensure it can fetch
        // it's GitHub-related details using the GitHub API (if applicable)
        const gitStore = this.getGitStore(addedRepo)
        await gitStore.loadRemotes()

        const [refreshedRepo, usingLFS] = await Promise.all([
          this.repositoryWithRefreshedGitHubRepository(addedRepo),
          this.isUsingLFS(addedRepo),
        ])
        addedRepositories.push(refreshedRepo)

        if (usingLFS) {
          lfsRepositories.push(refreshedRepo)
        }
      } else {
        const error = new Error(`${path} isn't a git repository.`)
        this.emitError(error)
      }
    }

    if (lfsRepositories.length > 0) {
      this._showPopup({
        type: PopupType.InitializeLFS,
        repositories: lfsRepositories,
      })
    }

    if (addedRepositories.length > 0) {
      this.statsStore.recordAddRepository()
    }

    return addedRepositories
  }

  public async _removeRepositories(
    repositories: ReadonlyArray<Repository | CloningRepository>
  ): Promise<void> {
    const localRepositories = repositories.filter(
      r => r instanceof Repository
    ) as ReadonlyArray<Repository>
    const cloningRepositories = repositories.filter(
      r => r instanceof CloningRepository
    ) as ReadonlyArray<CloningRepository>
    cloningRepositories.forEach(r => {
      this._removeCloningRepository(r)
    })

    const repositoryIDs = localRepositories.map(r => r.id)
    for (const id of repositoryIDs) {
      await this.repositoriesStore.removeRepository(id)
    }

    const allRepositories = await this.repositoriesStore.getAll()
    if (allRepositories.length === 0) {
      this._closeFoldout(FoldoutType.Repository)
    } else {
      this._showFoldout({ type: FoldoutType.Repository })
    }
  }

  public async _cloneAgain(url: string, path: string): Promise<void> {
    const { promise, repository } = this._clone(url, path)
    await this._selectRepository(repository)
    const success = await promise
    if (!success) {
      return
    }

    const repositories = this.repositories
    const found = repositories.find(r => r.path === path)

    if (found) {
      const updatedRepository = await this._updateRepositoryMissing(
        found,
        false
      )
      await this._selectRepository(updatedRepository)
    }
  }

  private async withAuthenticatingUser<T>(
    repository: Repository,
    fn: (repository: Repository, account: IGitAccount | null) => Promise<T>
  ): Promise<T> {
    let updatedRepository = repository
    let account: IGitAccount | null = getAccountForRepository(
      this.accounts,
      updatedRepository
    )

    // If we don't have a user association, it might be because we haven't yet
    // tried to associate the repository with a GitHub repository, or that
    // association is out of date. So try again before we bail on providing an
    // authenticating user.
    if (!account) {
      updatedRepository = await this.repositoryWithRefreshedGitHubRepository(
        repository
      )
      account = getAccountForRepository(this.accounts, updatedRepository)
    }

    if (!account) {
      const gitStore = this.getGitStore(repository)
      const remote = gitStore.remote
      if (remote) {
        const hostname = getGenericHostname(remote.url)
        const username = getGenericUsername(hostname)
        if (username != null) {
          account = { login: username, endpoint: hostname }
        }
      }
    }

    if (account instanceof Account) {
      const hasValidToken =
        account.token.length > 0 ? 'has token' : 'empty token'
      log.info(
        `[AppStore.withAuthenticatingUser] account found for repository: ${
          repository.name
        } - ${account.login} (${hasValidToken})`
      )
    }

    return fn(updatedRepository, account)
  }

  private updateRevertProgress(
    repository: Repository,
    progress: IRevertProgress | null
  ) {
    this.repositoryStateCache.update(repository, () => ({
      revertProgress: progress,
    }))

    if (this.selectedRepository === repository) {
      this.emitUpdate()
    }
  }

  /** This shouldn't be called directly. See `Dispatcher`. */
  public async _revertCommit(
    repository: Repository,
    commit: Commit
  ): Promise<void> {
    return this.withAuthenticatingUser(repository, async (repo, account) => {
      const gitStore = this.getGitStore(repo)

      await gitStore.revertCommit(repo, commit, account, progress => {
        this.updateRevertProgress(repo, progress)
      })

      this.updateRevertProgress(repo, null)

      // TODO: what's the equivalent for the compare tab?
      // This might be re-computed when we switch back, in which case we can :fire:
      // it to the ground.
      //return gitStore.loadHistory()
    })
  }

  public async promptForGenericGitAuthentication(
    repository: Repository | CloningRepository,
    retryAction: RetryAction
  ): Promise<void> {
    let url
    if (repository instanceof Repository) {
      const gitStore = this.getGitStore(repository)
      const remote = gitStore.remote
      if (!remote) {
        return
      }

      url = remote.url
    } else {
      url = repository.url
    }

    const hostname = getGenericHostname(url)
    return this._showPopup({
      type: PopupType.GenericGitAuthentication,
      hostname,
      retryAction,
    })
  }

  public async _installGlobalLFSFilters(force: boolean): Promise<void> {
    try {
      await installGlobalLFSFilters(force)
    } catch (error) {
      this.emitError(error)
    }
  }

  private async isUsingLFS(repository: Repository): Promise<boolean> {
    try {
      return await isUsingLFS(repository)
    } catch (error) {
      return false
    }
  }

  public async _installLFSHooks(
    repositories: ReadonlyArray<Repository>
  ): Promise<void> {
    for (const repo of repositories) {
      try {
        // At this point we've asked the user if we should install them, so
        // force installation.
        await installLFSHooks(repo, true)
      } catch (error) {
        this.emitError(error)
      }
    }
  }

  public _changeCloneRepositoriesTab(tab: CloneRepositoryTab): Promise<void> {
    this.selectedCloneRepositoryTab = tab

    this.emitUpdate()

    return Promise.resolve()
  }

  public _openMergeTool(repository: Repository, path: string): Promise<void> {
    const gitStore = this.getGitStore(repository)
    return gitStore.openMergeTool(path)
  }

  public _changeBranchesTab(tab: BranchesTab): Promise<void> {
    this.selectedBranchesTab = tab

    this.emitUpdate()

    return Promise.resolve()
  }

  public async _createPullRequest(repository: Repository): Promise<void> {
    const gitHubRepository = repository.gitHubRepository
    if (!gitHubRepository) {
      return
    }

    const state = this.repositoryStateCache.get(repository)
    const tip = state.branchesState.tip

    if (tip.kind !== TipState.Valid) {
      return
    }

    const branch = tip.branch
    const aheadBehind = state.aheadBehind

    if (aheadBehind == null) {
      this._showPopup({
        type: PopupType.PushBranchCommits,
        repository,
        branch,
      })
    } else if (aheadBehind.ahead > 0) {
      this._showPopup({
        type: PopupType.PushBranchCommits,
        repository,
        branch,
        unPushedCommits: aheadBehind.ahead,
      })
    } else {
      await this._openCreatePullRequestInBrowser(repository, branch)
    }
  }

  public async _showPullRequest(repository: Repository): Promise<void> {
    const gitHubRepository = repository.gitHubRepository

    if (!gitHubRepository) {
      return
    }

    const state = this.repositoryStateCache.get(repository)
    const currentPullRequest = state.branchesState.currentPullRequest

    if (!currentPullRequest) {
      return
    }

    const baseURL = `${gitHubRepository.htmlURL}/pull/${
      currentPullRequest.number
    }`

    await this._openInBrowser(baseURL)
  }

  private async loadPullRequests(
    repository: Repository,
    loader: (account: Account) => void
  ) {
    const gitHubRepository = repository.gitHubRepository

    if (gitHubRepository == null) {
      return
    }

    const account = getAccountForEndpoint(
      this.accounts,
      gitHubRepository.endpoint
    )

    if (account == null) {
      return
    }

    await loader(account)
  }

  public async _refreshPullRequests(repository: Repository): Promise<void> {
    return this.loadPullRequests(repository, async account => {
      await this.pullRequestStore.fetchAndCachePullRequests(repository, account)
      this.updateMenuItemLabels(repository)
    })
  }

  private async onPullRequestStoreUpdated(gitHubRepository: GitHubRepository) {
    const promiseForPRs = this.pullRequestStore.fetchPullRequestsFromCache(
      gitHubRepository
    )
    const isLoading = this.pullRequestStore.isFetchingPullRequests(
      gitHubRepository
    )

    const repository = this.repositories.find(
      r =>
        !!r.gitHubRepository &&
        r.gitHubRepository.dbID === gitHubRepository.dbID
    )
    if (!repository) {
      return
    }

    const prs = await promiseForPRs
    this.repositoryStateCache.updateBranchesState(repository, () => {
      return {
        openPullRequests: prs,
        isLoadingPullRequests: isLoading,
      }
    })

    this._updateCurrentPullRequest(repository)
    this.emitUpdate()
  }

  private findAssociatedPullRequest(
    branch: Branch,
    pullRequests: ReadonlyArray<PullRequest>,
    gitHubRepository: GitHubRepository,
    remote: IRemote
  ): PullRequest | null {
    const upstream = branch.upstreamWithoutRemote

    if (upstream == null) {
      return null
    }

    const pr =
      pullRequests.find(
        pr =>
          pr.head.ref === upstream &&
          pr.head.gitHubRepository != null &&
          repositoryMatchesRemote(pr.head.gitHubRepository, remote)
      ) || null

    return pr
  }

  private _updateCurrentPullRequest(repository: Repository) {
    const gitHubRepository = repository.gitHubRepository

    if (!gitHubRepository) {
      return
    }

    this.repositoryStateCache.updateBranchesState(repository, state => {
      let currentPullRequest: PullRequest | null = null

      const { remote } = this.repositoryStateCache.get(repository)

      if (state.tip.kind === TipState.Valid && remote) {
        currentPullRequest = this.findAssociatedPullRequest(
          state.tip.branch,
          state.openPullRequests,
          gitHubRepository,
          remote
        )
      }

      return {
        currentPullRequest,
      }
    })

    this.emitUpdate()
  }

  public async _openCreatePullRequestInBrowser(
    repository: Repository,
    branch: Branch
  ): Promise<void> {
    const gitHubRepository = repository.gitHubRepository
    if (!gitHubRepository) {
      return
    }

    const urlEncodedBranchName = escape(branch.nameWithoutRemote)
    const baseURL = `${
      gitHubRepository.htmlURL
    }/pull/new/${urlEncodedBranchName}`

    await this._openInBrowser(baseURL)
  }

  public async _updateExistingUpstreamRemote(
    repository: Repository
  ): Promise<void> {
    const gitStore = this.getGitStore(repository)
    await gitStore.updateExistingUpstreamRemote()

    return this._refreshRepository(repository)
  }

  private getIgnoreExistingUpstreamRemoteKey(repository: Repository): string {
    return `repository/${repository.id}/ignoreExistingUpstreamRemote`
  }

  public _ignoreExistingUpstreamRemote(repository: Repository): Promise<void> {
    const key = this.getIgnoreExistingUpstreamRemoteKey(repository)
    localStorage.setItem(key, '1')

    return Promise.resolve()
  }

  private getIgnoreExistingUpstreamRemote(
    repository: Repository
  ): Promise<boolean> {
    const key = this.getIgnoreExistingUpstreamRemoteKey(repository)
    const value = localStorage.getItem(key)
    return Promise.resolve(value === '1')
  }

  private async addUpstreamRemoteIfNeeded(repository: Repository) {
    const gitStore = this.getGitStore(repository)
    const ignored = await this.getIgnoreExistingUpstreamRemote(repository)
    if (ignored) {
      return
    }

    return gitStore.addUpstreamRemoteIfNeeded()
  }

  public async _checkoutPullRequest(
    repository: Repository,
    pullRequest: PullRequest
  ): Promise<void> {
    const gitHubRepository = forceUnwrap(
      `Cannot checkout a PR if the repository doesn't have a GitHub repository`,
      repository.gitHubRepository
    )
    const head = pullRequest.head
    const isRefInThisRepo =
      head.gitHubRepository &&
      head.gitHubRepository.cloneURL === gitHubRepository.cloneURL

    if (isRefInThisRepo) {
      const gitStore = this.getGitStore(repository)
      const defaultRemote = gitStore.defaultRemote
      // if we don't have a default remote here, it's probably going
      // to just crash and burn on checkout, but that's okay
      if (defaultRemote != null) {
        // the remote ref will be something like `origin/my-cool-branch`
        const remoteRef = `${defaultRemote.name}/${head.ref}`

        const remoteRefExists =
          gitStore.allBranches.find(branch => branch.name === remoteRef) != null

        // only try a fetch here if we can't find the ref
        if (!remoteRefExists) {
          await this._fetchRemote(
            repository,
            defaultRemote,
            FetchType.UserInitiatedTask
          )
        }
      }
      await this._checkoutBranch(repository, head.ref)
    } else if (head.gitHubRepository != null) {
      const cloneURL = forceUnwrap(
        "This pull request's clone URL is not populated but should be",
        head.gitHubRepository.cloneURL
      )
      const remoteName = forkPullRequestRemoteName(
        head.gitHubRepository.owner.login
      )
      const remotes = await getRemotes(repository)
      const remote =
        remotes.find(r => r.name === remoteName) ||
        (await addRemote(repository, remoteName, cloneURL))

      if (remote.url !== cloneURL) {
        const error = new Error(
          `Expected PR remote ${remoteName} url to be ${cloneURL} got ${
            remote.url
          }.`
        )

        log.error(error.message)
        return this.emitError(error)
      }

      await this._fetchRemote(repository, remote, FetchType.UserInitiatedTask)

      const gitStore = this.getGitStore(repository)

      const localBranchName = `pr/${pullRequest.number}`
      const doesBranchExist =
        gitStore.allBranches.find(branch => branch.name === localBranchName) !=
        null

      if (!doesBranchExist) {
        await this._createBranch(
          repository,
          localBranchName,
          `${remoteName}/${head.ref}`
        )
      }

      await this._checkoutBranch(repository, localBranchName)
    }

    this.statsStore.recordPRBranchCheckout()
  }

  /**
   * Set whether the user has chosen to hide or show the
   * co-authors field in the commit message component
   */
  public _setShowCoAuthoredBy(
    repository: Repository,
    showCoAuthoredBy: boolean
  ) {
    this.getGitStore(repository).setShowCoAuthoredBy(showCoAuthoredBy)
    return Promise.resolve()
  }

  /**
   * Update the per-repository co-authors list
   *
   * @param repository Co-author settings are per-repository
   * @param coAuthors  Zero or more authors
   */
  public _setCoAuthors(
    repository: Repository,
    coAuthors: ReadonlyArray<IAuthor>
  ) {
    this.getGitStore(repository).setCoAuthors(coAuthors)
    return Promise.resolve()
  }

  /**
   * Set the application-wide theme
   */
  public _setSelectedTheme(theme: ApplicationTheme) {
    setPersistedTheme(theme)
    this.selectedTheme = theme
    this.emitUpdate()

    return Promise.resolve()
  }
<<<<<<< HEAD

  /**
   * Increments either the `repoWithIndicatorClicked` or
   * the `repoWithoutIndicatorClicked` metric
   */
  public _recordRepoClicked(repoHasIndicator: boolean) {
    this.statsStore.recordRepoClicked(repoHasIndicator)
  }

  /** The number of times the user dismisses the diverged branch notification
   * Increments the `divergingBranchBannerDismissal` metric
   */
  public _recordDivergingBranchBannerDismissal() {
    this.statsStore.recordDivergingBranchBannerDismissal()
  }

  /**
   * Increments the `divergingBranchBannerDisplayed` metric
   */
  public _recordDivergingBranchBannerDisplayed() {
    this.statsStore.recordDivergingBranchBannerDisplayed()
  }

  /**
   * Increments the `dotcomPushCount` metric
   */
  public _recordPushToGitHub() {
    this.statsStore.recordPushToGitHub()
  }

  /**
   * Increments the `enterprisePushCount` metric
   */
  public _recordPushToGitHubEnterprise() {
    this.statsStore.recordPushToGitHubEnterprise()
  }

  /**
   * Increments the `externalPushCount` metric
   */
  public _recordPushToGenericRemote() {
    this.statsStore.recordPushToGenericRemote()
  }

  /**
   * Increments the `divergingBranchBannerInitiatedCompare` metric
   */
  public _recordDivergingBranchBannerInitiatedCompare() {
    this.statsStore.recordDivergingBranchBannerInitiatedCompare()
  }

  /**
   * Increments the `divergingBranchBannerInfluencedMerge` metric
   */
  public _recordDivergingBranchBannerInfluencedMerge() {
    this.statsStore.recordDivergingBranchBannerInfluencedMerge()
  }

  /**
   * Increments the `divergingBranchBannerInitatedMerge` metric
   */
  public _recordDivergingBranchBannerInitatedMerge() {
    this.statsStore.recordDivergingBranchBannerInitatedMerge()
  }

  public _recordWelcomeWizardInitiated() {
    return this.statsStore.recordWelcomeWizardInitiated()
  }

  public _recordCreateRepository() {
    this.statsStore.recordCreateRepository()
  }
}

function forkPullRequestRemoteName(remoteName: string) {
  return `${ForkedRemotePrefix}${remoteName}`
=======
>>>>>>> bfac7afd
}

/**
 * Map the cached state of the compare view to an action
 * to perform which is then used to compute the compare
 * view contents.
 */
function getInitialAction(
  cachedState: IDisplayHistory | ICompareBranch
): CompareAction {
  if (cachedState.kind === ComparisonView.None) {
    return {
      kind: CompareActionKind.History,
    }
  }

  return {
    kind: CompareActionKind.Branch,
    branch: cachedState.comparisonBranch,
    mode: cachedState.kind,
  }
}<|MERGE_RESOLUTION|>--- conflicted
+++ resolved
@@ -3861,85 +3861,6 @@
 
     return Promise.resolve()
   }
-<<<<<<< HEAD
-
-  /**
-   * Increments either the `repoWithIndicatorClicked` or
-   * the `repoWithoutIndicatorClicked` metric
-   */
-  public _recordRepoClicked(repoHasIndicator: boolean) {
-    this.statsStore.recordRepoClicked(repoHasIndicator)
-  }
-
-  /** The number of times the user dismisses the diverged branch notification
-   * Increments the `divergingBranchBannerDismissal` metric
-   */
-  public _recordDivergingBranchBannerDismissal() {
-    this.statsStore.recordDivergingBranchBannerDismissal()
-  }
-
-  /**
-   * Increments the `divergingBranchBannerDisplayed` metric
-   */
-  public _recordDivergingBranchBannerDisplayed() {
-    this.statsStore.recordDivergingBranchBannerDisplayed()
-  }
-
-  /**
-   * Increments the `dotcomPushCount` metric
-   */
-  public _recordPushToGitHub() {
-    this.statsStore.recordPushToGitHub()
-  }
-
-  /**
-   * Increments the `enterprisePushCount` metric
-   */
-  public _recordPushToGitHubEnterprise() {
-    this.statsStore.recordPushToGitHubEnterprise()
-  }
-
-  /**
-   * Increments the `externalPushCount` metric
-   */
-  public _recordPushToGenericRemote() {
-    this.statsStore.recordPushToGenericRemote()
-  }
-
-  /**
-   * Increments the `divergingBranchBannerInitiatedCompare` metric
-   */
-  public _recordDivergingBranchBannerInitiatedCompare() {
-    this.statsStore.recordDivergingBranchBannerInitiatedCompare()
-  }
-
-  /**
-   * Increments the `divergingBranchBannerInfluencedMerge` metric
-   */
-  public _recordDivergingBranchBannerInfluencedMerge() {
-    this.statsStore.recordDivergingBranchBannerInfluencedMerge()
-  }
-
-  /**
-   * Increments the `divergingBranchBannerInitatedMerge` metric
-   */
-  public _recordDivergingBranchBannerInitatedMerge() {
-    this.statsStore.recordDivergingBranchBannerInitatedMerge()
-  }
-
-  public _recordWelcomeWizardInitiated() {
-    return this.statsStore.recordWelcomeWizardInitiated()
-  }
-
-  public _recordCreateRepository() {
-    this.statsStore.recordCreateRepository()
-  }
-}
-
-function forkPullRequestRemoteName(remoteName: string) {
-  return `${ForkedRemotePrefix}${remoteName}`
-=======
->>>>>>> bfac7afd
 }
 
 /**
