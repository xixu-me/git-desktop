--- conflicted
+++ resolved
@@ -19,20 +19,8 @@
 import uuid from 'uuid'
 import { IOAuthAction } from '../parse-app-url'
 import { shell } from '../app-shell'
-<<<<<<< HEAD
-import { noop } from 'lodash'
-import { isDotCom, isGHE } from '../endpoint-capabilities'
-import { AccountsStore } from './accounts-store'
-
-function getUnverifiedUserErrorMessage(login: string): string {
-  return `Unable to authenticate. The account ${login} is lacking a verified email address. Please sign in to GitHub.com, confirm your email address in the Emails section under Personal settings, and try again.`
-}
-
-const EnterpriseTooOldMessage = `The GitHub Enterprise version does not support GitHub Desktop. Talk to your server's administrator about upgrading to the latest version of GitHub Enterprise.`
-=======
 import noop from 'lodash/noop'
 import { AccountsStore } from './accounts-store'
->>>>>>> 5a700425
 
 /**
  * An enumeration of the possible steps that the sign in
@@ -98,15 +86,8 @@
    * URL when signing in against a GitHub Enterprise
    * instance.
    */
-<<<<<<< HEAD
-  readonly supportsBasicAuth: boolean
   readonly existingAccount: Account
   readonly endpoint: string
-  readonly forgotPasswordUrl: string
-=======
-  readonly existingAccount: Account
-  readonly endpoint: string
->>>>>>> 5a700425
 
   readonly resultCallback: (result: SignInResult) => void
 }
@@ -189,13 +170,8 @@
     })
   }
 
-<<<<<<< HEAD
-  private emitAuthenticate(account: Account, method: SignInMethod) {
-    const event: IAuthenticationEvent = { account, method }
-=======
   private emitAuthenticate(account: Account) {
     const event: IAuthenticationEvent = { account }
->>>>>>> 5a700425
     this.emitter.emit('did-authenticate', event)
     this.state?.resultCallback({ kind: 'success', account })
   }
@@ -258,104 +234,6 @@
     const existingAccount = this.accounts.find(
       x => x.endpoint === getDotComAPIEndpoint()
     )
-<<<<<<< HEAD
-
-    if (existingAccount) {
-      this.setState({
-        kind: SignInStep.ExistingAccountWarning,
-        endpoint,
-        supportsBasicAuth: false,
-        existingAccount,
-        error: null,
-        loading: false,
-        forgotPasswordUrl: this.getForgotPasswordURL(endpoint),
-        resultCallback: resultCallback ?? noop,
-      })
-      return
-    }
-
-    this.setState({
-      kind: SignInStep.Authentication,
-      endpoint,
-      supportsBasicAuth: false,
-      error: null,
-      loading: false,
-      forgotPasswordUrl: this.getForgotPasswordURL(endpoint),
-      resultCallback: resultCallback ?? noop,
-    })
-
-    // Asynchronously refresh our knowledge about whether GitHub.com
-    // support username and password authentication or not.
-    this.endpointSupportsBasicAuth(endpoint)
-      .then(supportsBasicAuth => {
-        if (
-          this.state !== null &&
-          this.state.kind === SignInStep.Authentication &&
-          this.state.endpoint === endpoint
-        ) {
-          this.setState({ ...this.state, supportsBasicAuth })
-        }
-      })
-      .catch(err =>
-        log.error(
-          'Failed resolving whether GitHub.com supports password authentication',
-          err
-        )
-      )
-  }
-
-  /**
-   * Attempt to advance from the authentication step using a username
-   * and password. This method must only be called when the store is
-   * in the authentication step or an error will be thrown. If the
-   * provided credentials are valid the store will either advance to
-   * the Success step or to the TwoFactorAuthentication step if the
-   * user has enabled two factor authentication.
-   *
-   * If an error occurs during sign in (such as invalid credentials)
-   * the authentication state will be updated with that error so that
-   * the responsible component can present it to the user.
-   */
-  public async authenticateWithBasicAuth(
-    username: string,
-    password: string
-  ): Promise<void> {
-    const currentState = this.state
-
-    if (!currentState || currentState.kind !== SignInStep.Authentication) {
-      const stepText = currentState ? currentState.kind : 'null'
-      return fatalError(
-        `Sign in step '${stepText}' not compatible with authentication`
-      )
-    }
-
-    const endpoint = currentState.endpoint
-
-    this.setState({ ...currentState, loading: true })
-
-    let response: AuthorizationResponse
-    try {
-      response = await createAuthorization(endpoint, username, password, null)
-    } catch (e) {
-      this.emitError(e)
-      return
-    }
-
-    if (!this.state || this.state.kind !== SignInStep.Authentication) {
-      // Looks like the sign in flow has been aborted
-      return
-    }
-
-    if (response.kind === AuthorizationResponseKind.Authorized) {
-      const token = response.token
-      const user = await fetchUser(endpoint, token)
-
-      if (!this.state || this.state.kind !== SignInStep.Authentication) {
-        // Looks like the sign in flow has been aborted
-        return
-      }
-=======
->>>>>>> 5a700425
 
     if (existingAccount) {
       this.setState({
@@ -559,35 +437,10 @@
     }
 
     const endpoint = getEnterpriseAPIURL(validUrl)
-<<<<<<< HEAD
-
-    try {
-      const supportsBasicAuth = await this.endpointSupportsBasicAuth(endpoint)
-=======
->>>>>>> 5a700425
 
     const existingAccount = this.accounts.find(x => x.endpoint === endpoint)
 
-<<<<<<< HEAD
-      const existingAccount = this.accounts.find(x => x.endpoint === endpoint)
-
-      if (existingAccount) {
-        this.setState({
-          kind: SignInStep.ExistingAccountWarning,
-          endpoint,
-          existingAccount,
-          supportsBasicAuth,
-          error: null,
-          loading: false,
-          forgotPasswordUrl: this.getForgotPasswordURL(endpoint),
-          resultCallback: currentState.resultCallback,
-        })
-        return
-      }
-
-=======
     if (existingAccount) {
->>>>>>> 5a700425
       this.setState({
         kind: SignInStep.ExistingAccountWarning,
         endpoint,
