import { Account } from '../models/account'

const Disable = false

/**
 * Enables the application to opt-in for preview features based on runtime
 * checks. This is backed by the GITHUB_DESKTOP_PREVIEW_FEATURES environment
 * variable, which is checked for non-development environments.
 */
function enableDevelopmentFeatures(): boolean {
  if (Disable) {
    return false
  }

  if (__DEV__) {
    return true
  }

  if (process.env.GITHUB_DESKTOP_PREVIEW_FEATURES === '1') {
    return true
  }

  return false
}

/** Should the app enable beta features? */
// eslint-disable-next-line @typescript-eslint/ban-ts-comment
//@ts-ignore: this will be used again in the future
function enableBetaFeatures(): boolean {
  return enableDevelopmentFeatures() || __RELEASE_CHANNEL__ === 'beta'
}

/**
 * Should the app show menu items that are used for testing various parts of the
 * UI
 *
 * For our own testing purposes, this will likely remain enabled. But, sometimes
 * we may want to create a test release for a user to test a fix in which case
 * they should not need access to the test menu items.
 */
export const enableTestMenuItems = () =>
  enableDevelopmentFeatures() || __RELEASE_CHANNEL__ === 'test'

/** Should git pass `--recurse-submodules` when performing operations? */
export function enableRecurseSubmodulesFlag(): boolean {
  return true
}

export function enableReadmeOverwriteWarning(): boolean {
  return enableBetaFeatures()
}

/** Should the app detect Windows Subsystem for Linux as a valid shell? */
export function enableWSLDetection(): boolean {
  return enableBetaFeatures()
}

/**
 * Should we allow reporting unhandled rejections as if they were crashes?
 */
export function enableUnhandledRejectionReporting(): boolean {
  return enableBetaFeatures()
}

/**
 * Should we allow x64 apps running under ARM translation to auto-update to
 * ARM64 builds?
 */
export function enableUpdateFromEmulatedX64ToARM64(): boolean {
  if (__DARWIN__) {
    return true
  }

  return enableBetaFeatures()
}

/** Should we allow resetting to a previous commit? */
export function enableResetToCommit(): boolean {
  return true
}

/** Should we allow checking out a single commit? */
export function enableCheckoutCommit(): boolean {
  return true
}

/** Should we show previous tags as suggestions? */
export function enablePreviousTagSuggestions(): boolean {
  return enableBetaFeatures()
}

/** Should we show a pull-requests quick view? */
export function enablePullRequestQuickView(): boolean {
  return enableDevelopmentFeatures()
}

/** Should we support image previews for dds files? */
export function enableImagePreviewsForDDSFiles(): boolean {
  return enableBetaFeatures()
}

export const enableCustomIntegration = () => true

export const enableResizingToolbarButtons = () => true

<<<<<<< HEAD
export const enableFilteredChangesList = enableDevelopmentFeatures

export const enableMultipleEnterpriseAccounts = enableDevelopmentFeatures

export const enableCommitMessageGeneration = (account: Account) => {
  return (
    enableBetaFeatures() &&
    (account.features ?? []).includes(
      'desktop_copilot_generate_commit_message'
    ) &&
    // IMPORTANT: Do not remove this feature flag without replacing its usages
    // with a check for the `isCopilotDesktopEnabled` property on the account.
    account.isCopilotDesktopEnabled
  )
}
=======
export const enableFilteredChangesList = enableBetaFeatures
export const enableMultipleEnterpriseAccounts = enableBetaFeatures
>>>>>>> a488d995
<|MERGE_RESOLUTION|>--- conflicted
+++ resolved
@@ -103,10 +103,8 @@
 
 export const enableResizingToolbarButtons = () => true
 
-<<<<<<< HEAD
-export const enableFilteredChangesList = enableDevelopmentFeatures
-
-export const enableMultipleEnterpriseAccounts = enableDevelopmentFeatures
+export const enableFilteredChangesList = enableBetaFeatures
+export const enableMultipleEnterpriseAccounts = enableBetaFeatures
 
 export const enableCommitMessageGeneration = (account: Account) => {
   return (
@@ -118,8 +116,4 @@
     // with a check for the `isCopilotDesktopEnabled` property on the account.
     account.isCopilotDesktopEnabled
   )
-}
-=======
-export const enableFilteredChangesList = enableBetaFeatures
-export const enableMultipleEnterpriseAccounts = enableBetaFeatures
->>>>>>> a488d995
+}