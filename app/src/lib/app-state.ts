import { Account } from '../models/account'
import { CommitIdentity } from '../models/commit-identity'
import { IDiff } from '../models/diff'
import { Repository } from '../models/repository'
import { IAheadBehind } from './git'
import { Branch } from '../models/branch'
import { Tip } from '../models/tip'
import { Commit } from '../models/commit'
import { FileChange, WorkingDirectoryStatus, WorkingDirectoryFileChange } from '../models/status'
import { CloningRepository, IGitHubUser, SignInState } from './dispatcher'
import { ICommitMessage } from './dispatcher/git-store'
import { IMenu } from '../models/app-menu'
import { IRemote } from '../models/remote'
import { WindowState } from './window-state'

export { ICommitMessage }
export { IAheadBehind }

export enum SelectionType {
  Repository,
  CloningRepository,
  MissingRepository,
}

export type PossibleSelections = { type: SelectionType.Repository, repository: Repository, state: IRepositoryState } |
                                 { type: SelectionType.CloningRepository, repository: CloningRepository, progress: ICloneProgress } |
                                 { type: SelectionType.MissingRepository, repository: Repository }

/** All of the shared app state. */
export interface IAppState {
  readonly accounts: ReadonlyArray<Account>
  readonly repositories: ReadonlyArray<Repository | CloningRepository>

  readonly selectedState: PossibleSelections | null

  /**
   * The state of the ongoing (if any) sign in process. See SignInState
   * and SignInStore for more details. Null if no current sign in flow
   * is active. Sign in flows are initiated through the dispatcher methods
   * beginDotComSignIn and beginEnterpriseSign in or via the
   * showDotcomSignInDialog and showEnterpriseSignInDialog methods.
   */
  readonly signInState: SignInState | null

  /**
   * The current state of the Window, ie maximized, minimized full-screen etc.
   */
  readonly windowState: WindowState

  /**
   * A value indicating whether or not the current application
   * window has focus.
   */
  readonly appIsFocused: boolean

  readonly showWelcomeFlow: boolean
  readonly currentPopup: Popup | null
  readonly currentFoldout: Foldout | null

  /**
   * A list of currently open menus with their selected items
   * in the application menu.
   *
   * The semantics around what constitues an open menu and how
   * selection works is defined by the AppMenu class and the
   * individual components transforming that state.
   *
   * Note that as long as the renderer has received an application
   * menu from the main process there will always be one menu
   * "open", that is the root menu which can't be closed. In other
   * words, a non-zero length appMenuState does not imply that the
   * application menu should be visible. Currently thats defined by
   * whether the app menu is open as a foldout (see currentFoldout).
   *
   * Not applicable on macOS unless the in-app application menu has
   * been explicitly enabled for testing purposes.
   */
  readonly appMenuState: ReadonlyArray<IMenu>

  readonly errors: ReadonlyArray<Error>

  /** Map from the emoji shortcut (e.g., :+1:) to the image's local path. */
  readonly emoji: Map<string, string>

  /**
   * The width of the repository sidebar.
   *
   * This affects the changes and history sidebar
   * as well as the first toolbar section which contains
   * repo selection on all platforms and repo selection and
   * app menu on Windows.
   *
   * Lives on IAppState as opposed to IRepositoryState
   * because it's used in the toolbar as well as the
   * repository.
   */
  readonly sidebarWidth: number

  /** The width of the commit summary column in the history view */
  readonly commitSummaryWidth: number

  /** Whether we should hide the toolbar (and show inverted window controls) */
  readonly titleBarStyle: 'light' | 'dark'

  /**
   * Used to highlight access keys throughout the app when the
   * Alt key is pressed. Only applicable on non-macOS platforms.
   */
  readonly highlightAccessKeys: boolean

  /** Whether we should show the update banner */
  readonly isUpdateAvailableBannerVisible: boolean

  /** Whether we should show a confirmation dialog */
  readonly confirmRepoRemoval: boolean
}

export enum PopupType {
  RenameBranch = 1,
  DeleteBranch,
  ConfirmDiscardChanges,
  Preferences,
  MergeBranch,
  RepositorySettings,
  AddRepository,
  CreateRepository,
  CloneRepository,
  CreateBranch,
  SignIn,
  About,
  InstallGit,
  PublishRepository,
  Acknowledgements,
  UntrustedCertificate,
<<<<<<< HEAD
  RemoveRepository,
=======
  TermsAndConditions,
>>>>>>> fe5a7d9e
}

export type Popup = { type: PopupType.RenameBranch, repository: Repository, branch: Branch } |
                    { type: PopupType.DeleteBranch, repository: Repository, branch: Branch } |
                    { type: PopupType.ConfirmDiscardChanges, repository: Repository, files: ReadonlyArray<WorkingDirectoryFileChange> } |
                    { type: PopupType.Preferences } |
                    { type: PopupType.MergeBranch, repository: Repository } |
                    { type: PopupType.RepositorySettings, repository: Repository } |
                    { type: PopupType.AddRepository } |
                    { type: PopupType.CreateRepository } |
                    { type: PopupType.CloneRepository, initialURL: string | null } |
                    { type: PopupType.CreateBranch, repository: Repository } |
                    { type: PopupType.SignIn } |
                    { type: PopupType.About } |
                    { type: PopupType.InstallGit, path: string } |
                    { type: PopupType.PublishRepository, repository: Repository } |
                    { type: PopupType.Acknowledgements } |
                    { type: PopupType.UntrustedCertificate, certificate: Electron.Certificate, url: string } |
<<<<<<< HEAD
                    { type: PopupType.RemoveRepository, repository: Repository | CloningRepository}
=======
                    { type: PopupType.TermsAndConditions }
>>>>>>> fe5a7d9e

export enum FoldoutType {
  Repository,
  Branch,
  AppMenu,
  AddMenu,
}

export type AppMenuFoldout = {
  type: FoldoutType.AppMenu,

  /**
   * Whether or not the application menu was opened with the Alt key, this
   * enables access key highlighting for applicable menu items as well as
   * keyboard navigation by pressing access keys.
   */
  enableAccessKeyNavigation: boolean,

  /**
   * Whether the menu was opened by pressing Alt (or Alt+X where X is an
   * access key for one of the top level menu items). This is used as a
   * one-time signal to the AppMenu to use some special semantics for
   * selection and focus. Specifically it will ensure that the last opened
   * menu will receive focus.
   */
  openedWithAccessKey?: boolean,
}

export type Foldout =
  { type: FoldoutType.Repository } |
  { type: FoldoutType.Branch } |
  { type: FoldoutType.AddMenu } |
  AppMenuFoldout

export enum RepositorySection {
  Changes,
  History
}

export interface IRepositoryState {
  readonly historyState: IHistoryState
  readonly changesState: IChangesState
  readonly selectedSection: RepositorySection

  /**
   * The name and email that will be used for the author info
   * when committing barring any race where user.name/user.email is
   * updated between us reading it and a commit being made
   * (ie we don't currently use this value explicitly when committing)
   */
  readonly commitAuthor: CommitIdentity | null

  readonly branchesState: IBranchesState

  /**
   * Mapping from lowercased email addresses to the associated GitHub user. Note
   * that an email address may not have an associated GitHub user, or the user
   * may still be loading.
   */
  readonly gitHubUsers: Map<string, IGitHubUser>

  /** The commits loaded, keyed by their full SHA. */
  readonly commits: Map<string, Commit>

  /**
   * The ordered local commit SHAs. The commits themselves can be looked up in
   * `commits.`
   */
  readonly localCommitSHAs: ReadonlyArray<string>

  /** The remote currently associated with the repository, if defined in the configuration */
  readonly remote: IRemote | null

  /** The state of the current branch in relation to its upstream. */
  readonly aheadBehind: IAheadBehind | null

  /** Is a push/pull/update in progress? */
  readonly isPushPullFetchInProgress: boolean

  /** Is a commit in progress? */
  readonly isCommitting: boolean

  /** The date the repository was last fetched. */
  readonly lastFetched: Date | null

  /**
   * If we're currently working on switching to a new branch this
   * provides insight into the progress of that operation.
   *
   * null if no current branch switch operation is in flight.
   */
  readonly checkoutProgress: ICheckoutProgress | null

  /**
   * If we're currently working on pushing a branch, fetching
   * from a remote or pulling a branch this provides insight
   * into the progress of that operation.
   *
   * null if no such operation is in flight.
   */
  readonly pushPullFetchProgress: Progress | null
}

export type Progress = IGenericProgress
  | ICheckoutProgress
  | IFetchProgress
  | IPullProgress
  | IPushProgress

/**
 * Base interface containing all the properties that progress events
 * need to support.
 */
interface IProgress {

  /**
   * The overall progress of the operation, represented as a fraction between
   * 0 and 1.
   */
  readonly value: number

  /**
   * An informative text for user consumption indicating the current operation
   * state. This will be high level such as 'Pushing origin' or
   * 'Fetching upstream' and will typically persist over a number of progress
   * events. For more detailed information about the progress see
   * the description field
   */
  readonly title: string

  /**
   * An informative text for user consumption. In the case of git progress this
   * will usually be the last raw line of output from git.
   */
  readonly description?: string
}

/**
 * An object describing progression of an operation that can't be
 * directly mapped or attributed to either one of the more specific
 * progress events (Fetch, Checkout etc). An example of this would be
 * our own refreshing of internal repository state that takes part
 * after fetch, push and pull.
 */
export interface IGenericProgress extends IProgress {
  kind: 'generic'
}

/**
 * An object describing the progression of a branch checkout operation
 */
export interface ICheckoutProgress extends IProgress {
  kind: 'checkout'

  /** The branch that's currently being checked out */
  readonly targetBranch: string
}

/**
 * An object describing the progression of a fetch operation
 */
export interface IFetchProgress extends IProgress {
  kind: 'fetch'

  /**
   * The remote that's being fetched
   */
  readonly remote: string,
}

/**
 * An object describing the progression of a pull operation
 */
export interface IPullProgress extends IProgress {
  kind: 'pull'

  /**
   * The remote that's being pulled from
   */
  readonly remote: string,
}

/**
 * An object describing the progression of a pull operation
 */
export interface IPushProgress extends IProgress {
  kind: 'push'

  /**
   * The remote that's being pushed to
   */
  readonly remote: string,

  /**
   * The branch that's being pushed
   */
  readonly branch: string,
}

/**
 * An object describing the progression of a fetch operation
 */
export interface ICloneProgress extends IProgress {
  kind: 'clone'
}

export interface IBranchesState {
  /**
   * The current tip of HEAD, either a branch, a commit (if HEAD is
   * detached) or an unborn branch (a branch with no commits).
   */
  readonly tip: Tip

  /**
   * The default branch for a given repository. Most commonly this
   * will be the 'master' branch but GitHub users are able to change
   * their default branch in the web UI.
   */
  readonly defaultBranch: Branch | null

  /**
   * A list of all branches (remote and local) that's currently in
   * the repository.
   */
  readonly allBranches: ReadonlyArray<Branch>

  /**
   * A list of zero to a few (at time of writing 5 but check loadRecentBranches
   * in git-store for definitive answer) branches that have been checked out
   * recently. This list is compiled by reading the reflog and tracking branch
   * switches over the last couple of thousand reflog entries.
   */
  readonly recentBranches: ReadonlyArray<Branch>
}

export interface IHistorySelection {
  readonly sha: string | null
  readonly file: FileChange | null
}

export interface IHistoryState {
  readonly selection: IHistorySelection

  /** The ordered SHAs. */
  readonly history: ReadonlyArray<string>

  readonly changedFiles: ReadonlyArray<FileChange>

  readonly diff: IDiff | null
}

export interface IChangesState {
  readonly workingDirectory: WorkingDirectoryStatus

  /**
   * The ID of the selected file. The file itself can be looked up in
   * `workingDirectory`.
   */
  readonly selectedFileID: string | null

  readonly diff: IDiff | null

  /**
   * The commit message to use based on the contex of the repository, e.g., the
   * message from a recently undone commit.
   */
  readonly contextualCommitMessage: ICommitMessage | null

  /** The commit message for a work-in-progress commit in the changes view. */
  readonly commitMessage: ICommitMessage | null
}<|MERGE_RESOLUTION|>--- conflicted
+++ resolved
@@ -132,11 +132,8 @@
   PublishRepository,
   Acknowledgements,
   UntrustedCertificate,
-<<<<<<< HEAD
   RemoveRepository,
-=======
   TermsAndConditions,
->>>>>>> fe5a7d9e
 }
 
 export type Popup = { type: PopupType.RenameBranch, repository: Repository, branch: Branch } |
@@ -155,11 +152,8 @@
                     { type: PopupType.PublishRepository, repository: Repository } |
                     { type: PopupType.Acknowledgements } |
                     { type: PopupType.UntrustedCertificate, certificate: Electron.Certificate, url: string } |
-<<<<<<< HEAD
                     { type: PopupType.RemoveRepository, repository: Repository | CloningRepository}
-=======
                     { type: PopupType.TermsAndConditions }
->>>>>>> fe5a7d9e
 
 export enum FoldoutType {
   Repository,
