import {
  APICheckStatus,
  APICheckConclusion,
  IAPIWorkflowJobStep,
  IAPIRefCheckRun,
  IAPIRefStatusItem,
  IAPIWorkflowJob,
  API,
  IAPIWorkflowJobs,
  IAPIWorkflowRun,
} from '../api'
import JSZip from 'jszip'
import moment from 'moment'
import { enableCICheckRunsLogs } from '../feature-flag'
import { GitHubRepository } from '../../models/github-repository'

/**
 * A Desktop-specific model closely related to a GitHub API Check Run.
 *
 * The RefCheck object abstracts the difference between the legacy
 * Commit Status objects and the modern Check Runs and unifies them
 * under one common interface. Since all commit statuses can be
 * represented as Check Runs but not all Check Runs can be represented
 * as statuses the model closely aligns with Check Runs.
 */
export interface IRefCheck {
  readonly id: number
  readonly name: string
  readonly description: string
  readonly status: APICheckStatus
  readonly conclusion: APICheckConclusion | null
  readonly appName: string
  readonly htmlUrl: string | null

  // Following are action check specific
  readonly checkSuiteId: number | null
  readonly actionJobSteps?: ReadonlyArray<IAPIWorkflowJobStep>
  readonly actionsWorkflow?: IAPIWorkflowRun
}

/**
 * A combined view of all legacy commit statuses as well as
 * check runs for a particular Git reference.
 */
export interface ICombinedRefCheck {
  readonly status: APICheckStatus
  readonly conclusion: APICheckConclusion | null
  readonly checks: ReadonlyArray<IRefCheck>
}

/**
 * Given a zipped list of logs from a workflow job, parses the different job
 * steps.
 */
export async function parseJobStepLogs(
  logZip: JSZip,
  job: IAPIWorkflowJob
): Promise<ReadonlyArray<IAPIWorkflowJobStep>> {
  try {
    const jobFolder = logZip.folder(job.name)
    if (jobFolder === null) {
      return job.steps
    }

    const stepsWLogs = new Array<IAPIWorkflowJobStep>()
    for (const step of job.steps) {
      const stepName = step.name.replace('/', '')
      const stepFileName = `${step.number}_${stepName}.txt`
      const stepLogFile = jobFolder.file(stepFileName)
      if (stepLogFile === null) {
        stepsWLogs.push(step)
        continue
      }

      const log = await stepLogFile.async('text')
      stepsWLogs.push({ ...step, log })
    }
    return stepsWLogs
  } catch (e) {
    log.warn('Could not parse logs for: ' + job.name)
  }

  return job.steps
}

/**
 * Convert a legacy API commit status to a fake check run
 */
export function apiStatusToRefCheck(apiStatus: IAPIRefStatusItem): IRefCheck {
  let state: APICheckStatus
  let conclusion: APICheckConclusion | null = null

  if (apiStatus.state === 'success') {
    state = APICheckStatus.Completed
    conclusion = APICheckConclusion.Success
  } else if (apiStatus.state === 'pending') {
    state = APICheckStatus.InProgress
  } else {
    state = APICheckStatus.Completed
    conclusion = APICheckConclusion.Failure
  }

  return {
    id: apiStatus.id,
    name: apiStatus.context,
    description: getCheckRunShortDescription(state, conclusion),
    status: state,
    conclusion,
    appName: '',
    checkSuiteId: null,
    htmlUrl: apiStatus.target_url,
  }
}

/**
 * Returns the user-facing adjective for a given check run conclusion.
 */
export function getCheckRunConclusionAdjective(
  conclusion: APICheckConclusion | null
): string {
  if (conclusion === null) {
    return 'In progress'
  }

  switch (conclusion) {
    case APICheckConclusion.ActionRequired:
      return 'Action required'
    case APICheckConclusion.Canceled:
      return 'Canceled'
    case APICheckConclusion.TimedOut:
      return 'Timed out'
    case APICheckConclusion.Failure:
      return 'Failed'
    case APICheckConclusion.Neutral:
      return 'Neutral'
    case APICheckConclusion.Success:
      return 'Successful'
    case APICheckConclusion.Skipped:
      return 'Skipped'
    case APICheckConclusion.Stale:
      return 'Marked as stale'
  }
}

/**
 * Method to generate a user friendly short check run description such as
 * "Successful in xs", "In Progress", "Failed after 1m"
 *
 * If the duration is not provided, it will omit the preposition and duration
 * context. Also, conclusions such as `Skipped`, 'Action required`, `Marked as
 * stale` don't make sense with duration context so it is ommited.
 *
 * @param status - The overall check status, something like completed, pending,
 * or failing...
 * @param conclusion - The conclusion of the check, something like success or
 * skipped...
 * @param durationSeconds - The time in seconds it took to complete.
 */
function getCheckRunShortDescription(
  status: APICheckStatus,
  conclusion: APICheckConclusion | null,
  durationSeconds?: number
): string {
  if (status !== APICheckStatus.Completed || conclusion === null) {
    return 'In progress'
  }

  const adjective = getCheckRunConclusionAdjective(conclusion)

  // Some conclusions such as 'Action required' or 'Skipped' don't make sense
  // with time context so we just return them.
  if (
    [
      APICheckConclusion.ActionRequired,
      APICheckConclusion.Skipped,
      APICheckConclusion.Stale,
    ].includes(conclusion)
  ) {
    return adjective
  }

  const preposition = conclusion === APICheckConclusion.Success ? 'in' : 'after'

  if (durationSeconds !== undefined && durationSeconds > 0) {
    const duration =
      durationSeconds < 60
        ? `${durationSeconds}s`
        : `${Math.round(durationSeconds / 60)}m`
    return `${adjective} ${preposition} ${duration}`
  }

  return adjective
}

/**
 * Attempts to get the duration of a check run in seconds.
 * If it fails, it returns 0
 */
export function getCheckDurationInSeconds(
  checkRun: IAPIRefCheckRun | IAPIWorkflowJobStep
): number {
  try {
    // This could fail if the dates cannot be parsed.
    const completedAt = new Date(checkRun.completed_at).getTime()
    const startedAt = new Date(checkRun.started_at).getTime()
    const duration = (completedAt - startedAt) / 1000

    if (!isNaN(duration)) {
      return duration
    }
  } catch (e) {}

  return 0
}

/**
 * Convert an API check run object to a RefCheck model
 */
export function apiCheckRunToRefCheck(checkRun: IAPIRefCheckRun): IRefCheck {
  return {
    id: checkRun.id,
    name: checkRun.name,
    description: getCheckRunShortDescription(
      checkRun.status,
      checkRun.conclusion,
      getCheckDurationInSeconds(checkRun)
    ),
    status: checkRun.status,
    conclusion: checkRun.conclusion,
    appName: checkRun.app.name,
    checkSuiteId: checkRun.check_suite.id,
    htmlUrl: checkRun.html_url,
  }
}

/**
 * Combines a list of check runs into a single combined check with global status
 * and conclusion.
 */
export function createCombinedCheckFromChecks(
  checks: ReadonlyArray<IRefCheck>
): ICombinedRefCheck | null {
  if (checks.length === 0) {
    // This case is distinct from when we fail to call the API in
    // that this means there are no checks or statuses so we should
    // clear whatever info we've got for this ref.
    return null
  }

  if (checks.length === 1) {
    // If we've got exactly one check then we can mirror its status
    // and conclusion 1-1 without having to create an aggregate status
    const { status, conclusion } = checks[0]
    return { status, conclusion, checks }
  }

  if (checks.some(isIncompleteOrFailure)) {
    return {
      status: APICheckStatus.Completed,
      conclusion: APICheckConclusion.Failure,
      checks,
    }
  } else if (checks.every(isSuccess)) {
    return {
      status: APICheckStatus.Completed,
      conclusion: APICheckConclusion.Success,
      checks,
    }
  } else {
    return { status: APICheckStatus.InProgress, conclusion: null, checks }
  }
}

/**
 * Whether the check is either incomplete or has failed
 */
export function isIncompleteOrFailure(check: IRefCheck) {
  return isIncomplete(check) || isFailure(check)
}

/**
 * Whether the check is incomplete (timed out, stale or cancelled).
 *
 * The terminology here is confusing and deserves explanation. An
 * incomplete check is a check run that has been started and who's
 * state is 'completed' but it never got to produce a conclusion
 * because it was either cancelled, it timed out, or GitHub marked
 * it as stale.
 */
export function isIncomplete(check: IRefCheck) {
  if (check.status === 'completed') {
    switch (check.conclusion) {
      case 'timed_out':
      case 'stale':
      case 'cancelled':
        return true
    }
  }

  return false
}

/** Whether the check has failed (failure or requires action) */
export function isFailure(check: IRefCheck | IAPIWorkflowJobStep) {
  if (check.status === 'completed') {
    switch (check.conclusion) {
      case 'failure':
      case 'action_required':
        return true
    }
  }

  return false
}

/** Whether the check can be considered successful (success, neutral or skipped) */
export function isSuccess(check: IRefCheck) {
  if (check.status === 'completed') {
    switch (check.conclusion) {
      case 'success':
      case 'neutral':
      case 'skipped':
        return true
    }
  }

  return false
}

/**
 * In some cases there may be multiple check runs reported for a
 * reference. In that case GitHub.com will pick only the latest
 * run for each check name to present in the PR merge footer and
 * only the latest run counts towards the mergeability of a PR.
 *
 * We use the check suite id as a proxy for determining what's
 * the "latest" of two check runs with the same name.
 */
export function getLatestCheckRunsByName(
  checkRuns: ReadonlyArray<IAPIRefCheckRun>
): ReadonlyArray<IAPIRefCheckRun> {
  const latestCheckRunsByName = new Map<string, IAPIRefCheckRun>()

  for (const checkRun of checkRuns) {
    // For release branches (maybe other scenarios?), there can be check runs
    // with the same name, but are "push" events not "pull_request" events. For
    // the push events, the pull_request array will be empty. For pull_request,
    // the pull_request array should have the pull_request object in it. We want
    // these runs treated separately even tho they have same name, they are not
    // simply a repeat of the same run as they have a different origination. This
    // feels hacky... but we don't have any other meta data on a check run that
    // differieates these.
    const nameAndHasPRs =
      checkRun.name +
      (checkRun.pull_requests.length > 0
        ? 'isPullRequestCheckRun'
        : 'isPushCheckRun')
    const current = latestCheckRunsByName.get(nameAndHasPRs)
    if (
      current === undefined ||
      current.check_suite.id < checkRun.check_suite.id
    ) {
      latestCheckRunsByName.set(nameAndHasPRs, checkRun)
    }
  }

  return [...latestCheckRunsByName.values()]
}

/**
 * Retrieve GitHub Actions job and logs for the check runs.
 */
export async function getLatestPRWorkflowRunsLogsForCheckRun(
  api: API,
  owner: string,
  repo: string,
  checkRuns: ReadonlyArray<IRefCheck>
): Promise<ReadonlyArray<IRefCheck>> {
  const logCache = new Map<string, JSZip>()
  const jobsCache = new Map<number, IAPIWorkflowJobs | null>()
  const mappedCheckRuns = new Array<IRefCheck>()
  for (const cr of checkRuns) {
    if (cr.actionsWorkflow === undefined) {
      mappedCheckRuns.push(cr)
      continue
    }
    const { id: wfId, logs_url } = cr.actionsWorkflow
    // Multiple check runs match a single workflow run.
    // We can prevent several job network calls by caching them.
    const workFlowRunJobs =
      jobsCache.get(wfId) ?? (await api.fetchWorkflowRunJobs(owner, repo, wfId))
    jobsCache.set(wfId, workFlowRunJobs)

    // Here check run and jobs only share their names.
    // Thus, unfortunately cannot match on a numerical id.
    const matchingJob = workFlowRunJobs?.jobs.find(j => j.name === cr.name)
    if (matchingJob === undefined) {
      mappedCheckRuns.push(cr)
      continue
    }

    if (!enableCICheckRunsLogs()) {
      mappedCheckRuns.push({
        ...cr,
        htmlUrl: matchingJob.html_url,
        actionJobSteps: matchingJob.steps,
      })

      continue
    }

    // One workflow can have the logs for multiple check runs.. no need to
    // keep retrieving it. So we are hashing it.
    const logZip =
      logCache.get(logs_url) ?? (await api.fetchWorkflowRunJobLogs(logs_url))
    if (logZip === null) {
      mappedCheckRuns.push(cr)
      continue
    }

    logCache.set(logs_url, logZip)

    mappedCheckRuns.push({
      ...cr,
      htmlUrl: matchingJob.html_url,
      actionJobSteps: await parseJobStepLogs(logZip, matchingJob),
    })
  }

  return mappedCheckRuns
}

/**
 * Retrieves the jobs and logs URLs from a list of check runs. Retruns a list
 * with the same check runs augmented with the job and logs URLs.
 *
 * @param api API instance used to retrieve the jobs and logs URLs
 * @param owner Owner of the repository
 * @param repo Name of the repository
 * @param branchName Name of the branch to which the check runs belong
 * @param checkRuns List of check runs to augment
 */
export async function getCheckRunActionsJobsAndLogURLS(
  api: API,
  owner: string,
  repo: string,
  branchName: string,
  checkRuns: ReadonlyArray<IRefCheck>
): Promise<ReadonlyArray<IRefCheck>> {
  const latestWorkflowRuns = await getLatestPRWorkflowRuns(
    api,
    owner,
    repo,
    branchName
  )

  if (latestWorkflowRuns.length === 0) {
    return checkRuns
  }

  return getCheckRunWithActionsJobAndLogURLs(checkRuns, latestWorkflowRuns)
}

// Gets only the latest PR workflow runs hashed by name
async function getLatestPRWorkflowRuns(
  api: API,
  owner: string,
  name: string,
  branchName: string
): Promise<ReadonlyArray<IAPIWorkflowRun>> {
  const wrMap = new Map<number, IAPIWorkflowRun>()
  const allBranchWorkflowRuns = await api.fetchPRWorkflowRuns(
    owner,
    name,
    branchName
  )

  if (allBranchWorkflowRuns === null) {
    return []
  }

  // When retrieving Actions Workflow runs it returns all present and past
  // workflow runs for the given branch name. For each workflow name, we only
  // care about showing the latest run.
  for (const wr of allBranchWorkflowRuns.workflow_runs) {
    const storedWR = wrMap.get(wr.workflow_id)
    if (storedWR === undefined) {
      wrMap.set(wr.workflow_id, wr)
      continue
    }

    const storedWRDate = new Date(storedWR.created_at)
    const givenWRDate = new Date(wr.created_at)
    if (storedWRDate.getTime() < givenWRDate.getTime()) {
      wrMap.set(wr.workflow_id, wr)
    }
  }

  return Array.from(wrMap.values())
}

function getCheckRunWithActionsJobAndLogURLs(
  checkRuns: ReadonlyArray<IRefCheck>,
  actionWorkflowRuns: ReadonlyArray<IAPIWorkflowRun>
): ReadonlyArray<IRefCheck> {
  if (actionWorkflowRuns.length === 0 || checkRuns.length === 0) {
    return checkRuns
  }

  const mappedCheckRuns = new Array<IRefCheck>()
  for (const cr of checkRuns) {
    const matchingWR = actionWorkflowRuns.find(
      wr => wr.check_suite_id === cr.checkSuiteId
    )
    if (matchingWR === undefined) {
      mappedCheckRuns.push(cr)
      continue
    }

    mappedCheckRuns.push({
      ...cr,
      actionsWorkflow: matchingWR,
    })
  }

  return mappedCheckRuns
}

/**
 *  Gets the duration of a check run or job step formatted in minutes and
 *  seconds.
 */
export function getFormattedCheckRunDuration(
  checkRun: IAPIRefCheckRun | IAPIWorkflowJobStep
): string {
  if (checkRun.completed_at === null || checkRun.started_at === null) {
    return ''
  }

  return moment
    .duration(getCheckDurationInSeconds(checkRun), 'seconds')
    .format('d[d] h[h] m[m] s[s]', { largest: 4 })
}

/**
 * Get check run display name
 *
 * Optionally display check run event
 **/
export function getCheckRunDisplayName(
  checkRun: IRefCheck,
  showEvent: boolean
): string {
  if (checkRun.actionsWorkflow !== undefined && showEvent) {
    const { event } = checkRun.actionsWorkflow
    return `${checkRun.name} (${event})`
  }
<<<<<<< HEAD
  return checkRun.name
=======
  const wfName =
    checkRun.appName === 'GitHub Code Scanning'
      ? 'Code scanning results' // seems this is hardcoded on dotcom too :/
      : undefined
  return wfName !== undefined ? `${wfName} / ${checkRun.name}` : checkRun.name
}

/**
 * Generates the URL pointing to the details of a given check run. If that check
 * run has no specific URL, returns the URL of the associated pull request.
 *
 * @param checkRun Check run to generate the URL for
 * @param step Check run step to generate the URL for
 * @param repository Repository to which the check run belongs
 * @param pullRequestNumber Number of PR associated with the check run
 */
export function getCheckRunStepURL(
  checkRun: IRefCheck,
  step: IAPIWorkflowJobStep,
  repository: GitHubRepository,
  pullRequestNumber: number
): string | null {
  if (checkRun.htmlUrl === null && repository.htmlURL === null) {
    // A check run may not have a url depending on how it is setup.
    // However, the repository should have one; Thus, we shouldn't hit this
    return null
  }

  const url =
    checkRun.htmlUrl !== null
      ? `${checkRun.htmlUrl}/#step:${step.number}:1`
      : `${repository.htmlURL}/pull/${pullRequestNumber}`

  return url
>>>>>>> 0d46e8b5
}<|MERGE_RESOLUTION|>--- conflicted
+++ resolved
@@ -555,14 +555,7 @@
     const { event } = checkRun.actionsWorkflow
     return `${checkRun.name} (${event})`
   }
-<<<<<<< HEAD
   return checkRun.name
-=======
-  const wfName =
-    checkRun.appName === 'GitHub Code Scanning'
-      ? 'Code scanning results' // seems this is hardcoded on dotcom too :/
-      : undefined
-  return wfName !== undefined ? `${wfName} / ${checkRun.name}` : checkRun.name
 }
 
 /**
@@ -592,5 +585,4 @@
       : `${repository.htmlURL}/pull/${pullRequestNumber}`
 
   return url
->>>>>>> 0d46e8b5
 }