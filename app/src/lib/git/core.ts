import {
  exec,
  GitError as DugiteError,
  parseError,
  IGitResult as DugiteResult,
  IGitExecutionOptions as DugiteExecutionOptions,
  parseBadConfigValueErrorInfo,
  ExecError,
} from 'dugite'

import { assertNever } from '../fatal-error'
import * as GitPerf from '../../ui/lib/git-perf'
import * as Path from 'path'
import { isErrnoException } from '../errno-exception'
import { merge } from '../merge'
import { withTrampolineEnv } from '../trampoline/trampoline-environment'
import { createTailStream } from './create-tail-stream'
import { createTerminalStream } from '../create-terminal-stream'

export const coerceToString = (
  value: string | Buffer,
  encoding: BufferEncoding = 'utf8'
) => (Buffer.isBuffer(value) ? value.toString(encoding) : value)

export const coerceToBuffer = (
  value: string | Buffer,
  encoding: BufferEncoding = 'utf8'
) => (Buffer.isBuffer(value) ? value : Buffer.from(value, encoding))

export const isMaxBufferExceededError = (
  error: unknown
): error is ExecError & { code: 'ERR_CHILD_PROCESS_STDIO_MAXBUFFER' } => {
  return (
    error instanceof ExecError &&
    error.code === 'ERR_CHILD_PROCESS_STDIO_MAXBUFFER'
  )
}

/**
 * An extension of the execution options in dugite that
 * allows us to piggy-back our own configuration options in the
 * same object.
 */
export interface IGitExecutionOptions extends DugiteExecutionOptions {
  /**
   * The exit codes which indicate success to the
   * caller. Unexpected exit codes will be logged and an
   * error thrown. Defaults to 0 if undefined.
   */
  readonly successExitCodes?: ReadonlySet<number>

  /**
   * The git errors which are expected by the caller. Unexpected errors will
   * be logged and an error thrown.
   */
  readonly expectedErrors?: ReadonlySet<DugiteError>

  /** Should it track & report LFS progress? */
  readonly trackLFSProgress?: boolean

  /**
   * Whether the command about to run is part of a background task or not.
   * This affects error handling and UI such as credential prompts.
   */
  readonly isBackgroundTask?: boolean
}

/**
 * The result of using `git`. This wraps dugite's results to provide
 * the parsed error if one occurs.
 */
export interface IGitResult extends DugiteResult {
  /**
   * The parsed git error. This will be null when the exit code is included in
   * the `successExitCodes`, or when dugite was unable to parse the
   * error.
   */
  readonly gitError: DugiteError | null

  /** The human-readable error description, based on `gitError`. */
  readonly gitErrorDescription: string | null

  /**
   * The path that the Git command was executed from, i.e. the
   * process working directory (not to be confused with the Git
   * working directory which is... super confusing, I know)
   */
  readonly path: string
}

/** The result of shelling out to git using a string encoding (default) */
export interface IGitStringResult extends IGitResult {
  /** The standard output from git. */
  readonly stdout: string

  /** The standard error output from git. */
  readonly stderr: string
}

export interface IGitStringExecutionOptions extends IGitExecutionOptions {
  readonly encoding?: BufferEncoding
}

export interface IGitBufferExecutionOptions extends IGitExecutionOptions {
  readonly encoding: 'buffer'
}

/** The result of shelling out to git using a buffer encoding */
export interface IGitBufferResult extends IGitResult {
  /** The standard output from git. */
  readonly stdout: Buffer

  /** The standard error output from git. */
  readonly stderr: Buffer
}

export class GitError extends Error {
  /** The result from the failed command. */
  public readonly result: IGitResult

  /** The args for the failed command. */
  public readonly args: ReadonlyArray<string>

  /**
   * Whether or not the error message is just the raw output of the git command.
   */
  public readonly isRawMessage: boolean

  public constructor(
    result: IGitResult,
    args: ReadonlyArray<string>,
    terminalOutput: string
  ) {
    let rawMessage = true
    let message

    if (result.gitErrorDescription) {
      message = result.gitErrorDescription
      rawMessage = false
    } else if (terminalOutput.length > 0) {
      message = terminalOutput
    } else if (result.stderr.length) {
      message = coerceToString(result.stderr)
    } else if (result.stdout.length) {
      message = coerceToString(result.stdout)
    } else {
      message = `Unknown error (exit code ${result.exitCode})`
      rawMessage = false
    }

    super(message)

    this.name = 'GitError'
    this.result = result
    this.args = args
    this.isRawMessage = rawMessage
  }
}

/**
 * Shell out to git with the given arguments, at the given path.
 *
 * @param args             The arguments to pass to `git`.
 *
 * @param path             The working directory path for the execution of the
 *                         command.
 *
 * @param name             The name for the command based on its caller's
 *                         context. This will be used for performance
 *                         measurements and debugging.
 *
 * @param options          Configuration options for the execution of git,
 *                         see IGitExecutionOptions for more information.
 *
 * Returns the result. If the command exits with a code not in
 * `successExitCodes` or an error not in `expectedErrors`, a `GitError` will be
 * thrown.
 */
export async function git(
  args: string[],
  path: string,
  name: string,
  options?: IGitStringExecutionOptions
): Promise<IGitStringResult>
export async function git(
  args: string[],
  path: string,
  name: string,
  options?: IGitBufferExecutionOptions
): Promise<IGitBufferResult>
export async function git(
  args: string[],
  path: string,
  name: string,
  options?: IGitExecutionOptions
): Promise<IGitResult> {
  const defaultOptions: IGitExecutionOptions = {
    successExitCodes: new Set([0]),
    expectedErrors: new Set(),
  }

  const opts = { ...defaultOptions, ...options }

  // The combined contents of stdout and stderr with some light processing
  // applied to remove redundant lines caused by Git's use of `\r` to "erase"
  // the current line while writing progress output. See createTerminalOutput.
  //
  // Note: The output is capped at a maximum of 256kb and the sole intent of
  // this property is to provide "terminal-like" output to the user when a Git
  // command fails.
  let terminalOutput = ''

  // Keep at most 256kb of combined stderr and stdout output. This is used
  // to provide more context in error messages.
  opts.processCallback = process => {
    const terminalStream = createTerminalStream()
    const tailStream = createTailStream(256 * 1024, { encoding: 'utf8' })

    terminalStream
      .pipe(tailStream)
      .on('data', (data: string) => (terminalOutput = data))
      .on('error', e => log.error(`Terminal output error`, e))

    process.stdout?.pipe(terminalStream, { end: false })
    process.stderr?.pipe(terminalStream, { end: false })
    process.on('close', () => terminalStream.end())
    options?.processCallback?.(process)
  }

  return withTrampolineEnv(
    async env => {
      const combinedEnv = merge(opts.env, env)

      // Explicitly set TERM to 'dumb' so that if Desktop was launched
      // from a terminal or if the system environment variables
      // have TERM set Git won't consider us as a smart terminal.
      // See https://github.com/git/git/blob/a7312d1a2/editor.c#L11-L15
      opts.env = { TERM: 'dumb', ...combinedEnv }

      const commandName = `${name}: git ${args.join(' ')}`

      const result = await GitPerf.measure(commandName, () =>
        exec(args, path, opts)
      ).catch(err => {
        // If this is an exception thrown by Node.js (as opposed to
        // dugite) let's keep the salient details but include the name of
        // the operation.
        if (isErrnoException(err)) {
          throw new Error(`Failed to execute ${name}: ${err.code}`)
        }

        throw err
      })

      const exitCode = result.exitCode

      let gitError: DugiteError | null = null
      const acceptableExitCode = opts.successExitCodes
        ? opts.successExitCodes.has(exitCode)
        : false
      if (!acceptableExitCode) {
        gitError = parseError(coerceToString(result.stderr))
        if (gitError === null) {
          gitError = parseError(coerceToString(result.stdout))
        }
      }

      const gitErrorDescription =
        gitError !== null
          ? getDescriptionForError(gitError, coerceToString(result.stderr))
          : null
      const gitResult = {
        ...result,
        gitError,
        gitErrorDescription,
        path,
      }

      let acceptableError = true
      if (gitError !== null && opts.expectedErrors) {
        acceptableError = opts.expectedErrors.has(gitError)
      }

      if ((gitError !== null && acceptableError) || acceptableExitCode) {
        return gitResult
      }

      // The caller should either handle this error, or expect that exit code.
      const errorMessage = new Array<string>()
      errorMessage.push(
        `\`git ${args.join(' ')}\` exited with an unexpected code: ${exitCode}.`
      )

      if (terminalOutput.length > 0) {
        // Leave even less of the combined output in the log
        errorMessage.push(terminalOutput.slice(-1024))
      }

      if (gitError !== null) {
        errorMessage.push(
          `(The error was parsed as ${gitError}: ${gitErrorDescription})`
        )
      }

      log.error(errorMessage.join('\n'))

<<<<<<< HEAD
      throw new GitError(gitResult, args)
=======
      if (gitError === DugiteError.PushWithFileSizeExceedingLimit) {
        const files = getFileFromExceedsError(
          coerceToString(result.stderr)
        ).join('\n')

        if (files !== '') {
          gitResult.gitErrorDescription += '\n\nFile causing error:\n\n' + files
        }
      }

      throw new GitError(gitResult, args, terminalOutput)
>>>>>>> 9c528ecf
    },
    path,
    options?.isBackgroundTask ?? false,
    options?.env
  )
}

/**
 * Determine whether the provided `error` is an authentication failure
 * as per our definition. Note that this is not an exhaustive list of
 * authentication failures, only a collection of errors that we treat
 * equally in terms of error message and presentation to the user.
 */
export function isAuthFailureError(
  error: DugiteError
): error is
  | DugiteError.SSHAuthenticationFailed
  | DugiteError.SSHPermissionDenied
  | DugiteError.HTTPSAuthenticationFailed {
  switch (error) {
    case DugiteError.SSHAuthenticationFailed:
    case DugiteError.SSHPermissionDenied:
    case DugiteError.HTTPSAuthenticationFailed:
      return true
  }
  return false
}

/**
 * Determine whether the provided `error` is an error from Git indicating
 * that a configuration file  write failed due to a lock file already
 * existing for that config file.
 */
export function isConfigFileLockError(error: Error): error is GitError {
  return (
    error instanceof GitError &&
    error.result.gitError === DugiteError.ConfigLockFileAlreadyExists
  )
}

const lockFilePathRe = /^error: could not lock config file (.+?): File exists$/m

/**
 * If the `result` is associated with an config lock file error (as determined
 * by `isConfigFileLockError`) this method will attempt to extract an absolute
 * path (i.e. rooted) to the configuration lock file in question from the Git
 * output.
 */
export function parseConfigLockFilePathFromError(result: IGitResult) {
  const match = lockFilePathRe.exec(coerceToString(result.stderr))

  if (match === null) {
    return null
  }

  // Git on Windows may print the config file path using forward slashes.
  // Luckily for us forward slashes are not allowed in Windows file or
  // directory names so we can simply replace any instance of forward
  // slashes with backslashes.
  const normalized = __WIN32__ ? match[1].replace('/', '\\') : match[1]

  // https://github.com/git/git/blob/232378479/lockfile.h#L117-L119
  return Path.resolve(result.path, `${normalized}.lock`)
}

export function getDescriptionForError(
  error: DugiteError,
  stderr: string
): string | null {
  if (isAuthFailureError(error)) {
    const menuHint = __DARWIN__
      ? 'GitHub Desktop > Settings.'
      : 'File > Options.'
    return `Authentication failed. Some common reasons include:

- You are not logged in to your account: see ${menuHint}
- You may need to log out and log back in to refresh your token.
- You do not have permission to access this repository.
- The repository is archived on GitHub. Check the repository settings to confirm you are still permitted to push commits.
- If you use SSH authentication, check that your key is added to the ssh-agent and associated with your account.
- If you use SSH authentication, ensure the host key verification passes for your repository hosting service.
- If you used username / password authentication, you might need to use a Personal Access Token instead of your account password. Check the documentation of your repository hosting service.`
  }

  switch (error) {
    case DugiteError.BadConfigValue:
      const errorInfo = parseBadConfigValueErrorInfo(stderr)
      if (errorInfo === null) {
        return 'Unsupported git configuration value.'
      }

      return `Unsupported value '${errorInfo.value}' for git config key '${errorInfo.key}'`
    case DugiteError.SSHKeyAuditUnverified:
      return 'The SSH key is unverified.'
    case DugiteError.RemoteDisconnection:
      return 'The remote disconnected. Check your Internet connection and try again.'
    case DugiteError.HostDown:
      return 'The host is down. Check your Internet connection and try again.'
    case DugiteError.RebaseConflicts:
      return 'We found some conflicts while trying to rebase. Please resolve the conflicts before continuing.'
    case DugiteError.MergeConflicts:
      return 'We found some conflicts while trying to merge. Please resolve the conflicts and commit the changes.'
    case DugiteError.HTTPSRepositoryNotFound:
    case DugiteError.SSHRepositoryNotFound:
      return 'The repository does not seem to exist anymore. You may not have access, or it may have been deleted or renamed.'
    case DugiteError.PushNotFastForward:
      return 'The repository has been updated since you last pulled. Try pulling before pushing.'
    case DugiteError.BranchDeletionFailed:
      return 'Could not delete the branch. It was probably already deleted.'
    case DugiteError.DefaultBranchDeletionFailed:
      return `The branch is the repository's default branch and cannot be deleted.`
    case DugiteError.RevertConflicts:
      return 'To finish reverting, please merge and commit the changes.'
    case DugiteError.EmptyRebasePatch:
      return 'There aren’t any changes left to apply.'
    case DugiteError.NoMatchingRemoteBranch:
      return 'There aren’t any remote branches that match the current branch.'
    case DugiteError.NothingToCommit:
      return 'There are no changes to commit.'
    case DugiteError.NoSubmoduleMapping:
      return 'A submodule was removed from .gitmodules, but the folder still exists in the repository. Delete the folder, commit the change, then try again.'
    case DugiteError.SubmoduleRepositoryDoesNotExist:
      return 'A submodule points to a location which does not exist.'
    case DugiteError.InvalidSubmoduleSHA:
      return 'A submodule points to a commit which does not exist.'
    case DugiteError.LocalPermissionDenied:
      return 'Permission denied.'
    case DugiteError.InvalidMerge:
      return 'This is not something we can merge.'
    case DugiteError.InvalidRebase:
      return 'This is not something we can rebase.'
    case DugiteError.NonFastForwardMergeIntoEmptyHead:
      return 'The merge you attempted is not a fast-forward, so it cannot be performed on an empty branch.'
    case DugiteError.PatchDoesNotApply:
      return 'The requested changes conflict with one or more files in the repository.'
    case DugiteError.BranchAlreadyExists:
      return 'A branch with that name already exists.'
    case DugiteError.BadRevision:
      return 'Bad revision.'
    case DugiteError.NotAGitRepository:
      return 'This is not a git repository.'
    case DugiteError.ProtectedBranchForcePush:
      return 'This branch is protected from force-push operations.'
    case DugiteError.ProtectedBranchRequiresReview:
      return 'This branch is protected and any changes requires an approved review. Open a pull request with changes targeting this branch instead.'
    case DugiteError.PushWithFileSizeExceedingLimit:
      return "The push operation includes a file which exceeds GitHub's file size restriction of 100MB. Please remove the file from history and try again."
    case DugiteError.HexBranchNameRejected:
      return 'The branch name cannot be a 40-character string of hexadecimal characters, as this is the format that Git uses for representing objects.'
    case DugiteError.ForcePushRejected:
      return 'The force push has been rejected for the current branch.'
    case DugiteError.InvalidRefLength:
      return 'A ref cannot be longer than 255 characters.'
    case DugiteError.CannotMergeUnrelatedHistories:
      return 'Unable to merge unrelated histories in this repository.'
    case DugiteError.PushWithPrivateEmail:
      return 'Cannot push these commits as they contain an email address marked as private on GitHub. To push anyway, visit https://github.com/settings/emails, uncheck "Keep my email address private", then switch back to GitHub Desktop to push your commits. You can then enable the setting again.'
    case DugiteError.LFSAttributeDoesNotMatch:
      return 'Git LFS attribute found in global Git configuration does not match expected value.'
    case DugiteError.ProtectedBranchDeleteRejected:
      return 'This branch cannot be deleted from the remote repository because it is marked as protected.'
    case DugiteError.ProtectedBranchRequiredStatus:
      return 'The push was rejected by the remote server because a required status check has not been satisfied.'
    case DugiteError.BranchRenameFailed:
      return 'The branch could not be renamed.'
    case DugiteError.PathDoesNotExist:
      return 'The path does not exist on disk.'
    case DugiteError.InvalidObjectName:
      return 'The object was not found in the Git repository.'
    case DugiteError.OutsideRepository:
      return 'This path is not a valid path inside the repository.'
    case DugiteError.LockFileAlreadyExists:
      return 'A lock file already exists in the repository, which blocks this operation from completing.'
    case DugiteError.NoMergeToAbort:
      return 'There is no merge in progress, so there is nothing to abort.'
    case DugiteError.NoExistingRemoteBranch:
      return 'The remote branch does not exist.'
    case DugiteError.LocalChangesOverwritten:
      return 'Unable to switch branches as there are working directory changes which would be overwritten. Please commit or stash your changes.'
    case DugiteError.UnresolvedConflicts:
      return 'There are unresolved conflicts in the working directory.'
    case DugiteError.ConfigLockFileAlreadyExists:
      // Added in dugite 1.88.0 (https://github.com/desktop/dugite/pull/386)
      // in support of https://github.com/desktop/desktop/issues/8675 but we're
      // not using it yet. Returning a null message here means the stderr will
      // be used as the error message (or stdout if stderr is empty), i.e. the
      // same behavior as before the ConfigLockFileAlreadyExists was added
      return null
    case DugiteError.RemoteAlreadyExists:
      return null
    case DugiteError.TagAlreadyExists:
      return 'A tag with that name already exists'
    case DugiteError.MergeWithLocalChanges:
    case DugiteError.RebaseWithLocalChanges:
    case DugiteError.GPGFailedToSignData:
    case DugiteError.ConflictModifyDeletedInBranch:
    case DugiteError.MergeCommitNoMainlineOption:
    case DugiteError.UnsafeDirectory:
    case DugiteError.PathExistsButNotInRef:
      return null
    default:
      return assertNever(error, `Unknown error: ${error}`)
  }
}

/**
 * Returns the arguments to use on any git operation that can end up
 * triggering a rebase.
 */
export function gitRebaseArguments() {
  return [
    // Explicitly set the rebase backend to merge.
    // We need to force this option to be sure that Desktop
    // uses the merge backend even if the user has the apply backend
    // configured, since this is the only one supported.
    // This can go away once git deprecates the apply backend.
    ...['-c', 'rebase.backend=merge'],
  ]
}

/**
 * Returns the SHA of the passed in IGitResult
 */
export function parseCommitSHA(result: IGitStringResult): string {
  return result.stdout.split(']')[0].split(' ')[1]
}<|MERGE_RESOLUTION|>--- conflicted
+++ resolved
@@ -304,21 +304,7 @@
 
       log.error(errorMessage.join('\n'))
 
-<<<<<<< HEAD
-      throw new GitError(gitResult, args)
-=======
-      if (gitError === DugiteError.PushWithFileSizeExceedingLimit) {
-        const files = getFileFromExceedsError(
-          coerceToString(result.stderr)
-        ).join('\n')
-
-        if (files !== '') {
-          gitResult.gitErrorDescription += '\n\nFile causing error:\n\n' + files
-        }
-      }
-
       throw new GitError(gitResult, args, terminalOutput)
->>>>>>> 9c528ecf
     },
     path,
     options?.isBackgroundTask ?? false,
