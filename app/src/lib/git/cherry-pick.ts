import * as Path from 'path'
import * as FSE from 'fs-extra'
import { GitError } from 'dugite'
import { Repository } from '../../models/repository'
import {
  AppFileStatusKind,
  WorkingDirectoryFileChange,
} from '../../models/status'
import { git, IGitExecutionOptions, IGitResult } from './core'
import { getStatus } from './status'
import { stageFiles } from './update-index'
<<<<<<< HEAD
import { ICherryPickProgress } from '../../models/progress'
import { getCommitsInRange } from './rev-list'
=======
>>>>>>> adbe369f

/** The app-specific results from attempting to cherry pick commits*/
export enum CherryPickResult {
  /**
   * Git completed the cherry pick without reporting any errors, and the caller can
   * signal success to the user.
   */
  CompletedWithoutError = 'CompletedWithoutError',
  /**
   * The cherry pick encountered conflicts while attempting to cherry pick and
<<<<<<< HEAD
   * need to be resolved by the user can continue.
=======
   * need to be resolved before the user can continue.
>>>>>>> adbe369f
   */
  ConflictsEncountered = 'ConflictsEncountered',
  /**
   * The cherry pick was not able to continue as tracked files were not staged in
   * the index.
   */
  OutstandingFilesNotStaged = 'OutstandingFilesNotStaged',
  /**
   * The cherry pick was not attempted because it could not check the status of
   * the repository. The caller needs to confirm the repository is in a usable
   * state.
   */
  Aborted = 'Aborted',
  /**
   * An unexpected error as part of the cherry pick flow was caught and handled.
   *
   * Check the logs to find the relevant Git details.
   */
  Error = 'Error',
}

/**
 * A stub function to initiate cherry picking in the app.
 *
 * @param revisionRange - this could be a single commit sha or could be a range
 * of commits like sha1..sha2 or inclusively sha1^..sha2
 */
export async function cherryPick(
  repository: Repository,
  revisionRange: string,
  progressCallback?: (progress: ICherryPickProgress) => void
): Promise<CherryPickResult> {
  const baseOptions: IGitExecutionOptions = {
    expectedErrors: new Set([GitError.MergeConflicts]),
  }

<<<<<<< HEAD
  if (progressCallback !== undefined) {
    const commits = await getCommitsInRange(repository, revisionRange)

    if (commits === null) {
      return CherryPickResult.Error
    }

    // TODO: configure options with progress call back for each commit
  }

=======
>>>>>>> adbe369f
  const result = await git(
    ['cherry-pick', revisionRange],
    repository.path,
    'cherry pick',
    baseOptions
  )

  return parseCherryPickResult(result)
}

function parseCherryPickResult(result: IGitResult): CherryPickResult {
  if (result.exitCode === 0) {
    return CherryPickResult.CompletedWithoutError
  }

  switch (result.gitError) {
    case GitError.MergeConflicts:
      return CherryPickResult.ConflictsEncountered
    case GitError.UnresolvedConflicts:
      return CherryPickResult.OutstandingFilesNotStaged
    default:
      throw new Error(`Unhandled result found: '${JSON.stringify(result)}'`)
  }
}

/**
 * Proceed with the current cherry pick operation and report back on whether it completed
 *
 * It is expected that the index has staged files which are cleanly cherry
 * picked onto the base branch, and the remaining unstaged files are those which
 * need manual resolution or were changed by the user to address inline
 * conflicts.
 *
<<<<<<< HEAD
=======
 * @param files - The working directory of files. These are the files that are
 * detected to have changes that we want to stage for the cherry pick.
>>>>>>> adbe369f
 */
export async function continueCherryPick(
  repository: Repository,
  files: ReadonlyArray<WorkingDirectoryFileChange>
): Promise<CherryPickResult> {
  // only stage files related to cherry pick
  const trackedFiles = files.filter(f => {
    return f.status.kind !== AppFileStatusKind.Untracked
  })
  await stageFiles(repository, trackedFiles)

  const status = await getStatus(repository)
  if (status == null) {
    log.warn(
      `[continueCherryPick] unable to get status after staging changes,
        skipping any other steps`
    )
    return CherryPickResult.Aborted
  }

  // make sure cherry pick is still in progress to continue
  const cherryPickCurrentCommit = await readCherryPickHead(repository)
  if (cherryPickCurrentCommit === null) {
    return CherryPickResult.Aborted
  }

  const options: IGitExecutionOptions = {
    expectedErrors: new Set([
      GitError.MergeConflicts,
      GitError.UnresolvedConflicts,
    ]),
    env: {
      // if we don't provide editor, we can't detect git errors
      GIT_EDITOR: ':',
    },
  }

  const result = await git(
    ['cherry-pick', '--continue'],
    repository.path,
    'continueCherryPick',
    options
  )

  return parseCherryPickResult(result)
}
<<<<<<< HEAD

/** Abandon the current cherry pick operation */
export async function abortCherryPick(repository: Repository) {
  await git(['cherry-pick', '--abort'], repository.path, 'abortCherryPick')
}

=======

/** Abandon the current cherry pick operation */
export async function abortCherryPick(repository: Repository) {
  await git(['cherry-pick', '--abort'], repository.path, 'abortCherryPick')
}

>>>>>>> adbe369f
/**
 * Attempt to read the `.git/CHERRY_PICK_HEAD` file inside a repository to confirm
 * the cherry pick is still active.
 */
async function readCherryPickHead(
  repository: Repository
): Promise<string | null> {
  try {
    const cherryPickHead = Path.join(
      repository.path,
      '.git',
      'CHERRY_PICK_HEAD'
    )
    const cherryPickCurrentCommitOutput = await FSE.readFile(
      cherryPickHead,
      'utf8'
    )
    return cherryPickCurrentCommitOutput.trim()
  } catch (err) {
    log.warn(
      `[cherryPick] a problem was encountered reading .git/CHERRY_PICK_HEAD,
       so it is unsafe to continue cherry picking`,
      err
    )
    return null
  }
}<|MERGE_RESOLUTION|>--- conflicted
+++ resolved
@@ -9,11 +9,8 @@
 import { git, IGitExecutionOptions, IGitResult } from './core'
 import { getStatus } from './status'
 import { stageFiles } from './update-index'
-<<<<<<< HEAD
 import { ICherryPickProgress } from '../../models/progress'
 import { getCommitsInRange } from './rev-list'
-=======
->>>>>>> adbe369f
 
 /** The app-specific results from attempting to cherry pick commits*/
 export enum CherryPickResult {
@@ -24,11 +21,7 @@
   CompletedWithoutError = 'CompletedWithoutError',
   /**
    * The cherry pick encountered conflicts while attempting to cherry pick and
-<<<<<<< HEAD
-   * need to be resolved by the user can continue.
-=======
    * need to be resolved before the user can continue.
->>>>>>> adbe369f
    */
   ConflictsEncountered = 'ConflictsEncountered',
   /**
@@ -65,7 +58,6 @@
     expectedErrors: new Set([GitError.MergeConflicts]),
   }
 
-<<<<<<< HEAD
   if (progressCallback !== undefined) {
     const commits = await getCommitsInRange(repository, revisionRange)
 
@@ -76,8 +68,6 @@
     // TODO: configure options with progress call back for each commit
   }
 
-=======
->>>>>>> adbe369f
   const result = await git(
     ['cherry-pick', revisionRange],
     repository.path,
@@ -111,11 +101,8 @@
  * need manual resolution or were changed by the user to address inline
  * conflicts.
  *
-<<<<<<< HEAD
-=======
  * @param files - The working directory of files. These are the files that are
  * detected to have changes that we want to stage for the cherry pick.
->>>>>>> adbe369f
  */
 export async function continueCherryPick(
   repository: Repository,
@@ -162,21 +149,12 @@
 
   return parseCherryPickResult(result)
 }
-<<<<<<< HEAD
 
 /** Abandon the current cherry pick operation */
 export async function abortCherryPick(repository: Repository) {
   await git(['cherry-pick', '--abort'], repository.path, 'abortCherryPick')
 }
 
-=======
-
-/** Abandon the current cherry pick operation */
-export async function abortCherryPick(repository: Repository) {
-  await git(['cherry-pick', '--abort'], repository.path, 'abortCherryPick')
-}
-
->>>>>>> adbe369f
 /**
  * Attempt to read the `.git/CHERRY_PICK_HEAD` file inside a repository to confirm
  * the cherry pick is still active.
