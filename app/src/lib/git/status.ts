--- conflicted
+++ resolved
@@ -40,11 +40,8 @@
   if (status === 'A') { return FileStatus.New }           // added
   if (status === 'D') { return FileStatus.Deleted }       // deleted
   if (status === 'R') { return FileStatus.Renamed }       // renamed
-<<<<<<< HEAD
   if (status === 'C') { return FileStatus.Copied }        // copied
-=======
   if (status === 'AM') { return FileStatus.New }          // added in index, modified in working directory
->>>>>>> 47f0a943
   if (status === 'RM') { return FileStatus.Renamed }      // renamed in index, modified in working directory
   if (status === 'RD') { return FileStatus.Conflicted }   // renamed in index, deleted in working directory
   if (status === 'DD') { return FileStatus.Conflicted }   // Unmerged, both deleted
