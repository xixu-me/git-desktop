--- conflicted
+++ resolved
@@ -174,13 +174,9 @@
     args.push(file.status.oldPath)
   }
 
-<<<<<<< HEAD
   const result = await git(args, repository.path, 'getBranchMergeBaseDiff', {
     encoding: 'buffer',
   })
-=======
-  const result = await git(args, repository.path, 'getBranchMergeBaseDiff')
->>>>>>> 9e54b022
 
   return buildDiff(result.stdout, repository, file, latestCommit)
 }
@@ -222,10 +218,7 @@
   }
 
   const result = await git(args, repository.path, 'getCommitsDiff', {
-<<<<<<< HEAD
     encoding: 'buffer',
-=======
->>>>>>> 9e54b022
     expectedErrors: new Set([GitError.BadRevision]),
   })
 
