--- conflicted
+++ resolved
@@ -1409,10 +1409,6 @@
     this.statsStore.recordAddExistingRepository()
   }
 
-<<<<<<< HEAD
-  public pruneStaleBranches(): Promise<void> {
-    return this.appStore._pruneLocalBranches()
-=======
   /**
    * Increments the `mergeConflictsDialogDismissalCount` metric
    */
@@ -1446,6 +1442,5 @@
    */
   public recordUnguidedConflictedMergeCompletion() {
     this.statsStore.recordUnguidedConflictedMergeCompletion()
->>>>>>> 23e19e12
   }
 }