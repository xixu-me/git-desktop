--- conflicted
+++ resolved
@@ -45,11 +45,8 @@
 import { RetryAction, RetryActionType } from '../retry-actions'
 import { Shell } from '../shells'
 import { CloneRepositoryTab } from '../../models/clone-repository-tab'
-<<<<<<< HEAD
+import { validatedRepositoryPath } from '../../lib/stores/helpers/validated-repository-path'
 import { BranchesTab } from '../../models/branches-tab'
-=======
-import { validatedRepositoryPath } from '../../lib/stores/helpers/validated-repository-path'
->>>>>>> b324c812
 
 /**
  * An error handler function.
