--- conflicted
+++ resolved
@@ -1491,13 +1491,8 @@
               focusedRow: this.state.focusedRow,
             }}
             onItemContextMenu={this.onItemContextMenu}
-<<<<<<< HEAD
-            ariaLabel={filesDescription}
             renderCustomFilterRow={this.renderFilterRow}
-=======
             getGroupAriaLabel={this.getListAriaLabel}
-            renderPostFilterRow={this.renderFilterResultsHeader}
->>>>>>> 1af792b2
             renderNoItems={this.renderNoChanges}
             postNoResultsMessage={this.getNoResultsMessage()}
           />
