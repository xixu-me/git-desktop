--- conflicted
+++ resolved
@@ -60,10 +60,7 @@
 import { ClickSource } from '../lib/list'
 import memoizeOne from 'memoize-one'
 import { IMatches } from '../../lib/fuzzy-find'
-<<<<<<< HEAD
 import { Button } from '../lib/button'
-=======
->>>>>>> 110ff719
 
 interface IChangesListItem extends IFilterListItem {
   readonly id: string
@@ -288,11 +285,7 @@
         return getCheckBoxValueFromIncludeAll(workingDirectory.includeAll)
       }
 
-<<<<<<< HEAD
-      const files = workingDirectory.files.filter(f => filteredItems.get(f.id))
-=======
       const files = workingDirectory.files.filter(f => filteredItems.has(f.id))
->>>>>>> 110ff719
 
       if (files.length === 0) {
         // the current commit will be skipped in the rebase
@@ -383,13 +376,9 @@
     const filteredItemPaths = [...this.state.filteredItems.values()].map(
       i => i.change.path
     )
-<<<<<<< HEAD
-    filteredItemPaths.map(path => this.props.onIncludeChanged(path, include))
-=======
     filteredItemPaths.forEach(path =>
       this.props.onIncludeChanged(path, include)
     )
->>>>>>> 110ff719
   }
 
   private renderChangedFile = (
@@ -1139,13 +1128,10 @@
     this.setState({ filterText: '' })
   }
 
-<<<<<<< HEAD
   private showFilesToBeCommitted = () => {
     this.setState({ filterText: '', filterToIncludedCommit: true })
   }
 
-=======
->>>>>>> 110ff719
   private renderFilterResultsHeader = () => {
     const { workingDirectory, rebaseConflictState, isCommitting } = this.props
     const { files } = workingDirectory
@@ -1208,37 +1194,8 @@
     const filesDescription = `${files.length} changed ${filesPlural}`
 
     return (
-      <div
-        className="header"
-        onContextMenu={this.onContextMenu}
-        ref={this.headerRef}
-      >
-        <Checkbox
-          ref={this.includeAllCheckBoxRef}
-          label={filesDescription}
-          value={includeAllValue}
-          onChange={this.onIncludeAllChanged}
-          disabled={disableAllCheckbox}
-          ariaDescribedBy="changesDescription"
-        />
-      </div>
-    )
-  }
-
-  public render() {
-    const { workingDirectory, isCommitting } = this.props
-    const { files } = workingDirectory
-
-    const filesPlural = files.length === 1 ? 'file' : 'files'
-    const filesDescription = `${files.length} changed ${filesPlural}`
-
-    return (
       <>
-<<<<<<< HEAD
         <div className="changes-list-container file-list filtered-changes-list">
-=======
-        <div className="changes-list-container file-list">
->>>>>>> 110ff719
           <AugmentedSectionFilterList<IChangesListItem>
             id="changes-list"
             rowHeight={RowHeight}
