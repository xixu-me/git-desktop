--- conflicted
+++ resolved
@@ -35,12 +35,8 @@
 import { ICommitContext } from '../../models/commit'
 import { RebaseConflictState } from '../../lib/app-state'
 import { ContinueRebase } from './continue-rebase'
-<<<<<<< HEAD
-import { enablePullWithRebase } from '../../lib/feature-flag'
-=======
 import { enablePullWithRebase, enableStashing } from '../../lib/feature-flag'
 import { ListRow } from '../lib/list/list-row'
->>>>>>> 50b9a95d
 import { Octicon, OcticonSymbol } from '../octicons'
 import { FocusContainer } from '../lib/focus-container'
 import { IStashEntry } from '../../models/stash-entry'
