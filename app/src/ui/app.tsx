import * as React from 'react'
import * as Path from 'path'

import { TransitionGroup, CSSTransition } from 'react-transition-group'
import {
  IAppState,
  RepositorySectionTab,
  FoldoutType,
  SelectionType,
  HistoryTabMode,
} from '../lib/app-state'
import { Dispatcher } from './dispatcher'
import { AppStore, GitHubUserStore, IssuesStore } from '../lib/stores'
import { assertNever } from '../lib/fatal-error'
import { shell } from '../lib/app-shell'
import { updateStore, UpdateStatus } from './lib/update-store'
import { RetryAction } from '../models/retry-actions'
import { FetchType } from '../models/fetch'
import { shouldRenderApplicationMenu } from './lib/features'
import { matchExistingRepository } from '../lib/repository-matching'
import { getDotComAPIEndpoint } from '../lib/api'
import { getVersion, getName } from './lib/app-proxy'
import {
  getOS,
  isOSNoLongerSupportedByElectron,
  isMacOSAndNoLongerSupportedByElectron,
  isWindowsAndNoLongerSupportedByElectron,
} from '../lib/get-os'
import { MenuEvent, isTestMenuEvent } from '../main-process/menu'
import {
  Repository,
  getGitHubHtmlUrl,
  getNonForkGitHubRepository,
  isRepositoryWithGitHubRepository,
} from '../models/repository'
import { Branch } from '../models/branch'
import { PreferencesTab } from '../models/preferences'
import { findItemByAccessKey, itemIsSelectable } from '../models/app-menu'
import { Account } from '../models/account'
import { TipState } from '../models/tip'
import { CloneRepositoryTab } from '../models/clone-repository-tab'
import { CloningRepository } from '../models/cloning-repository'

import { TitleBar, ZoomInfo, FullScreenInfo } from './window'

import { RepositoriesList } from './repositories-list'
import { RepositoryView } from './repository'
import { RenameBranch } from './rename-branch'
import { DeleteBranch, DeleteRemoteBranch } from './delete-branch'
import { CloningRepositoryView } from './cloning-repository'
import {
  Toolbar,
  ToolbarDropdown,
  DropdownState,
  PushPullButton,
  BranchDropdown,
  RevertProgress,
} from './toolbar'
import { iconForRepository, OcticonSymbol } from './octicons'
import * as octicons from './octicons/octicons.generated'
import {
  showCertificateTrustDialog,
  sendReady,
  isInApplicationFolder,
  selectAllWindowContents,
  installWindowsCLI,
  uninstallWindowsCLI,
} from './main-process-proxy'
import { DiscardChanges } from './discard-changes'
import { Welcome } from './welcome'
import { AppMenuBar } from './app-menu'
import { UpdateAvailable, renderBanner } from './banners'
import { Preferences } from './preferences'
import { RepositorySettings } from './repository-settings'
import { AppError } from './app-error'
import { MissingRepository } from './missing-repository'
import { AddExistingRepository, CreateRepository } from './add-repository'
import { CloneRepository } from './clone-repository'
import { CreateBranch } from './create-branch'
import { SignIn } from './sign-in'
import { InstallGit } from './install-git'
import { EditorError } from './editor'
import { About } from './about'
import { Publish } from './publish-repository'
import { Acknowledgements } from './acknowledgements'
import { UntrustedCertificate } from './untrusted-certificate'
import { NoRepositoriesView } from './no-repositories'
import { ConfirmRemoveRepository } from './remove-repository'
import { TermsAndConditions } from './terms-and-conditions'
import { PushBranchCommits } from './branches'
import { CLIInstalled } from './cli-installed'
import { GenericGitAuthentication } from './generic-git-auth'
import { ShellError } from './shell'
import { InitializeLFS, AttributeMismatch } from './lfs'
import { UpstreamAlreadyExists } from './upstream-already-exists'
import { ReleaseNotes } from './release-notes'
import { DeletePullRequest } from './delete-branch/delete-pull-request-dialog'
import { CommitConflictsWarning } from './merge-conflicts'
import { AppTheme } from './app-theme'
import { ApplicationTheme } from './lib/application-theme'
import { RepositoryStateCache } from '../lib/stores/repository-state-cache'
import { PopupType, Popup } from '../models/popup'
import { OversizedFiles } from './changes/oversized-files-warning'
import { PushNeedsPullWarning } from './push-needs-pull'
import { getCurrentBranchForcePushState } from '../lib/rebase'
import { Banner, BannerType } from '../models/banner'
import { StashAndSwitchBranch } from './stash-changes/stash-and-switch-branch-dialog'
import { OverwriteStash } from './stash-changes/overwrite-stashed-changes-dialog'
import { ConfirmDiscardStashDialog } from './stashing/confirm-discard-stash'
import { ConfirmCheckoutCommitDialog } from './checkout/confirm-checkout-commit'
import { CreateTutorialRepositoryDialog } from './no-repositories/create-tutorial-repository-dialog'
import { ConfirmExitTutorial } from './tutorial'
import { TutorialStep, isValidTutorialStep } from '../models/tutorial-step'
import { WorkflowPushRejectedDialog } from './workflow-push-rejected/workflow-push-rejected'
import { SAMLReauthRequiredDialog } from './saml-reauth-required/saml-reauth-required'
import { CreateForkDialog } from './forks/create-fork-dialog'
import { findContributionTargetDefaultBranch } from '../lib/branch'
import {
  GitHubRepository,
  hasWritePermission,
} from '../models/github-repository'
import { CreateTag } from './create-tag'
import { DeleteTag } from './delete-tag'
import { ChooseForkSettings } from './choose-fork-settings'
import { DiscardSelection } from './discard-changes/discard-selection-dialog'
import { LocalChangesOverwrittenDialog } from './local-changes-overwritten/local-changes-overwritten-dialog'
import memoizeOne from 'memoize-one'
import { AheadBehindStore } from '../lib/stores/ahead-behind-store'
import { getAccountForRepository } from '../lib/get-account-for-repository'
import { CommitOneLine } from '../models/commit'
import { CommitDragElement } from './drag-elements/commit-drag-element'
import classNames from 'classnames'
import { MoveToApplicationsFolder } from './move-to-applications-folder'
import { ChangeRepositoryAlias } from './change-repository-alias/change-repository-alias-dialog'
import { ThankYou } from './thank-you'
import {
  getUserContributions,
  hasUserAlreadyBeenCheckedOrThanked,
  updateLastThankYou,
} from '../lib/thank-you'
import { ReleaseNote } from '../models/release-notes'
import { CommitMessageDialog } from './commit-message/commit-message-dialog'
import { buildAutocompletionProviders } from './autocompletion'
import { DragType, DropTargetSelector } from '../models/drag-drop'
import { dragAndDropManager } from '../lib/drag-and-drop-manager'
import { MultiCommitOperation } from './multi-commit-operation/multi-commit-operation'
import { WarnLocalChangesBeforeUndo } from './undo/warn-local-changes-before-undo'
import { WarningBeforeReset } from './reset/warning-before-reset'
import { InvalidatedToken } from './invalidated-token/invalidated-token'
import { MultiCommitOperationKind } from '../models/multi-commit-operation'
import { AddSSHHost } from './ssh/add-ssh-host'
import { SSHKeyPassphrase } from './ssh/ssh-key-passphrase'
import { getMultiCommitOperationChooseBranchStep } from '../lib/multi-commit-operation'
import { ConfirmForcePush } from './rebase/confirm-force-push'
import { PullRequestChecksFailed } from './notifications/pull-request-checks-failed'
import { CICheckRunRerunDialog } from './check-runs/ci-check-run-rerun-dialog'
import { WarnForcePushDialog } from './multi-commit-operation/dialog/warn-force-push-dialog'
import { clamp } from '../lib/clamp'
import { generateRepositoryListContextMenu } from './repositories-list/repository-list-item-context-menu'
import * as ipcRenderer from '../lib/ipc-renderer'
import { DiscardChangesRetryDialog } from './discard-changes/discard-changes-retry-dialog'
import { PullRequestReview } from './notifications/pull-request-review'
import { getRepositoryType } from '../lib/git'
import { SSHUserPassword } from './ssh/ssh-user-password'
import { showContextualMenu } from '../lib/menu-item'
import { UnreachableCommitsDialog } from './history/unreachable-commits-dialog'
import { OpenPullRequestDialog } from './open-pull-request/open-pull-request-dialog'
import { sendNonFatalException } from '../lib/helpers/non-fatal-exception'
import { createCommitURL } from '../lib/commit-url'
import { InstallingUpdate } from './installing-update/installing-update'
import { DialogStackContext } from './dialog'
import { TestNotifications } from './test-notifications/test-notifications'
import { NotificationsDebugStore } from '../lib/stores/notifications-debug-store'
import { PullRequestComment } from './notifications/pull-request-comment'
import { UnknownAuthors } from './unknown-authors/unknown-authors-dialog'
import { UnsupportedOSBannerDismissedAtKey } from './banners/os-version-no-longer-supported-banner'
import { offsetFromNow } from '../lib/offset-from'
import { getNumber } from '../lib/local-storage'
import { IconPreviewDialog } from './octicons/icon-preview-dialog'
import { isCertificateErrorSuppressedFor } from '../lib/suppress-certificate-error'
import { webUtils } from 'electron'
import { showTestUI } from './lib/test-ui-components/test-ui-components'
import { ConfirmCommitFilteredChanges } from './changes/confirm-commit-filtered-changes-dialog'
<<<<<<< HEAD
import { GenerateCommitMessageOverrideWarning } from './generate-commit-message/GenerateCommitMessageOverrideWarning'
=======
import { AboutTestDialog } from './about/about-test-dialog'
>>>>>>> db31333f

const MinuteInMilliseconds = 1000 * 60
const HourInMilliseconds = MinuteInMilliseconds * 60

/**
 * Check for updates every 4 hours
 */
const UpdateCheckInterval = 4 * HourInMilliseconds

/**
 * Send usage stats every 4 hours
 */
const SendStatsInterval = 4 * HourInMilliseconds

interface IAppProps {
  readonly dispatcher: Dispatcher
  readonly repositoryStateManager: RepositoryStateCache
  readonly appStore: AppStore
  readonly issuesStore: IssuesStore
  readonly gitHubUserStore: GitHubUserStore
  readonly aheadBehindStore: AheadBehindStore
  readonly notificationsDebugStore: NotificationsDebugStore
  readonly startTime: number
}

export const dialogTransitionTimeout = {
  enter: 250,
  exit: 100,
}

export const bannerTransitionTimeout = { enter: 500, exit: 400 }

/**
 * The time to delay (in ms) from when we've loaded the initial state to showing
 * the window. This is try to give Chromium enough time to flush our latest DOM
 * changes. See https://github.com/desktop/desktop/issues/1398.
 */
const ReadyDelay = 100
export class App extends React.Component<IAppProps, IAppState> {
  private loading = true

  /**
   * Used on non-macOS platforms to support the Alt key behavior for
   * the custom application menu. See the event handlers for window
   * keyup and keydown.
   */
  private lastKeyPressed: string | null = null

  private updateIntervalHandle?: number

  private repositoryViewRef = React.createRef<RepositoryView>()

  /**
   * Gets a value indicating whether or not we're currently showing a
   * modal dialog such as the preferences, or an error dialog.
   */
  private get isShowingModal() {
    return this.state.currentPopup !== null
  }

  /**
   * Returns a memoized instance of onPopupDismissed() bound to the
   * passed popupType, so it can be used in render() without creating
   * multiple instances when the component gets re-rendered.
   */
  private getOnPopupDismissedFn = memoizeOne((popupId: string) => {
    return () => this.onPopupDismissed(popupId)
  })

  public constructor(props: IAppProps) {
    super(props)

    props.dispatcher.loadInitialState().then(() => {
      this.loading = false
      this.forceUpdate()

      requestIdleCallback(
        () => {
          const now = performance.now()
          sendReady(now - props.startTime)

          requestIdleCallback(() => {
            this.performDeferredLaunchActions()
          })
        },
        { timeout: ReadyDelay }
      )
    })

    this.state = props.appStore.getState()
    props.appStore.onDidUpdate(state => {
      this.setState(state)
    })

    props.appStore.onDidError(error => {
      props.dispatcher.postError(error)
    })

    ipcRenderer.on('menu-event', (_, name) => this.onMenuEvent(name))

    updateStore.onDidChange(async state => {
      const status = state.status

      if (
        !(__RELEASE_CHANNEL__ === 'development') &&
        status === UpdateStatus.UpdateReady
      ) {
        this.props.dispatcher.setUpdateBannerVisibility(true)
      }

      if (
        status !== UpdateStatus.UpdateReady &&
        (await updateStore.isUpdateShowcase())
      ) {
        this.props.dispatcher.setUpdateShowCaseVisibility(true)
      }
    })

    updateStore.onError(error => {
      log.error(`Error checking for updates`, error)

      this.props.dispatcher.postError(error)
    })

    ipcRenderer.on('launch-timing-stats', (_, stats) => {
      console.info(`App ready time: ${stats.mainReadyTime}ms`)
      console.info(`Load time: ${stats.loadTime}ms`)
      console.info(`Renderer ready time: ${stats.rendererReadyTime}ms`)

      this.props.dispatcher.recordLaunchStats(stats)
    })

    ipcRenderer.on('certificate-error', (_, certificate, error, url) => {
      if (isCertificateErrorSuppressedFor(url)) {
        return
      }

      this.props.dispatcher.showPopup({
        type: PopupType.UntrustedCertificate,
        certificate,
        url,
      })
    })

    dragAndDropManager.onDragEnded(this.onDragEnd)
  }

  public componentWillUnmount() {
    window.clearInterval(this.updateIntervalHandle)

    if (__DARWIN__) {
      window.removeEventListener('keydown', this.onMacOSWindowKeyDown)
    }
  }

  private async performDeferredLaunchActions() {
    // Loading emoji is super important but maybe less important that loading
    // the app. So defer it until we have some breathing space.
    this.props.appStore.loadEmoji()

    this.props.dispatcher.reportStats()
    setInterval(() => this.props.dispatcher.reportStats(), SendStatsInterval)

    this.props.dispatcher.installGlobalLFSFilters(false)

    // We only want to automatically check for updates on beta and prod
    if (
      __RELEASE_CHANNEL__ !== 'development' &&
      __RELEASE_CHANNEL__ !== 'test'
    ) {
      setInterval(() => this.checkForUpdates(true), UpdateCheckInterval)
      this.checkForUpdates(true)
    } else if (await updateStore.isUpdateShowcase()) {
      // The only purpose of this call is so we can see the showcase on dev/test
      // env. Prod and beta environment will trigger this during automatic check
      // for updates.
      this.props.dispatcher.setUpdateShowCaseVisibility(true)
    }

    log.info(`launching: ${getVersion()} (${getOS()})`)
    log.info(`execPath: '${process.execPath}'`)

    // Only show the popup in beta/production releases and mac machines
    if (
      __DEV__ === false &&
      this.state.askToMoveToApplicationsFolderSetting &&
      __DARWIN__ &&
      (await isInApplicationFolder()) === false
    ) {
      this.showPopup({ type: PopupType.MoveToApplicationsFolder })
    }

    this.setOnOpenBanner()
  }

  /**
   * This method sets the app banner on opening the app. The last banner set in
   * this method will be the one shown as only one banner is shown at a time.
   * The only exception is the update available banner is always
   * prioritized over other banners.
   *
   * Priority:
   * 1. OS Not Supported by Electron
   * 2. Accessibility Settings Banner
   * 3. Thank you banner
   */
  private setOnOpenBanner() {
    if (isOSNoLongerSupportedByElectron()) {
      const dismissedAt = getNumber(UnsupportedOSBannerDismissedAtKey, 0)

      // Remind the user that they're running an unsupported OS every 90 days
      if (dismissedAt < offsetFromNow(-90, 'days')) {
        this.setBanner({ type: BannerType.OSVersionNoLongerSupported })
        return
      }
    }

    this.checkIfThankYouIsInOrder()
  }

  private onMenuEvent(name: MenuEvent): any {
    // Don't react to menu events when an error dialog is shown.
    if (name !== 'test-app-error' && this.state.errorCount > 1) {
      return
    }

    switch (name) {
      case 'push':
        return this.push()
      case 'force-push':
        return this.push({ forceWithLease: true })
      case 'pull':
        return this.pull()
      case 'fetch':
        return this.fetch()
      case 'show-changes':
        return this.showChanges(true)
      case 'show-history':
        return this.showHistory(true)
      case 'choose-repository':
        return this.chooseRepository()
      case 'add-local-repository':
        return this.showAddLocalRepo()
      case 'create-branch':
        return this.showCreateBranch()
      case 'show-branches':
        return this.showBranches()
      case 'remove-repository':
        return this.removeRepository(this.getRepository())
      case 'create-repository':
        return this.showCreateRepository()
      case 'rename-branch':
        return this.renameBranch()
      case 'delete-branch':
        return this.deleteBranch()
      case 'discard-all-changes':
        return this.discardAllChanges()
      case 'stash-all-changes':
        return this.stashAllChanges()
      case 'show-preferences':
        return this.props.dispatcher.showPopup({ type: PopupType.Preferences })
      case 'open-working-directory':
        return this.openCurrentRepositoryWorkingDirectory()
      case 'update-branch-with-contribution-target-branch':
        this.props.dispatcher.incrementMetric(
          'updateFromDefaultBranchMenuCount'
        )
        return this.updateBranchWithContributionTargetBranch()
      case 'compare-to-branch':
        return this.showHistory(false, true)
      case 'merge-branch':
        this.props.dispatcher.recordMenuInitiatedMerge()
        return this.mergeBranch()
      case 'squash-and-merge-branch':
        this.props.dispatcher.recordMenuInitiatedMerge(true)
        return this.mergeBranch(true)
      case 'rebase-branch':
        this.props.dispatcher.incrementMetric('rebaseCurrentBranchMenuCount')
        return this.showRebaseDialog()
      case 'show-repository-settings':
        return this.showRepositorySettings()
      case 'view-repository-on-github':
        return this.viewRepositoryOnGitHub()
      case 'compare-on-github':
        return this.openBranchOnGitHub('compare')
      case 'branch-on-github':
        return this.openBranchOnGitHub('tree')
      case 'create-issue-in-repository-on-github':
        return this.openIssueCreationOnGitHub()
      case 'open-in-shell':
        return this.openCurrentRepositoryInShell()
      case 'clone-repository':
        return this.showCloneRepo()
      case 'show-about':
        return this.showAbout()
      case 'go-to-commit-message':
        return this.goToCommitMessage()
      case 'open-pull-request':
        return this.openPullRequest()
      case 'preview-pull-request':
        return this.startPullRequest()
      case 'install-darwin-cli':
        return this.props.dispatcher.installDarwinCLI()
      case 'install-windows-cli':
        return installWindowsCLI()
      case 'uninstall-windows-cli':
        return uninstallWindowsCLI()
      case 'open-external-editor':
        return this.openCurrentRepositoryInExternalEditor()
      case 'select-all':
        return this.selectAll()
      case 'show-stashed-changes':
        return this.showStashedChanges()
      case 'hide-stashed-changes':
        return this.hideStashedChanges()
      case 'find-text':
        return this.findText()
      case 'increase-active-resizable-width':
        return this.resizeActiveResizable('increase-active-resizable-width')
      case 'decrease-active-resizable-width':
        return this.resizeActiveResizable('decrease-active-resizable-width')
      default:
        if (isTestMenuEvent(name)) {
          return showTestUI(
            name,
            this.getRepository(),
            this.props.dispatcher,
            this.state.emoji
          )
        }
        return assertNever(name, `Unknown menu event name: ${name}`)
    }
  }

  /**
   * Handler for the 'increase-active-resizable-width' and
   * 'decrease-active-resizable-width' menu event, dispatches a custom DOM event
   * originating from the element which currently has keyboard focus. Components
   * have a chance to intercept this event and implement their resize logic.
   */
  private resizeActiveResizable(
    menuId:
      | 'increase-active-resizable-width'
      | 'decrease-active-resizable-width'
  ) {
    document.activeElement?.dispatchEvent(
      new CustomEvent(menuId, {
        bubbles: true,
        cancelable: true,
      })
    )
  }

  /**
   * Handler for the 'select-all' menu event, dispatches
   * a custom DOM event originating from the element which
   * currently has keyboard focus. Components have a chance
   * to intercept this event and implement their own 'select
   * all' logic.
   */
  private selectAll() {
    const event = new CustomEvent('select-all', {
      bubbles: true,
      cancelable: true,
    })

    if (
      document.activeElement != null &&
      document.activeElement.dispatchEvent(event)
    ) {
      selectAllWindowContents()
    }
  }

  /**
   * Handler for the 'find-text' menu event, dispatches
   * a custom DOM event originating from the element which
   * currently has keyboard focus (or the document if no element
   * has focus). Components have a chance to intercept this
   * event and implement their own 'find-text' logic. One
   * example of this custom event is the text diff which
   * will trigger a search dialog when seeing this event.
   */
  private findText() {
    const event = new CustomEvent('find-text', {
      bubbles: true,
      cancelable: true,
    })

    if (document.activeElement != null) {
      document.activeElement.dispatchEvent(event)
    } else {
      document.dispatchEvent(event)
    }
  }

  private async goToCommitMessage() {
    await this.showChanges(false)
    this.props.dispatcher.setCommitMessageFocus(true)
  }

  private checkForUpdates(
    inBackground: boolean,
    skipGuidCheck: boolean = false
  ) {
    if (__LINUX__ || __RELEASE_CHANNEL__ === 'development') {
      return
    }

    if (isWindowsAndNoLongerSupportedByElectron()) {
      log.error(
        `Can't check for updates on Windows 8.1 or older. Next available update only supports Windows 10 and later`
      )
      return
    }

    if (isMacOSAndNoLongerSupportedByElectron()) {
      log.error(
        `Can't check for updates on macOS 10.15 or older. Next available update only supports macOS 11.0 and later`
      )
      return
    }

    updateStore.checkForUpdates(inBackground, skipGuidCheck)
  }

  private getDotComAccount(): Account | null {
    const dotComAccount = this.state.accounts.find(
      a => a.endpoint === getDotComAPIEndpoint()
    )
    return dotComAccount || null
  }

  private getEnterpriseAccount(): Account | null {
    const enterpriseAccount = this.state.accounts.find(
      a => a.endpoint !== getDotComAPIEndpoint()
    )
    return enterpriseAccount || null
  }

  private updateBranchWithContributionTargetBranch() {
    const { selectedState } = this.state
    if (
      selectedState == null ||
      selectedState.type !== SelectionType.Repository
    ) {
      return
    }

    const { state, repository } = selectedState

    const contributionTargetDefaultBranch = findContributionTargetDefaultBranch(
      repository,
      state.branchesState
    )
    if (!contributionTargetDefaultBranch) {
      return
    }

    this.props.dispatcher.initializeMergeOperation(
      repository,
      false,
      contributionTargetDefaultBranch
    )

    const { mergeStatus } = state.compareState
    this.props.dispatcher.mergeBranch(
      repository,
      contributionTargetDefaultBranch,
      mergeStatus
    )
  }

  private mergeBranch(isSquash: boolean = false) {
    const selectedState = this.state.selectedState
    if (
      selectedState == null ||
      selectedState.type !== SelectionType.Repository
    ) {
      return
    }
    const { repository } = selectedState
    this.props.dispatcher.startMergeBranchOperation(repository, isSquash)
  }

  private openBranchOnGitHub(view: 'tree' | 'compare') {
    const htmlURL = this.getCurrentRepositoryGitHubURL()
    if (!htmlURL) {
      return
    }

    const state = this.state.selectedState
    if (state == null || state.type !== SelectionType.Repository) {
      return
    }

    const branchTip = state.state.branchesState.tip
    if (
      branchTip.kind !== TipState.Valid ||
      !branchTip.branch.upstreamWithoutRemote
    ) {
      return
    }

    const urlEncodedBranchName = encodeURIComponent(
      branchTip.branch.upstreamWithoutRemote
    )

    const url = `${htmlURL}/${view}/${urlEncodedBranchName}`
    this.props.dispatcher.openInBrowser(url)
  }

  private openCurrentRepositoryWorkingDirectory() {
    const state = this.state.selectedState
    if (state == null || state.type !== SelectionType.Repository) {
      return
    }

    this.showRepository(state.repository)
  }

  private renameBranch() {
    const state = this.state.selectedState
    if (state == null || state.type !== SelectionType.Repository) {
      return
    }

    const tip = state.state.branchesState.tip
    if (tip.kind === TipState.Valid) {
      this.props.dispatcher.showPopup({
        type: PopupType.RenameBranch,
        repository: state.repository,
        branch: tip.branch,
      })
    }
  }

  private deleteBranch() {
    const state = this.state.selectedState
    if (state === null || state.type !== SelectionType.Repository) {
      return
    }

    const tip = state.state.branchesState.tip

    if (tip.kind === TipState.Valid) {
      const currentPullRequest = state.state.branchesState.currentPullRequest
      if (currentPullRequest !== null) {
        this.props.dispatcher.showPopup({
          type: PopupType.DeletePullRequest,
          repository: state.repository,
          branch: tip.branch,
          pullRequest: currentPullRequest,
        })
      } else {
        const existsOnRemote = state.state.aheadBehind !== null

        this.props.dispatcher.showPopup({
          type: PopupType.DeleteBranch,
          repository: state.repository,
          branch: tip.branch,
          existsOnRemote: existsOnRemote,
        })
      }
    }
  }

  private discardAllChanges() {
    const state = this.state.selectedState

    if (state == null || state.type !== SelectionType.Repository) {
      return
    }

    const { workingDirectory } = state.state.changesState

    this.props.dispatcher.showPopup({
      type: PopupType.ConfirmDiscardChanges,
      repository: state.repository,
      files: workingDirectory.files,
      showDiscardChangesSetting: false,
      discardingAllChanges: true,
    })
  }

  private stashAllChanges() {
    const repository = this.getRepository()

    if (repository !== null && repository instanceof Repository) {
      this.props.dispatcher.createStashForCurrentBranch(repository)
    }
  }

  private showAddLocalRepo = () => {
    return this.props.dispatcher.showPopup({ type: PopupType.AddRepository })
  }

  private showCreateRepository = () => {
    this.props.dispatcher.showPopup({
      type: PopupType.CreateRepository,
    })
  }

  private showCloneRepo = (cloneUrl?: string) => {
    let initialURL: string | null = null

    if (cloneUrl !== undefined) {
      this.props.dispatcher.changeCloneRepositoriesTab(
        CloneRepositoryTab.Generic
      )
      initialURL = cloneUrl
    }

    return this.props.dispatcher.showPopup({
      type: PopupType.CloneRepository,
      initialURL,
    })
  }

  private showCreateTutorialRepositoryPopup = () => {
    const account = this.getDotComAccount() || this.getEnterpriseAccount()

    if (account === null) {
      return
    }

    this.props.dispatcher.showPopup({
      type: PopupType.CreateTutorialRepository,
      account,
    })
  }

  private onResumeTutorialRepository = () => {
    const tutorialRepository = this.getSelectedTutorialRepository()
    if (!tutorialRepository) {
      return
    }

    this.props.dispatcher.resumeTutorial(tutorialRepository)
  }

  private getSelectedTutorialRepository() {
    const { selectedState } = this.state
    const selectedRepository =
      selectedState && selectedState.type === SelectionType.Repository
        ? selectedState.repository
        : null

    const isTutorialRepository =
      selectedRepository && selectedRepository.isTutorialRepository

    return isTutorialRepository ? selectedRepository : null
  }

  private showAbout() {
    this.props.dispatcher.showPopup({ type: PopupType.About })
  }

  private async showHistory(
    shouldFocusHistory: boolean,
    showBranchList: boolean = false
  ) {
    const state = this.state.selectedState
    if (state == null || state.type !== SelectionType.Repository) {
      return
    }

    await this.props.dispatcher.closeCurrentFoldout()

    await this.props.dispatcher.initializeCompare(state.repository, {
      kind: HistoryTabMode.History,
    })

    await this.props.dispatcher.changeRepositorySection(
      state.repository,
      RepositorySectionTab.History
    )

    await this.props.dispatcher.updateCompareForm(state.repository, {
      filterText: '',
      showBranchList,
    })

    if (shouldFocusHistory) {
      this.repositoryViewRef.current?.setFocusHistoryNeeded()
    }
  }

  private async showChanges(shouldFocusChanges: boolean) {
    const state = this.state.selectedState
    if (state == null || state.type !== SelectionType.Repository) {
      return
    }

    this.props.dispatcher.closeCurrentFoldout()

    await this.props.dispatcher.changeRepositorySection(
      state.repository,
      RepositorySectionTab.Changes
    )

    if (shouldFocusChanges) {
      this.repositoryViewRef.current?.setFocusChangesNeeded()
    }
  }

  private chooseRepository() {
    if (
      this.state.currentFoldout &&
      this.state.currentFoldout.type === FoldoutType.Repository
    ) {
      return this.props.dispatcher.closeFoldout(FoldoutType.Repository)
    }

    return this.props.dispatcher.showFoldout({
      type: FoldoutType.Repository,
    })
  }

  private showBranches() {
    const state = this.state.selectedState
    if (state == null || state.type !== SelectionType.Repository) {
      return
    }

    if (
      this.state.currentFoldout &&
      this.state.currentFoldout.type === FoldoutType.Branch
    ) {
      return this.props.dispatcher.closeFoldout(FoldoutType.Branch)
    }

    return this.props.dispatcher.showFoldout({ type: FoldoutType.Branch })
  }

  private push(options?: { forceWithLease: boolean }) {
    const state = this.state.selectedState
    if (state == null || state.type !== SelectionType.Repository) {
      return
    }

    if (options && options.forceWithLease) {
      this.props.dispatcher.confirmOrForcePush(state.repository)
    } else {
      this.props.dispatcher.push(state.repository)
    }
  }

  private async pull() {
    const state = this.state.selectedState
    if (state == null || state.type !== SelectionType.Repository) {
      return
    }

    this.props.dispatcher.pull(state.repository)
  }

  private async fetch() {
    const state = this.state.selectedState
    if (state == null || state.type !== SelectionType.Repository) {
      return
    }

    this.props.dispatcher.fetch(state.repository, FetchType.UserInitiatedTask)
  }

  private showStashedChanges() {
    const state = this.state.selectedState
    if (state == null || state.type !== SelectionType.Repository) {
      return
    }

    this.props.dispatcher.selectStashedFile(state.repository)
  }

  private hideStashedChanges() {
    const state = this.state.selectedState
    if (state == null || state.type !== SelectionType.Repository) {
      return
    }

    this.props.dispatcher.hideStashedChanges(state.repository)
  }

  public componentDidMount() {
    document.ondragover = e => {
      if (e.dataTransfer != null) {
        if (this.isShowingModal) {
          e.dataTransfer.dropEffect = 'none'
        } else {
          e.dataTransfer.dropEffect = 'copy'
        }
      }

      e.preventDefault()
    }

    document.ondrop = e => {
      e.preventDefault()
    }

    document.body.ondrop = e => {
      if (this.isShowingModal) {
        return
      }
      if (e.dataTransfer != null) {
        const files = e.dataTransfer.files
        this.handleDragAndDrop(files)
      }
      e.preventDefault()
    }

    if (shouldRenderApplicationMenu()) {
      window.addEventListener('keydown', this.onWindowKeyDown)
      window.addEventListener('keyup', this.onWindowKeyUp)
    }

    if (__DARWIN__) {
      window.addEventListener('keydown', this.onMacOSWindowKeyDown)
    }

    document.addEventListener('focus', this.onDocumentFocus, {
      capture: true,
    })
  }

  private onDocumentFocus = (event: FocusEvent) => {
    this.props.dispatcher.appFocusedElementChanged()
  }

  /**
   * Manages keyboard shortcuts specific to macOS.
   * - adds Shift+F10 to open the context menus (like on Windows so macOS
   *   keyboard users are not required to use VoiceOver to trigger context
   *   menus)
   */
  private onMacOSWindowKeyDown = (event: KeyboardEvent) => {
    // We do not want to override Shift+F10 behavior for the context menu on Windows.
    if (!__DARWIN__) {
      return
    }

    if (event.defaultPrevented) {
      return
    }

    if (event.shiftKey && event.key === 'F10') {
      document.activeElement?.dispatchEvent(
        new Event('contextmenu', {
          bubbles: true, // Required for React's event system
        })
      )
    }
  }

  /**
   * On Windows pressing the Alt key and holding it down should
   * highlight the application menu.
   *
   * This method in conjunction with the onWindowKeyUp sets the
   * appMenuToolbarHighlight state when the Alt key (and only the
   * Alt key) is pressed.
   */
  private onWindowKeyDown = (event: KeyboardEvent) => {
    if (event.defaultPrevented) {
      return
    }

    if (this.isShowingModal) {
      return
    }

    if (shouldRenderApplicationMenu()) {
      if (event.key === 'Shift' && event.altKey) {
        this.props.dispatcher.setAccessKeyHighlightState(false)
      } else if (event.key === 'Alt') {
        if (event.shiftKey) {
          return
        }
        // Immediately close the menu if open and the user hits Alt. This is
        // a Windows convention.
        if (
          this.state.currentFoldout &&
          this.state.currentFoldout.type === FoldoutType.AppMenu
        ) {
          // Only close it the menu when the key is pressed if there's an open
          // menu. If there isn't we should close it when the key is released
          // instead and that's taken care of in the onWindowKeyUp function.
          if (this.state.appMenuState.length > 1) {
            this.props.dispatcher.setAppMenuState(menu => menu.withReset())
            this.props.dispatcher.closeFoldout(FoldoutType.AppMenu)
          }
        }

        this.props.dispatcher.setAccessKeyHighlightState(true)
      } else if (event.altKey && !event.ctrlKey && !event.metaKey) {
        if (this.state.appMenuState.length) {
          const candidates = this.state.appMenuState[0].items
          const menuItemForAccessKey = findItemByAccessKey(
            event.key,
            candidates
          )

          if (menuItemForAccessKey && itemIsSelectable(menuItemForAccessKey)) {
            if (menuItemForAccessKey.type === 'submenuItem') {
              this.props.dispatcher.setAppMenuState(menu =>
                menu
                  .withReset()
                  .withSelectedItem(menuItemForAccessKey)
                  .withOpenedMenu(menuItemForAccessKey, true)
              )

              this.props.dispatcher.showFoldout({
                type: FoldoutType.AppMenu,
                enableAccessKeyNavigation: true,
              })
            } else {
              this.props.dispatcher.executeMenuItem(menuItemForAccessKey)
            }

            event.preventDefault()
          }
        }
      } else if (!event.altKey) {
        this.props.dispatcher.setAccessKeyHighlightState(false)
      }
    }

    this.lastKeyPressed = event.key
  }

  /**
   * Open the application menu foldout when the Alt key is pressed.
   *
   * See onWindowKeyDown for more information.
   */
  private onWindowKeyUp = (event: KeyboardEvent) => {
    if (event.defaultPrevented) {
      return
    }

    if (shouldRenderApplicationMenu()) {
      if (event.key === 'Alt') {
        this.props.dispatcher.setAccessKeyHighlightState(false)

        if (this.lastKeyPressed === 'Alt') {
          if (
            this.state.currentFoldout &&
            this.state.currentFoldout.type === FoldoutType.AppMenu
          ) {
            this.props.dispatcher.setAppMenuState(menu => menu.withReset())
            this.props.dispatcher.closeFoldout(FoldoutType.AppMenu)
          } else {
            this.props.dispatcher.showFoldout({
              type: FoldoutType.AppMenu,
              enableAccessKeyNavigation: true,
            })
          }
        }
      }
    }
  }

  private async handleDragAndDrop(fileList: FileList) {
    const paths = Array.from(fileList, webUtils.getPathForFile)
    const { dispatcher } = this.props

    // If they're bulk adding repositories then just blindly try to add them.
    // But if they just dragged one, use the dialog so that they can initialize
    // it if needed.
    if (paths.length > 1) {
      const addedRepositories = await dispatcher.addRepositories(paths)

      if (addedRepositories.length > 0) {
        dispatcher.recordAddExistingRepository()
        await dispatcher.selectRepository(addedRepositories[0])
      }
    } else if (paths.length === 1) {
      // user may accidentally provide a folder within the repository
      // this ensures we use the repository root, if it is actually a repository
      // otherwise we consider it an untracked repository
      const path = await getRepositoryType(paths[0])
        .then(t =>
          t.kind === 'regular' ? t.topLevelWorkingDirectory : paths[0]
        )
        .catch(e => {
          log.error('Could not determine repository type', e)
          return paths[0]
        })

      const { repositories } = this.state
      const existingRepository = matchExistingRepository(repositories, path)

      if (existingRepository) {
        await dispatcher.selectRepository(existingRepository)
      } else {
        await this.showPopup({ type: PopupType.AddRepository, path })
      }
    }
  }

  private removeRepository = (
    repository: Repository | CloningRepository | null
  ) => {
    if (!repository) {
      return
    }

    if (repository instanceof CloningRepository || repository.missing) {
      this.props.dispatcher.removeRepository(repository, false)
      return
    }

    if (this.state.askForConfirmationOnRepositoryRemoval) {
      this.props.dispatcher.showPopup({
        type: PopupType.RemoveRepository,
        repository,
      })
    } else {
      this.props.dispatcher.removeRepository(repository, false)
    }
  }

  private onConfirmRepoRemoval = async (
    repository: Repository,
    deleteRepoFromDisk: boolean
  ) => {
    await this.props.dispatcher.removeRepository(repository, deleteRepoFromDisk)
  }

  private getRepository(): Repository | CloningRepository | null {
    const state = this.state.selectedState
    if (state == null) {
      return null
    }

    return state.repository
  }

  private showRebaseDialog() {
    const repository = this.getRepository()

    if (!repository || repository instanceof CloningRepository) {
      return
    }

    this.props.dispatcher.showRebaseDialog(repository)
  }

  private showRepositorySettings() {
    const repository = this.getRepository()

    if (!repository || repository instanceof CloningRepository) {
      return
    }
    this.props.dispatcher.showPopup({
      type: PopupType.RepositorySettings,
      repository,
    })
  }

  /**
   * Opens a browser to the issue creation page
   * of the current GitHub repository.
   */
  private openIssueCreationOnGitHub() {
    const repository = this.getRepository()
    // this will likely never be null since we disable the
    // issue creation menu item for non-GitHub repositories
    if (repository instanceof Repository) {
      this.props.dispatcher.openIssueCreationPage(repository)
    }
  }

  private viewRepositoryOnGitHub() {
    const repository = this.getRepository()

    this.viewOnGitHub(repository)
  }

  /** Returns the URL to the current repository if hosted on GitHub */
  private getCurrentRepositoryGitHubURL() {
    const repository = this.getRepository()

    if (
      !repository ||
      repository instanceof CloningRepository ||
      !repository.gitHubRepository
    ) {
      return null
    }

    return repository.gitHubRepository.htmlURL
  }

  private openCurrentRepositoryInShell = () => {
    const repository = this.getRepository()
    if (!repository) {
      return
    }

    this.openInShell(repository)
  }

  private openCurrentRepositoryInExternalEditor() {
    const repository = this.getRepository()
    if (!repository) {
      return
    }

    this.openInExternalEditor(repository)
  }

  /**
   * Conditionally renders a menu bar. The menu bar is currently only rendered
   * on Windows.
   */
  private renderAppMenuBar() {
    // We only render the app menu bar on Windows
    if (!__WIN32__) {
      return null
    }

    // Have we received an app menu from the main process yet?
    if (!this.state.appMenuState.length) {
      return null
    }

    // Don't render the menu bar during the welcome flow
    if (this.state.showWelcomeFlow) {
      return null
    }

    const currentFoldout = this.state.currentFoldout

    // AppMenuBar requires us to pass a strongly typed AppMenuFoldout state or
    // null if the AppMenu foldout is not currently active.
    const foldoutState =
      currentFoldout && currentFoldout.type === FoldoutType.AppMenu
        ? currentFoldout
        : null

    return (
      <AppMenuBar
        appMenu={this.state.appMenuState}
        dispatcher={this.props.dispatcher}
        highlightAppMenuAccessKeys={this.state.highlightAccessKeys}
        foldoutState={foldoutState}
        onLostFocus={this.onMenuBarLostFocus}
      />
    )
  }

  private onMenuBarLostFocus = () => {
    // Note: This event is emitted in an animation frame separate from
    // that of the AppStore. See onLostFocusWithin inside of the AppMenuBar
    // for more details. This means that it's possible that the current
    // app state in this component's state might be out of date so take
    // caution when considering app state in this method.
    this.props.dispatcher.closeFoldout(FoldoutType.AppMenu)
    this.props.dispatcher.setAppMenuState(menu => menu.withReset())
  }

  private renderTitlebar() {
    const inFullScreen = this.state.windowState === 'full-screen'

    const menuBarActive =
      this.state.currentFoldout &&
      this.state.currentFoldout.type === FoldoutType.AppMenu

    // As Linux still uses the classic Electron menu, we are opting out of the
    // custom menu that is shown as part of the title bar below
    if (__LINUX__) {
      return null
    }

    // When we're in full-screen mode on Windows we only need to render
    // the title bar when the menu bar is active. On other platforms we
    // never render the title bar while in full-screen mode.
    if (inFullScreen) {
      if (!__WIN32__ || !menuBarActive) {
        return null
      }
    }

    const showAppIcon = __WIN32__ && !this.state.showWelcomeFlow
    const inWelcomeFlow = this.state.showWelcomeFlow
    const inNoRepositoriesView = this.inNoRepositoriesViewState()

    // The light title bar style should only be used while we're in
    // the welcome flow as well as the no-repositories blank slate
    // on macOS. The latter case has to do with the application menu
    // being part of the title bar on Windows. We need to render
    // the app menu in the no-repositories blank slate on Windows but
    // the menu doesn't support the light style at the moment so we're
    // forcing it to use the dark style.
    const titleBarStyle =
      inWelcomeFlow || (__DARWIN__ && inNoRepositoriesView) ? 'light' : 'dark'

    return (
      <TitleBar
        showAppIcon={showAppIcon}
        titleBarStyle={titleBarStyle}
        windowState={this.state.windowState}
        windowZoomFactor={this.state.windowZoomFactor}
      >
        {this.renderAppMenuBar()}
      </TitleBar>
    )
  }

  private onPopupDismissed = (popupId: string) => {
    return this.props.dispatcher.closePopupById(popupId)
  }

  private onContinueWithUntrustedCertificate = (
    certificate: Electron.Certificate
  ) => {
    showCertificateTrustDialog(
      certificate,
      'Could not securely connect to the server, because its certificate is not trusted. Attackers might be trying to steal your information.\n\nTo connect unsafely, which may put your data at risk, you can “Always trust” the certificate and try again.'
    )
  }

  private onUpdateAvailableDismissed = () =>
    this.props.dispatcher.setUpdateBannerVisibility(false)

  private allPopupContent(): JSX.Element | null {
    const { allPopups } = this.state

    if (allPopups.length === 0) {
      return null
    }

    return (
      <>
        {allPopups.map(popup => {
          const isTopMost = this.state.currentPopup?.id === popup.id
          return (
            <DialogStackContext.Provider key={popup.id} value={{ isTopMost }}>
              {this.popupContent(popup, isTopMost)}
            </DialogStackContext.Provider>
          )
        })}
      </>
    )
  }

  private popupContent(popup: Popup, isTopMost: boolean): JSX.Element | null {
    if (popup.id === undefined) {
      // Should not be possible... but if it does we want to know about it.
      sendNonFatalException(
        'PopupNoId',
        new Error(
          `Attempted to open a popup of type '${popup.type}' without an Id`
        )
      )
      return null
    }

    const onPopupDismissedFn = this.getOnPopupDismissedFn(popup.id)

    switch (popup.type) {
      case PopupType.RenameBranch:
        return (
          <RenameBranch
            key="rename-branch"
            dispatcher={this.props.dispatcher}
            repository={popup.repository}
            branch={popup.branch}
            onDismissed={onPopupDismissedFn}
          />
        )
      case PopupType.DeleteBranch:
        return (
          <DeleteBranch
            key="delete-branch"
            dispatcher={this.props.dispatcher}
            repository={popup.repository}
            branch={popup.branch}
            existsOnRemote={popup.existsOnRemote}
            onDismissed={onPopupDismissedFn}
            onDeleted={this.onBranchDeleted}
          />
        )
      case PopupType.DeleteRemoteBranch:
        return (
          <DeleteRemoteBranch
            key="delete-remote-branch"
            dispatcher={this.props.dispatcher}
            repository={popup.repository}
            branch={popup.branch}
            onDismissed={onPopupDismissedFn}
            onDeleted={this.onBranchDeleted}
          />
        )
      case PopupType.ConfirmDiscardChanges:
        const showSetting =
          popup.showDiscardChangesSetting === undefined
            ? true
            : popup.showDiscardChangesSetting
        const discardingAllChanges =
          popup.discardingAllChanges === undefined
            ? false
            : popup.discardingAllChanges

        return (
          <DiscardChanges
            key="discard-changes"
            repository={popup.repository}
            dispatcher={this.props.dispatcher}
            files={popup.files}
            confirmDiscardChanges={
              this.state.askForConfirmationOnDiscardChanges
            }
            showDiscardChangesSetting={showSetting}
            discardingAllChanges={discardingAllChanges}
            onDismissed={onPopupDismissedFn}
            onConfirmDiscardChangesChanged={this.onConfirmDiscardChangesChanged}
          />
        )
      case PopupType.ConfirmDiscardSelection:
        return (
          <DiscardSelection
            key="discard-selection"
            repository={popup.repository}
            dispatcher={this.props.dispatcher}
            file={popup.file}
            diff={popup.diff}
            selection={popup.selection}
            onDismissed={onPopupDismissedFn}
          />
        )
      case PopupType.Preferences:
        let repository = this.getRepository()

        if (repository instanceof CloningRepository) {
          repository = null
        }

        return (
          <Preferences
            key="preferences"
            initialSelectedTab={popup.initialSelectedTab}
            dispatcher={this.props.dispatcher}
            dotComAccount={this.getDotComAccount()}
            confirmRepositoryRemoval={
              this.state.askForConfirmationOnRepositoryRemoval
            }
            confirmDiscardChanges={
              this.state.askForConfirmationOnDiscardChanges
            }
            confirmDiscardChangesPermanently={
              this.state.askForConfirmationOnDiscardChangesPermanently
            }
            confirmDiscardStash={this.state.askForConfirmationOnDiscardStash}
            confirmCheckoutCommit={
              this.state.askForConfirmationOnCheckoutCommit
            }
            confirmForcePush={this.state.askForConfirmationOnForcePush}
            confirmUndoCommit={this.state.askForConfirmationOnUndoCommit}
            askForConfirmationOnCommitFilteredChanges={
              this.state.askForConfirmationOnCommitFilteredChanges
            }
            uncommittedChangesStrategy={this.state.uncommittedChangesStrategy}
            selectedExternalEditor={this.state.selectedExternalEditor}
            useWindowsOpenSSH={this.state.useWindowsOpenSSH}
            showCommitLengthWarning={this.state.showCommitLengthWarning}
            notificationsEnabled={this.state.notificationsEnabled}
            optOutOfUsageTracking={this.state.optOutOfUsageTracking}
            useExternalCredentialHelper={this.state.useExternalCredentialHelper}
            enterpriseAccount={this.getEnterpriseAccount()}
            repository={repository}
            onDismissed={onPopupDismissedFn}
            selectedShell={this.state.selectedShell}
            selectedTheme={this.state.selectedTheme}
            selectedTabSize={this.state.selectedTabSize}
            useCustomEditor={this.state.useCustomEditor}
            customEditor={this.state.customEditor}
            useCustomShell={this.state.useCustomShell}
            customShell={this.state.customShell}
            repositoryIndicatorsEnabled={this.state.repositoryIndicatorsEnabled}
            onEditGlobalGitConfig={this.editGlobalGitConfig}
            underlineLinks={this.state.underlineLinks}
            showDiffCheckMarks={this.state.showDiffCheckMarks}
            canFilterChanges={this.state.canFilterChanges}
          />
        )
      case PopupType.RepositorySettings: {
        const repository = popup.repository
        const state = this.props.repositoryStateManager.get(repository)
        const repositoryAccount = getAccountForRepository(
          this.state.accounts,
          repository
        )

        return (
          <RepositorySettings
            key={`repository-settings-${repository.hash}`}
            initialSelectedTab={popup.initialSelectedTab}
            remote={state.remote}
            dispatcher={this.props.dispatcher}
            repository={repository}
            repositoryAccount={repositoryAccount}
            onDismissed={onPopupDismissedFn}
          />
        )
      }
      case PopupType.SignIn:
        return (
          <SignIn
            key="sign-in"
            signInState={this.state.signInState}
            dispatcher={this.props.dispatcher}
            onDismissed={onPopupDismissedFn}
            isCredentialHelperSignIn={popup.isCredentialHelperSignIn}
            credentialHelperUrl={popup.credentialHelperUrl}
          />
        )
      case PopupType.AddRepository:
        return (
          <AddExistingRepository
            key="add-existing-repository"
            onDismissed={onPopupDismissedFn}
            dispatcher={this.props.dispatcher}
            path={popup.path}
          />
        )
      case PopupType.CreateRepository:
        return (
          <CreateRepository
            key="create-repository"
            onDismissed={onPopupDismissedFn}
            dispatcher={this.props.dispatcher}
            initialPath={popup.path}
            isTopMost={isTopMost}
          />
        )
      case PopupType.CloneRepository:
        return (
          <CloneRepository
            key="clone-repository"
            dotComAccount={this.getDotComAccount()}
            enterpriseAccount={this.getEnterpriseAccount()}
            initialURL={popup.initialURL}
            onDismissed={onPopupDismissedFn}
            dispatcher={this.props.dispatcher}
            selectedTab={this.state.selectedCloneRepositoryTab}
            onTabSelected={this.onCloneRepositoriesTabSelected}
            apiRepositories={this.state.apiRepositories}
            onRefreshRepositories={this.onRefreshRepositories}
            isTopMost={isTopMost}
          />
        )
      case PopupType.CreateBranch: {
        const state = this.props.repositoryStateManager.get(popup.repository)
        const branchesState = state.branchesState
        const repository = popup.repository

        if (branchesState.tip.kind === TipState.Unknown) {
          onPopupDismissedFn()
          return null
        }

        let upstreamGhRepo: GitHubRepository | null = null
        let upstreamDefaultBranch: Branch | null = null

        if (isRepositoryWithGitHubRepository(repository)) {
          upstreamGhRepo = getNonForkGitHubRepository(repository)
          upstreamDefaultBranch = branchesState.upstreamDefaultBranch
        }

        return (
          <CreateBranch
            key="create-branch"
            tip={branchesState.tip}
            defaultBranch={branchesState.defaultBranch}
            upstreamDefaultBranch={upstreamDefaultBranch}
            allBranches={branchesState.allBranches}
            repository={repository}
            targetCommit={popup.targetCommit}
            upstreamGitHubRepository={upstreamGhRepo}
            accounts={this.state.accounts}
            cachedRepoRulesets={this.state.cachedRepoRulesets}
            onBranchCreatedFromCommit={this.onBranchCreatedFromCommit}
            onDismissed={onPopupDismissedFn}
            dispatcher={this.props.dispatcher}
            initialName={popup.initialName || ''}
          />
        )
      }
      case PopupType.InstallGit:
        return (
          <InstallGit
            key="install-git"
            onDismissed={onPopupDismissedFn}
            onOpenShell={this.onOpenShellIgnoreWarning}
            path={popup.path}
          />
        )
      case PopupType.About:
        const version = __DEV__ ? __SHA__.substring(0, 10) : getVersion()

        return (
          <About
            key="about"
            onDismissed={onPopupDismissedFn}
            applicationName={getName()}
            applicationVersion={version}
            applicationArchitecture={process.arch}
            onCheckForNonStaggeredUpdates={this.onCheckForNonStaggeredUpdates}
            onShowAcknowledgements={this.showAcknowledgements}
            onShowTermsAndConditions={this.showTermsAndConditions}
            updateState={this.state.updateState}
            onQuitAndInstall={this.onQuitAndInstall}
          />
        )
      case PopupType.PublishRepository:
        return (
          <Publish
            key="publish"
            dispatcher={this.props.dispatcher}
            repository={popup.repository}
            accounts={this.state.accounts}
            onDismissed={onPopupDismissedFn}
          />
        )
      case PopupType.UntrustedCertificate:
        return (
          <UntrustedCertificate
            key="untrusted-certificate"
            certificate={popup.certificate}
            url={popup.url}
            onDismissed={onPopupDismissedFn}
            onContinue={this.onContinueWithUntrustedCertificate}
          />
        )
      case PopupType.Acknowledgements:
        return (
          <Acknowledgements
            key="acknowledgements"
            onDismissed={onPopupDismissedFn}
            applicationVersion={getVersion()}
          />
        )
      case PopupType.RemoveRepository:
        return (
          <ConfirmRemoveRepository
            key="confirm-remove-repository"
            repository={popup.repository}
            onConfirmation={this.onConfirmRepoRemoval}
            onDismissed={onPopupDismissedFn}
          />
        )
      case PopupType.TermsAndConditions:
        return (
          <TermsAndConditions
            key="terms-and-conditions"
            onDismissed={onPopupDismissedFn}
          />
        )
      case PopupType.PushBranchCommits:
        return (
          <PushBranchCommits
            key="push-branch-commits"
            dispatcher={this.props.dispatcher}
            repository={popup.repository}
            branch={popup.branch}
            unPushedCommits={popup.unPushedCommits}
            onConfirm={this.openCreatePullRequestInBrowser}
            onDismissed={onPopupDismissedFn}
          />
        )
      case PopupType.CLIInstalled:
        return (
          <CLIInstalled key="cli-installed" onDismissed={onPopupDismissedFn} />
        )
      case PopupType.GenericGitAuthentication:
        const onDismiss = () => {
          popup.onDismiss?.()
          onPopupDismissedFn()
        }

        return (
          <GenericGitAuthentication
            key="generic-git-authentication"
            remoteUrl={popup.remoteUrl}
            username={popup.username}
            // eslint-disable-next-line react/jsx-no-bind
            onDismiss={onDismiss}
            onSave={popup.onSubmit}
          />
        )
      case PopupType.ExternalEditorFailed:
        const openPreferences = popup.openPreferences
        const suggestDefaultEditor = popup.suggestDefaultEditor

        return (
          <EditorError
            key="editor-error"
            message={popup.message}
            onDismissed={onPopupDismissedFn}
            showPreferencesDialog={this.onShowIntegrationsPreferences}
            viewPreferences={openPreferences}
            suggestDefaultEditor={suggestDefaultEditor}
          />
        )
      case PopupType.OpenShellFailed:
        return (
          <ShellError
            key="shell-error"
            message={popup.message}
            onDismissed={onPopupDismissedFn}
            showPreferencesDialog={this.onShowIntegrationsPreferences}
          />
        )
      case PopupType.InitializeLFS:
        return (
          <InitializeLFS
            key="initialize-lfs"
            repositories={popup.repositories}
            onDismissed={onPopupDismissedFn}
            onInitialize={this.initializeLFS}
          />
        )
      case PopupType.LFSAttributeMismatch:
        return (
          <AttributeMismatch
            key="lsf-attribute-mismatch"
            onDismissed={onPopupDismissedFn}
            onUpdateExistingFilters={this.updateExistingLFSFilters}
            onEditGlobalGitConfig={this.editGlobalGitConfig}
          />
        )
      case PopupType.UpstreamAlreadyExists:
        return (
          <UpstreamAlreadyExists
            key="upstream-already-exists"
            repository={popup.repository}
            existingRemote={popup.existingRemote}
            onDismissed={onPopupDismissedFn}
            onUpdate={this.onUpdateExistingUpstreamRemote}
            onIgnore={this.onIgnoreExistingUpstreamRemote}
          />
        )
      case PopupType.ReleaseNotes:
        return (
          <ReleaseNotes
            key="release-notes"
            emoji={this.state.emoji}
            newReleases={popup.newReleases}
            onDismissed={onPopupDismissedFn}
            underlineLinks={this.state.underlineLinks}
          />
        )
      case PopupType.DeletePullRequest:
        return (
          <DeletePullRequest
            key="delete-pull-request"
            dispatcher={this.props.dispatcher}
            repository={popup.repository}
            branch={popup.branch}
            onDismissed={onPopupDismissedFn}
            pullRequest={popup.pullRequest}
          />
        )
      case PopupType.OversizedFiles:
        return (
          <OversizedFiles
            key="oversized-files"
            oversizedFiles={popup.oversizedFiles}
            onDismissed={onPopupDismissedFn}
            dispatcher={this.props.dispatcher}
            context={popup.context}
            repository={popup.repository}
          />
        )
      case PopupType.CommitConflictsWarning:
        return (
          <CommitConflictsWarning
            key="commit-conflicts-warning"
            dispatcher={this.props.dispatcher}
            files={popup.files}
            repository={popup.repository}
            context={popup.context}
            onDismissed={onPopupDismissedFn}
          />
        )
      case PopupType.PushNeedsPull:
        return (
          <PushNeedsPullWarning
            key="push-needs-pull"
            dispatcher={this.props.dispatcher}
            repository={popup.repository}
            onDismissed={onPopupDismissedFn}
          />
        )
      case PopupType.ConfirmForcePush: {
        const { askForConfirmationOnForcePush } = this.state

        return (
          <ConfirmForcePush
            key="confirm-force-push"
            dispatcher={this.props.dispatcher}
            repository={popup.repository}
            upstreamBranch={popup.upstreamBranch}
            askForConfirmationOnForcePush={askForConfirmationOnForcePush}
            onDismissed={onPopupDismissedFn}
          />
        )
      }
      case PopupType.StashAndSwitchBranch: {
        const { repository, branchToCheckout } = popup
        const { branchesState, changesState } =
          this.props.repositoryStateManager.get(repository)
        const { tip } = branchesState

        if (tip.kind !== TipState.Valid) {
          return null
        }

        const currentBranch = tip.branch
        const hasAssociatedStash = changesState.stashEntry !== null

        return (
          <StashAndSwitchBranch
            key="stash-and-switch-branch"
            dispatcher={this.props.dispatcher}
            repository={popup.repository}
            currentBranch={currentBranch}
            branchToCheckout={branchToCheckout}
            hasAssociatedStash={hasAssociatedStash}
            onDismissed={onPopupDismissedFn}
          />
        )
      }
      case PopupType.ConfirmOverwriteStash: {
        const { repository, branchToCheckout: branchToCheckout } = popup
        return (
          <OverwriteStash
            key="overwrite-stash"
            dispatcher={this.props.dispatcher}
            repository={repository}
            branchToCheckout={branchToCheckout}
            onDismissed={onPopupDismissedFn}
          />
        )
      }
      case PopupType.ConfirmDiscardStash: {
        const { repository, stash } = popup

        return (
          <ConfirmDiscardStashDialog
            key="confirm-discard-stash-dialog"
            dispatcher={this.props.dispatcher}
            askForConfirmationOnDiscardStash={
              this.state.askForConfirmationOnDiscardStash
            }
            repository={repository}
            stash={stash}
            onDismissed={onPopupDismissedFn}
          />
        )
      }
      case PopupType.ConfirmCheckoutCommit: {
        const { repository, commit } = popup

        return (
          <ConfirmCheckoutCommitDialog
            key="confirm-checkout-commit-dialog"
            dispatcher={this.props.dispatcher}
            askForConfirmationOnCheckoutCommit={
              this.state.askForConfirmationOnDiscardStash
            }
            repository={repository}
            commit={commit}
            onDismissed={onPopupDismissedFn}
          />
        )
      }
      case PopupType.CreateTutorialRepository: {
        return (
          <CreateTutorialRepositoryDialog
            key="create-tutorial-repository-dialog"
            account={popup.account}
            progress={popup.progress}
            onDismissed={onPopupDismissedFn}
            onCreateTutorialRepository={this.onCreateTutorialRepository}
          />
        )
      }
      case PopupType.ConfirmExitTutorial: {
        return (
          <ConfirmExitTutorial
            key="confirm-exit-tutorial"
            onDismissed={onPopupDismissedFn}
            onContinue={this.onExitTutorialToHomeScreen}
          />
        )
      }
      case PopupType.PushRejectedDueToMissingWorkflowScope:
        return (
          <WorkflowPushRejectedDialog
            onDismissed={onPopupDismissedFn}
            rejectedPath={popup.rejectedPath}
            dispatcher={this.props.dispatcher}
            repository={popup.repository}
          />
        )
      case PopupType.SAMLReauthRequired:
        return (
          <SAMLReauthRequiredDialog
            onDismissed={onPopupDismissedFn}
            organizationName={popup.organizationName}
            endpoint={popup.endpoint}
            retryAction={popup.retryAction}
            dispatcher={this.props.dispatcher}
          />
        )
      case PopupType.CreateFork:
        return (
          <CreateForkDialog
            onDismissed={onPopupDismissedFn}
            dispatcher={this.props.dispatcher}
            repository={popup.repository}
            account={popup.account}
          />
        )
      case PopupType.CreateTag: {
        return (
          <CreateTag
            key="create-tag"
            repository={popup.repository}
            onDismissed={onPopupDismissedFn}
            dispatcher={this.props.dispatcher}
            targetCommitSha={popup.targetCommitSha}
            initialName={popup.initialName}
            localTags={popup.localTags}
          />
        )
      }
      case PopupType.DeleteTag: {
        return (
          <DeleteTag
            key="delete-tag"
            repository={popup.repository}
            onDismissed={onPopupDismissedFn}
            dispatcher={this.props.dispatcher}
            tagName={popup.tagName}
          />
        )
      }
      case PopupType.ChooseForkSettings: {
        return (
          <ChooseForkSettings
            repository={popup.repository}
            onDismissed={onPopupDismissedFn}
            dispatcher={this.props.dispatcher}
          />
        )
      }
      case PopupType.LocalChangesOverwritten:
        const selectedState = this.state.selectedState

        const existingStash =
          selectedState !== null &&
          selectedState.type === SelectionType.Repository
            ? selectedState.state.changesState.stashEntry
            : null

        return (
          <LocalChangesOverwrittenDialog
            repository={popup.repository}
            dispatcher={this.props.dispatcher}
            hasExistingStash={existingStash !== null}
            retryAction={popup.retryAction}
            onDismissed={onPopupDismissedFn}
            files={popup.files}
          />
        )
      case PopupType.MoveToApplicationsFolder: {
        return (
          <MoveToApplicationsFolder
            dispatcher={this.props.dispatcher}
            onDismissed={onPopupDismissedFn}
          />
        )
      }
      case PopupType.ChangeRepositoryAlias: {
        return (
          <ChangeRepositoryAlias
            dispatcher={this.props.dispatcher}
            repository={popup.repository}
            onDismissed={onPopupDismissedFn}
          />
        )
      }
      case PopupType.ThankYou:
        return (
          <ThankYou
            key="thank-you"
            emoji={this.state.emoji}
            userContributions={popup.userContributions}
            friendlyName={popup.friendlyName}
            latestVersion={popup.latestVersion}
            onDismissed={onPopupDismissedFn}
          />
        )
      case PopupType.CommitMessage:
        const repositoryState = this.props.repositoryStateManager.get(
          popup.repository
        )

        const { tip } = repositoryState.branchesState
        const currentBranchName: string | null =
          tip.kind === TipState.Valid ? tip.branch.name : null

        const hasWritePermissionForRepository =
          popup.repository.gitHubRepository === null ||
          hasWritePermission(popup.repository.gitHubRepository)

        const autocompletionProviders = buildAutocompletionProviders(
          popup.repository,
          this.props.dispatcher,
          this.state.emoji,
          this.props.issuesStore,
          this.props.gitHubUserStore,
          this.state.accounts
        )

        const repositoryAccount = getAccountForRepository(
          this.state.accounts,
          popup.repository
        )

        return (
          <CommitMessageDialog
            key="commit-message"
            autocompletionProviders={autocompletionProviders}
            branch={currentBranchName}
            coAuthors={popup.coAuthors}
            commitAuthor={repositoryState.commitAuthor}
            commitMessage={popup.commitMessage}
            commitSpellcheckEnabled={this.state.commitSpellcheckEnabled}
            showCommitLengthWarning={this.state.showCommitLengthWarning}
            dialogButtonText={popup.dialogButtonText}
            dialogTitle={popup.dialogTitle}
            dispatcher={this.props.dispatcher}
            prepopulateCommitSummary={popup.prepopulateCommitSummary}
            repository={popup.repository}
            showBranchProtected={
              repositoryState.changesState.currentBranchProtected
            }
            repoRulesInfo={repositoryState.changesState.currentRepoRulesInfo}
            aheadBehind={repositoryState.aheadBehind}
            showCoAuthoredBy={popup.showCoAuthoredBy}
            showNoWriteAccess={!hasWritePermissionForRepository}
            onDismissed={onPopupDismissedFn}
            onSubmitCommitMessage={popup.onSubmitCommitMessage}
            repositoryAccount={repositoryAccount}
            accounts={this.state.accounts}
          />
        )
      case PopupType.MultiCommitOperation: {
        const { selectedState, emoji } = this.state

        if (
          selectedState === null ||
          selectedState.type !== SelectionType.Repository
        ) {
          return null
        }

        const { changesState, multiCommitOperationState } = selectedState.state
        const { workingDirectory, conflictState } = changesState
        if (multiCommitOperationState === null) {
          log.warn(
            '[App] invalid state encountered - multi commit flow should not be active when step is null'
          )
          return null
        }

        return (
          <MultiCommitOperation
            key="multi-commit-operation"
            repository={popup.repository}
            dispatcher={this.props.dispatcher}
            state={multiCommitOperationState}
            conflictState={conflictState}
            emoji={emoji}
            workingDirectory={workingDirectory}
            askForConfirmationOnForcePush={
              this.state.askForConfirmationOnForcePush
            }
            accounts={this.state.accounts}
            cachedRepoRulesets={this.state.cachedRepoRulesets}
            openFileInExternalEditor={this.openFileInExternalEditor}
            resolvedExternalEditor={this.state.resolvedExternalEditor}
            openRepositoryInShell={this.openCurrentRepositoryInShell}
          />
        )
      }
      case PopupType.WarnLocalChangesBeforeUndo: {
        const { repository, commit, isWorkingDirectoryClean } = popup
        return (
          <WarnLocalChangesBeforeUndo
            key="warn-local-changes-before-undo"
            dispatcher={this.props.dispatcher}
            repository={repository}
            commit={commit}
            isWorkingDirectoryClean={isWorkingDirectoryClean}
            confirmUndoCommit={this.state.askForConfirmationOnUndoCommit}
            onDismissed={onPopupDismissedFn}
          />
        )
      }
      case PopupType.WarningBeforeReset: {
        const { repository, commit } = popup
        return (
          <WarningBeforeReset
            key="warning-before-reset"
            dispatcher={this.props.dispatcher}
            repository={repository}
            commit={commit}
            onDismissed={onPopupDismissedFn}
          />
        )
      }
      case PopupType.InvalidatedToken: {
        return (
          <InvalidatedToken
            key="invalidated-token"
            dispatcher={this.props.dispatcher}
            account={popup.account}
            onDismissed={onPopupDismissedFn}
          />
        )
      }
      case PopupType.AddSSHHost: {
        return (
          <AddSSHHost
            key="add-ssh-host"
            host={popup.host}
            ip={popup.ip}
            keyType={popup.keyType}
            fingerprint={popup.fingerprint}
            onSubmit={popup.onSubmit}
            onDismissed={onPopupDismissedFn}
          />
        )
      }
      case PopupType.SSHKeyPassphrase: {
        return (
          <SSHKeyPassphrase
            key="ssh-key-passphrase"
            keyPath={popup.keyPath}
            onSubmit={popup.onSubmit}
            onDismissed={onPopupDismissedFn}
          />
        )
      }
      case PopupType.SSHUserPassword: {
        return (
          <SSHUserPassword
            key="ssh-user-password"
            username={popup.username}
            onSubmit={popup.onSubmit}
            onDismissed={onPopupDismissedFn}
          />
        )
      }
      case PopupType.PullRequestChecksFailed: {
        return (
          <PullRequestChecksFailed
            key="pull-request-checks-failed"
            dispatcher={this.props.dispatcher}
            shouldChangeRepository={popup.shouldChangeRepository}
            repository={popup.repository}
            pullRequest={popup.pullRequest}
            checks={popup.checks}
            accounts={this.state.accounts}
            onSubmit={onPopupDismissedFn}
            onDismissed={onPopupDismissedFn}
          />
        )
      }
      case PopupType.CICheckRunRerun: {
        return (
          <CICheckRunRerunDialog
            key="rerun-check-runs"
            checkRuns={popup.checkRuns}
            dispatcher={this.props.dispatcher}
            repository={popup.repository}
            prRef={popup.prRef}
            onDismissed={onPopupDismissedFn}
            failedOnly={popup.failedOnly}
          />
        )
      }
      case PopupType.WarnForcePush: {
        const { askForConfirmationOnForcePush } = this.state
        return (
          <WarnForcePushDialog
            key="warn-force-push"
            dispatcher={this.props.dispatcher}
            operation={popup.operation}
            askForConfirmationOnForcePush={askForConfirmationOnForcePush}
            onBegin={this.getWarnForcePushDialogOnBegin(
              popup.onBegin,
              onPopupDismissedFn
            )}
            onDismissed={onPopupDismissedFn}
          />
        )
      }
      case PopupType.DiscardChangesRetry: {
        return (
          <DiscardChangesRetryDialog
            key="discard-changes-retry"
            dispatcher={this.props.dispatcher}
            retryAction={popup.retryAction}
            onDismissed={onPopupDismissedFn}
            onConfirmDiscardChangesChanged={
              this.onConfirmDiscardChangesPermanentlyChanged
            }
          />
        )
      }
      case PopupType.PullRequestReview: {
        return (
          <PullRequestReview
            key="pull-request-review"
            dispatcher={this.props.dispatcher}
            shouldCheckoutBranch={popup.shouldCheckoutBranch}
            shouldChangeRepository={popup.shouldChangeRepository}
            repository={popup.repository}
            pullRequest={popup.pullRequest}
            review={popup.review}
            emoji={this.state.emoji}
            onSubmit={onPopupDismissedFn}
            onDismissed={onPopupDismissedFn}
            underlineLinks={this.state.underlineLinks}
            accounts={this.state.accounts}
          />
        )
      }
      case PopupType.UnreachableCommits: {
        const { selectedState, emoji } = this.state
        if (
          selectedState == null ||
          selectedState.type !== SelectionType.Repository
        ) {
          return null
        }

        const {
          commitLookup,
          commitSelection: { shas, shasInDiff },
        } = selectedState.state

        return (
          <UnreachableCommitsDialog
            selectedShas={shas}
            shasInDiff={shasInDiff}
            commitLookup={commitLookup}
            selectedTab={popup.selectedTab}
            emoji={emoji}
            onDismissed={onPopupDismissedFn}
            accounts={this.state.accounts}
          />
        )
      }
      case PopupType.StartPullRequest: {
        // Intentionally chose to get the current pull request state  on
        // rerender because state variables such as file selection change
        // via the dispatcher.
        const pullRequestState = this.getPullRequestState()
        if (pullRequestState === null) {
          // This shouldn't happen..
          sendNonFatalException(
            'FailedToStartPullRequest',
            new Error(
              'Failed to start pull request because pull request state was null'
            )
          )
          return null
        }

        const { pullRequestFilesListWidth, hideWhitespaceInPullRequestDiff } =
          this.state

        const {
          prBaseBranches,
          currentBranch,
          defaultBranch,
          imageDiffType,
          externalEditorLabel,
          nonLocalCommitSHA,
          prRecentBaseBranches,
          repository,
          showSideBySideDiff,
          currentBranchHasPullRequest,
        } = popup

        return (
          <OpenPullRequestDialog
            key="open-pull-request"
            prBaseBranches={prBaseBranches}
            currentBranch={currentBranch}
            defaultBranch={defaultBranch}
            dispatcher={this.props.dispatcher}
            fileListWidth={pullRequestFilesListWidth}
            hideWhitespaceInDiff={hideWhitespaceInPullRequestDiff}
            imageDiffType={imageDiffType}
            nonLocalCommitSHA={nonLocalCommitSHA}
            pullRequestState={pullRequestState}
            prRecentBaseBranches={prRecentBaseBranches}
            repository={repository}
            externalEditorLabel={externalEditorLabel}
            showSideBySideDiff={showSideBySideDiff}
            currentBranchHasPullRequest={currentBranchHasPullRequest}
            onDismissed={onPopupDismissedFn}
            onOpenInExternalEditor={this.onOpenInExternalEditor}
          />
        )
      }
      case PopupType.Error: {
        return (
          <AppError
            error={popup.error}
            onDismissed={onPopupDismissedFn}
            onShowPopup={this.showPopup}
            onRetryAction={this.onRetryAction}
          />
        )
      }
      case PopupType.InstallingUpdate: {
        return (
          <InstallingUpdate
            key="installing-update"
            dispatcher={this.props.dispatcher}
            onDismissed={onPopupDismissedFn}
          />
        )
      }
      case PopupType.TestNotifications: {
        return (
          <TestNotifications
            key="test-notifications"
            dispatcher={this.props.dispatcher}
            notificationsDebugStore={this.props.notificationsDebugStore}
            repository={popup.repository}
            onDismissed={onPopupDismissedFn}
          />
        )
      }
      case PopupType.PullRequestComment: {
        return (
          <PullRequestComment
            key="pull-request-comment"
            dispatcher={this.props.dispatcher}
            shouldCheckoutBranch={popup.shouldCheckoutBranch}
            shouldChangeRepository={popup.shouldChangeRepository}
            repository={popup.repository}
            pullRequest={popup.pullRequest}
            comment={popup.comment}
            emoji={this.state.emoji}
            onSubmit={onPopupDismissedFn}
            onDismissed={onPopupDismissedFn}
            underlineLinks={this.state.underlineLinks}
            accounts={this.state.accounts}
          />
        )
      }
      case PopupType.UnknownAuthors: {
        return (
          <UnknownAuthors
            key="unknown-authors"
            authors={popup.authors}
            onCommit={popup.onCommit}
            onDismissed={onPopupDismissedFn}
          />
        )
      }
      case PopupType.TestIcons: {
        return (
          <IconPreviewDialog
            key="octicons-preview"
            onDismissed={onPopupDismissedFn}
          />
        )
      }
      case PopupType.ConfirmCommitFilteredChanges: {
        return (
          <ConfirmCommitFilteredChanges
            onCommitAnyway={popup.onCommitAnyway}
            onDismissed={onPopupDismissedFn}
            showFilesToBeCommitted={popup.showFilesToBeCommitted}
            setConfirmCommitFilteredChanges={
              this.setConfirmCommitFilteredChanges
            }
          />
        )
      }
<<<<<<< HEAD
      case PopupType.GenerateCommitMessageOverrideWarning: {
        return (
          <GenerateCommitMessageOverrideWarning
            key="generate-commit-message-override-warning"
            dispatcher={this.props.dispatcher}
            repository={popup.repository}
            filesSelected={popup.filesSelected}
            onDismissed={onPopupDismissedFn}
          />
        )
      }
=======
      case PopupType.TestAbout:
        return (
          <AboutTestDialog
            key="about"
            onDismissed={onPopupDismissedFn}
            onShowAcknowledgements={this.showAcknowledgements}
            onShowTermsAndConditions={this.showTermsAndConditions}
          />
        )
>>>>>>> db31333f
      default:
        return assertNever(popup, `Unknown popup type: ${popup}`)
    }
  }

  private setConfirmCommitFilteredChanges = (value: boolean) => {
    this.props.dispatcher.setConfirmCommitFilteredChanges(value)
  }

  private getPullRequestState() {
    const { selectedState } = this.state
    if (
      selectedState == null ||
      selectedState.type !== SelectionType.Repository
    ) {
      return null
    }

    return selectedState.state.pullRequestState
  }

  private getWarnForcePushDialogOnBegin(
    onBegin: () => void,
    onPopupDismissedFn: () => void
  ) {
    return () => {
      onBegin()
      onPopupDismissedFn()
    }
  }

  private onExitTutorialToHomeScreen = () => {
    const tutorialRepository = this.getSelectedTutorialRepository()
    if (!tutorialRepository) {
      return false
    }

    this.props.dispatcher.pauseTutorial(tutorialRepository)
    return true
  }

  private onCreateTutorialRepository = (account: Account) => {
    this.props.dispatcher.createTutorialRepository(account)
  }

  private onUpdateExistingUpstreamRemote = (repository: Repository) => {
    this.props.dispatcher.updateExistingUpstreamRemote(repository)
  }

  private onIgnoreExistingUpstreamRemote = (repository: Repository) => {
    this.props.dispatcher.ignoreExistingUpstreamRemote(repository)
  }

  private updateExistingLFSFilters = () => {
    this.props.dispatcher.installGlobalLFSFilters(true)
  }

  private editGlobalGitConfig = () =>
    this.props.dispatcher.editGlobalGitConfig()

  private initializeLFS = (repositories: ReadonlyArray<Repository>) => {
    this.props.dispatcher.installLFSHooks(repositories)
  }

  private onCloneRepositoriesTabSelected = (tab: CloneRepositoryTab) => {
    this.props.dispatcher.changeCloneRepositoriesTab(tab)
  }

  private onRefreshRepositories = (account: Account) => {
    this.props.dispatcher.refreshApiRepositories(account)
  }

  private onShowIntegrationsPreferences = () => {
    this.props.dispatcher.showPopup({
      type: PopupType.Preferences,
      initialSelectedTab: PreferencesTab.Integrations,
    })
  }

  private onBranchCreatedFromCommit = () => {
    const repositoryView = this.repositoryViewRef.current
    if (repositoryView !== null) {
      repositoryView.scrollCompareListToTop()
    }
  }

  private onOpenShellIgnoreWarning = (path: string) => {
    this.props.dispatcher.openShell(path, true)
  }

  private onCheckForNonStaggeredUpdates = () =>
    this.checkForUpdates(false, true)

  private showAcknowledgements = () => {
    this.props.dispatcher.showPopup({ type: PopupType.Acknowledgements })
  }

  private showTermsAndConditions = () => {
    this.props.dispatcher.showPopup({ type: PopupType.TermsAndConditions })
  }

  private onQuitAndInstall = () => updateStore.quitAndInstallUpdate()

  private renderPopups() {
    const popupContent = this.allPopupContent()

    return (
      <TransitionGroup>
        {popupContent && (
          <CSSTransition classNames="modal" timeout={dialogTransitionTimeout}>
            {popupContent}
          </CSSTransition>
        )}
      </TransitionGroup>
    )
  }

  private renderDragElement() {
    return <div id="dragElement">{this.renderCurrentDragElement()}</div>
  }

  /**
   * Render the current drag element based on it's type. Used in conjunction
   * with the `Draggable` component.
   */
  private renderCurrentDragElement(): JSX.Element | null {
    const { currentDragElement, emoji } = this.state
    if (currentDragElement === null) {
      return null
    }

    const { gitHubRepository, commit, selectedCommits } = currentDragElement
    switch (currentDragElement.type) {
      case DragType.Commit:
        return (
          <CommitDragElement
            gitHubRepository={gitHubRepository}
            commit={commit}
            selectedCommits={selectedCommits}
            emoji={emoji}
            accounts={this.state.accounts}
          />
        )
      default:
        return assertNever(
          currentDragElement.type,
          `Unknown drag element type: ${currentDragElement}`
        )
    }
  }

  private renderZoomInfo() {
    return <ZoomInfo windowZoomFactor={this.state.windowZoomFactor} />
  }

  private renderFullScreenInfo() {
    return <FullScreenInfo windowState={this.state.windowState} />
  }

  private onConfirmDiscardChangesChanged = (value: boolean) => {
    this.props.dispatcher.setConfirmDiscardChangesSetting(value)
  }

  private onConfirmDiscardChangesPermanentlyChanged = (value: boolean) => {
    this.props.dispatcher.setConfirmDiscardChangesPermanentlySetting(value)
  }

  private onRetryAction = (retryAction: RetryAction) => {
    this.props.dispatcher.performRetry(retryAction)
  }

  private showPopup = (popup: Popup) => {
    this.props.dispatcher.showPopup(popup)
  }

  private setBanner = (banner: Banner) =>
    this.props.dispatcher.setBanner(banner)

  private getDesktopAppContentsClassNames = (): string => {
    const { currentDragElement } = this.state
    const isCommitBeingDragged =
      currentDragElement !== null && currentDragElement.type === DragType.Commit
    return classNames({
      'commit-being-dragged': isCommitBeingDragged,
    })
  }

  private renderApp() {
    return (
      <div
        id="desktop-app-contents"
        className={this.getDesktopAppContentsClassNames()}
      >
        {this.renderToolbar()}
        {this.renderBanner()}
        {this.renderRepository()}
        {this.renderPopups()}
        {this.renderDragElement()}
      </div>
    )
  }

  private renderRepositoryList = (): JSX.Element => {
    const selectedRepository = this.state.selectedState
      ? this.state.selectedState.repository
      : null
    const externalEditorLabel = this.state.selectedExternalEditor
      ? this.state.selectedExternalEditor
      : undefined
    const { useCustomShell, selectedShell } = this.state
    const filterText = this.state.repositoryFilterText
    return (
      <RepositoriesList
        filterText={filterText}
        onFilterTextChanged={this.onRepositoryFilterTextChanged}
        selectedRepository={selectedRepository}
        onSelectionChanged={this.onSelectionChanged}
        repositories={this.state.repositories}
        recentRepositories={this.state.recentRepositories}
        localRepositoryStateLookup={this.state.localRepositoryStateLookup}
        askForConfirmationOnRemoveRepository={
          this.state.askForConfirmationOnRepositoryRemoval
        }
        onRemoveRepository={this.removeRepository}
        onViewOnGitHub={this.viewOnGitHub}
        onOpenInShell={this.openInShell}
        onShowRepository={this.showRepository}
        onOpenInExternalEditor={this.openInExternalEditor}
        externalEditorLabel={externalEditorLabel}
        shellLabel={useCustomShell ? undefined : selectedShell}
        dispatcher={this.props.dispatcher}
      />
    )
  }

  private viewOnGitHub = (
    repository: Repository | CloningRepository | null
  ) => {
    if (!(repository instanceof Repository)) {
      return
    }

    const url = getGitHubHtmlUrl(repository)

    if (url) {
      this.props.dispatcher.openInBrowser(url)
    }
  }

  private openInShell = (repository: Repository | CloningRepository) => {
    if (!(repository instanceof Repository)) {
      return
    }

    this.props.dispatcher.openShell(repository.path)
  }

  private openFileInExternalEditor = (fullPath: string) => {
    this.props.dispatcher.openInExternalEditor(fullPath)
  }

  private openInExternalEditor = (
    repository: Repository | CloningRepository
  ) => {
    if (!(repository instanceof Repository)) {
      return
    }

    this.props.dispatcher.openInExternalEditor(repository.path)
  }

  private onOpenInExternalEditor = (path: string) => {
    const repository = this.state.selectedState?.repository
    if (repository === undefined) {
      return
    }

    const fullPath = Path.join(repository.path, path)
    this.props.dispatcher.openInExternalEditor(fullPath)
  }

  private showRepository = (repository: Repository | CloningRepository) => {
    if (!(repository instanceof Repository)) {
      return
    }

    shell.showFolderContents(repository.path)
  }

  private onRepositoryDropdownStateChanged = (newState: DropdownState) => {
    if (newState === 'open') {
      this.props.dispatcher.showFoldout({ type: FoldoutType.Repository })
    } else {
      this.props.dispatcher.closeFoldout(FoldoutType.Repository)
    }
  }

  private onExitTutorial = () => {
    if (
      this.state.repositories.length === 1 &&
      isValidTutorialStep(this.state.currentOnboardingTutorialStep)
    ) {
      // If the only repository present is the tutorial repo,
      // prompt for confirmation and exit to the BlankSlateView
      this.props.dispatcher.showPopup({
        type: PopupType.ConfirmExitTutorial,
      })
    } else {
      // Otherwise pop open repositories panel
      this.onRepositoryDropdownStateChanged('open')
    }
  }

  private renderRepositoryToolbarButton() {
    const selection = this.state.selectedState

    const repository = selection ? selection.repository : null

    let icon: OcticonSymbol
    let title: string
    if (repository) {
      const alias = repository instanceof Repository ? repository.alias : null
      icon = iconForRepository(repository)
      title = alias ?? repository.name
    } else if (this.state.repositories.length > 0) {
      icon = octicons.repo
      title = __DARWIN__ ? 'Select a Repository' : 'Select a repository'
    } else {
      icon = octicons.repo
      title = __DARWIN__ ? 'No Repositories' : 'No repositories'
    }

    const isOpen =
      this.state.currentFoldout &&
      this.state.currentFoldout.type === FoldoutType.Repository

    const currentState: DropdownState = isOpen ? 'open' : 'closed'

    const tooltip = repository && !isOpen ? repository.path : undefined

    const foldoutWidth = clamp(this.state.sidebarWidth)

    const foldoutStyle: React.CSSProperties = {
      position: 'absolute',
      marginLeft: 0,
      width: foldoutWidth,
      minWidth: foldoutWidth,
      height: '100%',
      top: 0,
    }

    /** The dropdown focus trap will stop focus event propagation we made need
     * in some of our dialogs (noticed with Lists). Disabled this when dialogs
     * are open */
    const enableFocusTrap = this.state.currentPopup === null

    return (
      <ToolbarDropdown
        icon={icon}
        title={title}
        description={__DARWIN__ ? 'Current Repository' : 'Current repository'}
        tooltip={tooltip}
        foldoutStyle={foldoutStyle}
        onContextMenu={this.onRepositoryToolbarButtonContextMenu}
        onDropdownStateChanged={this.onRepositoryDropdownStateChanged}
        dropdownContentRenderer={this.renderRepositoryList}
        dropdownState={currentState}
        enableFocusTrap={enableFocusTrap}
      />
    )
  }

  private onRepositoryToolbarButtonContextMenu = () => {
    const repository = this.state.selectedState?.repository
    if (repository === undefined) {
      return
    }

    const externalEditorLabel = this.state.selectedExternalEditor ?? undefined

    const onChangeRepositoryAlias = (repository: Repository) => {
      this.props.dispatcher.showPopup({
        type: PopupType.ChangeRepositoryAlias,
        repository,
      })
    }

    const onRemoveRepositoryAlias = (repository: Repository) => {
      this.props.dispatcher.changeRepositoryAlias(repository, null)
    }

    const items = generateRepositoryListContextMenu({
      onRemoveRepository: this.removeRepository,
      onShowRepository: this.showRepository,
      onOpenInShell: this.openInShell,
      onOpenInExternalEditor: this.openInExternalEditor,
      askForConfirmationOnRemoveRepository:
        this.state.askForConfirmationOnRepositoryRemoval,
      externalEditorLabel: externalEditorLabel,
      onChangeRepositoryAlias: onChangeRepositoryAlias,
      onRemoveRepositoryAlias: onRemoveRepositoryAlias,
      onViewOnGitHub: this.viewOnGitHub,
      repository: repository,
      shellLabel: this.state.useCustomShell
        ? undefined
        : this.state.selectedShell,
    })

    showContextualMenu(items)
  }

  private renderPushPullToolbarButton() {
    const selection = this.state.selectedState
    if (!selection || selection.type !== SelectionType.Repository) {
      return null
    }

    const state = selection.state
    const revertProgress = state.revertProgress
    if (revertProgress) {
      return (
        <RevertProgress
          progress={revertProgress}
          width={this.state.pushPullButtonWidth}
          dispatcher={this.props.dispatcher}
        />
      )
    }

    let remoteName = state.remote ? state.remote.name : null
    const progress = state.pushPullFetchProgress

    const { conflictState } = state.changesState

    const rebaseInProgress =
      conflictState !== null && conflictState.kind === 'rebase'

    const { aheadBehind, branchesState } = state
    const { pullWithRebase, tip } = branchesState

    if (tip.kind === TipState.Valid && tip.branch.upstreamRemoteName !== null) {
      remoteName = tip.branch.upstreamRemoteName

      if (tip.branch.upstreamWithoutRemote !== tip.branch.name) {
        remoteName = tip.branch.upstream
      }
    }

    const currentFoldout = this.state.currentFoldout

    const isDropdownOpen =
      currentFoldout !== null && currentFoldout.type === FoldoutType.PushPull

    const forcePushBranchState = getCurrentBranchForcePushState(
      branchesState,
      aheadBehind
    )

    /** The dropdown focus trap will stop focus event propagation we made need
     * in some of our dialogs (noticed with Lists). Disabled this when dialogs
     * are open */
    const enableFocusTrap = this.state.currentPopup === null

    return (
      <PushPullButton
        dispatcher={this.props.dispatcher}
        repository={selection.repository}
        aheadBehind={state.aheadBehind}
        numTagsToPush={state.tagsToPush !== null ? state.tagsToPush.length : 0}
        remoteName={remoteName}
        lastFetched={state.lastFetched}
        networkActionInProgress={state.isPushPullFetchInProgress}
        progress={progress}
        tipState={tip.kind}
        pullWithRebase={pullWithRebase}
        rebaseInProgress={rebaseInProgress}
        forcePushBranchState={forcePushBranchState}
        shouldNudge={
          this.state.currentOnboardingTutorialStep === TutorialStep.PushBranch
        }
        isDropdownOpen={isDropdownOpen}
        askForConfirmationOnForcePush={this.state.askForConfirmationOnForcePush}
        onDropdownStateChanged={this.onPushPullDropdownStateChanged}
        enableFocusTrap={enableFocusTrap}
        pushPullButtonWidth={this.state.pushPullButtonWidth}
      />
    )
  }

  private showCreateBranch = () => {
    const selection = this.state.selectedState

    // NB: This should never happen but in the case someone
    // manages to delete the last repository while the drop down is
    // open we'll just bail here.
    if (!selection || selection.type !== SelectionType.Repository) {
      return
    }

    // We explicitly disable the menu item in this scenario so this
    // should never happen.
    if (selection.state.branchesState.tip.kind === TipState.Unknown) {
      return
    }

    const repository = selection.repository

    return this.props.dispatcher.showPopup({
      type: PopupType.CreateBranch,
      repository,
    })
  }

  private openPullRequest = () => {
    const state = this.state.selectedState

    if (state == null || state.type !== SelectionType.Repository) {
      return
    }

    const currentPullRequest = state.state.branchesState.currentPullRequest
    const dispatcher = this.props.dispatcher

    if (currentPullRequest == null) {
      dispatcher.createPullRequest(state.repository)
      dispatcher.incrementMetric('createPullRequestCount')
    } else {
      dispatcher.showPullRequest(state.repository)
    }
  }

  private startPullRequest = () => {
    const state = this.state.selectedState

    if (state == null || state.type !== SelectionType.Repository) {
      return
    }

    this.props.dispatcher.startPullRequest(state.repository)
  }

  private openCreatePullRequestInBrowser = (
    repository: Repository,
    branch: Branch
  ) => {
    this.props.dispatcher.openCreatePullRequestInBrowser(repository, branch)
  }

  private onPushPullDropdownStateChanged = (newState: DropdownState) => {
    if (newState === 'open') {
      this.props.dispatcher.showFoldout({ type: FoldoutType.PushPull })
    } else {
      this.props.dispatcher.closeFoldout(FoldoutType.PushPull)
    }
  }

  private onBranchDropdownStateChanged = (newState: DropdownState) => {
    if (newState === 'open') {
      this.props.dispatcher.showFoldout({ type: FoldoutType.Branch })
    } else {
      this.props.dispatcher.closeFoldout(FoldoutType.Branch)
    }
  }

  private renderBranchToolbarButton(): JSX.Element | null {
    const selection = this.state.selectedState

    if (selection == null || selection.type !== SelectionType.Repository) {
      return null
    }

    const currentFoldout = this.state.currentFoldout

    const isOpen =
      currentFoldout !== null && currentFoldout.type === FoldoutType.Branch

    const repository = selection.repository
    const { branchesState } = selection.state

    /** The dropdown focus trap will stop focus event propagation we made need
     * in some of our dialogs (noticed with Lists). Disabled this when dialogs
     * are open */
    const enableFocusTrap = this.state.currentPopup === null

    return (
      <BranchDropdown
        dispatcher={this.props.dispatcher}
        isOpen={isOpen}
        branchDropdownWidth={this.state.branchDropdownWidth}
        onDropDownStateChanged={this.onBranchDropdownStateChanged}
        repository={repository}
        repositoryState={selection.state}
        selectedTab={this.state.selectedBranchesTab}
        pullRequests={branchesState.openPullRequests}
        currentPullRequest={branchesState.currentPullRequest}
        isLoadingPullRequests={branchesState.isLoadingPullRequests}
        shouldNudge={
          this.state.currentOnboardingTutorialStep === TutorialStep.CreateBranch
        }
        showCIStatusPopover={this.state.showCIStatusPopover}
        emoji={this.state.emoji}
        enableFocusTrap={enableFocusTrap}
        underlineLinks={this.state.underlineLinks}
      />
    )
  }

  // we currently only render one banner at a time
  private renderBanner(): JSX.Element | null {
    // The inset light title bar style without the toolbar
    // can't support banners at the moment. So for the
    // no-repositories blank slate we'll have to live without
    // them.
    if (this.inNoRepositoriesViewState()) {
      return null
    }

    let banner = null
    if (this.state.currentBanner !== null) {
      banner = renderBanner(
        this.state.currentBanner,
        this.props.dispatcher,
        this.onBannerDismissed
      )
    } else if (
      this.state.isUpdateAvailableBannerVisible ||
      this.state.isUpdateShowcaseVisible
    ) {
      banner = this.renderUpdateBanner()
    }
    return (
      <div role="alert" aria-atomic="false">
        <TransitionGroup>
          {banner && (
            <CSSTransition
              classNames="banner"
              timeout={bannerTransitionTimeout}
            >
              {banner}
            </CSSTransition>
          )}
        </TransitionGroup>
      </div>
    )
  }

  private renderUpdateBanner() {
    return (
      <UpdateAvailable
        dispatcher={this.props.dispatcher}
        newReleases={updateStore.state.newReleases}
        isX64ToARM64ImmediateAutoUpdate={
          updateStore.state.isX64ToARM64ImmediateAutoUpdate
        }
        prioritizeUpdate={updateStore.state.prioritizeUpdate}
        prioritizeUpdateInfoUrl={updateStore.state.prioritizeUpdateInfoUrl}
        onDismissed={this.onUpdateAvailableDismissed}
        isUpdateShowcaseVisible={this.state.isUpdateShowcaseVisible}
        emoji={this.state.emoji}
        key={'update-available'}
      />
    )
  }

  private onBannerDismissed = () => {
    this.props.dispatcher.clearBanner()
  }

  private renderToolbar() {
    /**
     * No toolbar if we're in the blank slate view.
     */
    if (this.inNoRepositoriesViewState()) {
      return null
    }

    const width = clamp(this.state.sidebarWidth)

    return (
      <Toolbar id="desktop-app-toolbar">
        <div className="sidebar-section" style={{ width }}>
          {this.renderRepositoryToolbarButton()}
        </div>
        {this.renderBranchToolbarButton()}
        {this.renderPushPullToolbarButton()}
      </Toolbar>
    )
  }

  private renderRepository() {
    const state = this.state
    if (this.inNoRepositoriesViewState()) {
      return (
        <NoRepositoriesView
          dotComAccount={this.getDotComAccount()}
          enterpriseAccount={this.getEnterpriseAccount()}
          onCreate={this.showCreateRepository}
          onClone={this.showCloneRepo}
          onAdd={this.showAddLocalRepo}
          onCreateTutorialRepository={this.showCreateTutorialRepositoryPopup}
          onResumeTutorialRepository={this.onResumeTutorialRepository}
          tutorialPaused={this.isTutorialPaused()}
          apiRepositories={state.apiRepositories}
          onRefreshRepositories={this.onRefreshRepositories}
        />
      )
    }

    const selectedState = state.selectedState
    if (!selectedState) {
      return <NoRepositorySelected />
    }

    if (selectedState.type === SelectionType.Repository) {
      const externalEditorLabel = state.useCustomEditor
        ? undefined
        : state.selectedExternalEditor ?? undefined

      return (
        <RepositoryView
          ref={this.repositoryViewRef}
          // When switching repositories we want to remount the RepositoryView
          // component to reset the scroll positions.
          key={selectedState.repository.hash}
          repository={selectedState.repository}
          state={selectedState.state}
          dispatcher={this.props.dispatcher}
          emoji={state.emoji}
          sidebarWidth={state.sidebarWidth}
          commitSummaryWidth={state.commitSummaryWidth}
          stashedFilesWidth={state.stashedFilesWidth}
          issuesStore={this.props.issuesStore}
          gitHubUserStore={this.props.gitHubUserStore}
          onViewCommitOnGitHub={this.onViewCommitOnGitHub}
          imageDiffType={state.imageDiffType}
          hideWhitespaceInChangesDiff={state.hideWhitespaceInChangesDiff}
          hideWhitespaceInHistoryDiff={state.hideWhitespaceInHistoryDiff}
          showDiffCheckMarks={state.showDiffCheckMarks}
          showSideBySideDiff={state.showSideBySideDiff}
          focusCommitMessage={state.focusCommitMessage}
          showCopilotCommitMessageDisclaimer={
            state.showCopilotCommitMessageDisclaimer
          }
          askForConfirmationOnDiscardChanges={
            state.askForConfirmationOnDiscardChanges
          }
          askForConfirmationOnDiscardStash={
            state.askForConfirmationOnDiscardStash
          }
          askForConfirmationOnCheckoutCommit={
            state.askForConfirmationOnCheckoutCommit
          }
          askForConfirmationOnCommitFilteredChanges={
            state.askForConfirmationOnCommitFilteredChanges
          }
          accounts={state.accounts}
          isExternalEditorAvailable={
            state.useCustomEditor || state.selectedExternalEditor !== null
          }
          externalEditorLabel={externalEditorLabel}
          resolvedExternalEditor={state.resolvedExternalEditor}
          onOpenInExternalEditor={this.onOpenInExternalEditor}
          appMenu={state.appMenuState[0]}
          currentTutorialStep={state.currentOnboardingTutorialStep}
          onExitTutorial={this.onExitTutorial}
          isShowingModal={this.isShowingModal}
          isShowingFoldout={this.state.currentFoldout !== null}
          aheadBehindStore={this.props.aheadBehindStore}
          commitSpellcheckEnabled={this.state.commitSpellcheckEnabled}
          showCommitLengthWarning={this.state.showCommitLengthWarning}
          onCherryPick={this.startCherryPickWithoutBranch}
          pullRequestSuggestedNextAction={state.pullRequestSuggestedNextAction}
          canFilterChanges={state.canFilterChanges}
        />
      )
    } else if (selectedState.type === SelectionType.CloningRepository) {
      return (
        <CloningRepositoryView
          repository={selectedState.repository}
          progress={selectedState.progress}
        />
      )
    } else if (selectedState.type === SelectionType.MissingRepository) {
      return (
        <MissingRepository
          repository={selectedState.repository}
          dispatcher={this.props.dispatcher}
        />
      )
    } else {
      return assertNever(selectedState, `Unknown state: ${selectedState}`)
    }
  }

  private renderWelcomeFlow() {
    return (
      <Welcome
        dispatcher={this.props.dispatcher}
        accounts={this.state.accounts}
        signInState={this.state.signInState}
      />
    )
  }

  public render() {
    if (this.loading) {
      return null
    }

    const className = classNames(
      this.state.appIsFocused ? 'focused' : 'blurred',
      {
        'underline-links': this.state.underlineLinks,
      }
    )

    const currentTheme = this.state.showWelcomeFlow
      ? ApplicationTheme.Light
      : this.state.currentTheme

    const currentTabSize = this.state.selectedTabSize

    return (
      <div
        id="desktop-app-chrome"
        className={className}
        style={{ tabSize: currentTabSize }}
      >
        <AppTheme theme={currentTheme} />
        {this.renderTitlebar()}
        {this.state.showWelcomeFlow
          ? this.renderWelcomeFlow()
          : this.renderApp()}
        {this.renderZoomInfo()}
        {this.renderFullScreenInfo()}
      </div>
    )
  }

  private onRepositoryFilterTextChanged = (text: string) => {
    this.props.dispatcher.setRepositoryFilterText(text)
  }

  private onSelectionChanged = (repository: Repository | CloningRepository) => {
    this.props.dispatcher.selectRepository(repository)
    this.props.dispatcher.closeFoldout(FoldoutType.Repository)
  }

  private onViewCommitOnGitHub = async (SHA: string, filePath?: string) => {
    const repository = this.getRepository()

    if (
      !repository ||
      repository instanceof CloningRepository ||
      !repository.gitHubRepository
    ) {
      return
    }

    const commitURL = createCommitURL(
      repository.gitHubRepository,
      SHA,
      filePath
    )

    if (commitURL === null) {
      return
    }

    this.props.dispatcher.openInBrowser(commitURL)
  }

  private onBranchDeleted = (repository: Repository) => {
    // In the event a user is in the middle of a compare
    // we need to exit out of the compare state after the
    // branch has been deleted. Calling executeCompare allows
    // us to do just that.
    this.props.dispatcher.executeCompare(repository, {
      kind: HistoryTabMode.History,
    })
  }

  private inNoRepositoriesViewState() {
    return this.state.repositories.length === 0 || this.isTutorialPaused()
  }

  private isTutorialPaused() {
    return this.state.currentOnboardingTutorialStep === TutorialStep.Paused
  }

  /**
   * When starting cherry pick from context menu, we need to initialize the
   * cherry pick state flow step with the ChooseTargetBranch as opposed
   * to drag and drop which will start at the ShowProgress step.
   *
   * Step initialization must be done before and outside of the
   * `currentPopupContent` method because it is a rendering method that is
   * re-run on every update. It will just keep showing the step initialized
   * there otherwise - not allowing for other flow steps.
   */
  private startCherryPickWithoutBranch = (
    repository: Repository,
    commits: ReadonlyArray<CommitOneLine>
  ) => {
    const repositoryState = this.props.repositoryStateManager.get(repository)

    const { tip } = repositoryState.branchesState
    let currentBranch: Branch | null = null

    if (tip.kind === TipState.Valid) {
      currentBranch = tip.branch
    } else {
      throw new Error(
        'Tip is not in a valid state, which is required to start the cherry-pick flow'
      )
    }

    this.props.dispatcher.initializeMultiCommitOperation(
      repository,
      {
        kind: MultiCommitOperationKind.CherryPick,
        sourceBranch: currentBranch,
        branchCreated: false,
        commits,
      },
      null,
      commits,
      tip.branch.tip.sha
    )

    const initialStep = getMultiCommitOperationChooseBranchStep(repositoryState)

    this.props.dispatcher.setMultiCommitOperationStep(repository, initialStep)
    this.props.dispatcher.incrementMetric('cherryPickViaContextMenuCount')

    this.showPopup({
      type: PopupType.MultiCommitOperation,
      repository,
    })
  }

  /**
   * Check if the user signed into their dotCom account has been tagged in
   * our release notes or if they already have received a thank you card.
   *
   * Notes: A user signed into a GHE account should not be contributing to
   * Desktop as that account should be used for GHE repos. Tho, technically it
   * is possible through commit misattribution and we are intentionally ignoring
   * this scenario as it would be expected any misattributed commit would not
   * be able to be detected.
   */
  private async checkIfThankYouIsInOrder(): Promise<void> {
    const dotComAccount = this.getDotComAccount()
    if (dotComAccount === null) {
      // The user is not signed in or is a GHE user who should not have any.
      return
    }

    const { lastThankYou } = this.state
    const { login } = dotComAccount
    if (hasUserAlreadyBeenCheckedOrThanked(lastThankYou, login, getVersion())) {
      return
    }

    const isOnlyLastRelease =
      lastThankYou !== undefined && lastThankYou.checkedUsers.includes(login)
    const userContributions = await getUserContributions(
      isOnlyLastRelease,
      login
    )
    if (userContributions === null) {
      // This will prevent unnecessary release note retrieval on every time the
      // app is opened for a non-contributor.
      updateLastThankYou(
        this.props.dispatcher,
        lastThankYou,
        login,
        getVersion()
      )
      return
    }

    // If this is the first time user has seen the card, we want to thank them
    // for all previous versions. Thus, only specify current version if they
    // have been thanked before.
    const displayVersion = isOnlyLastRelease ? getVersion() : null
    const banner: Banner = {
      type: BannerType.OpenThankYouCard,
      // Grab emoji's by reference because we could still be loading emoji's
      emoji: this.state.emoji,
      onOpenCard: () =>
        this.openThankYouCard(userContributions, displayVersion),
      onThrowCardAway: () => {
        updateLastThankYou(
          this.props.dispatcher,
          lastThankYou,
          login,
          getVersion()
        )
      },
    }
    this.setBanner(banner)
  }

  private openThankYouCard = (
    userContributions: ReadonlyArray<ReleaseNote>,
    latestVersion: string | null = null
  ) => {
    const dotComAccount = this.getDotComAccount()

    if (dotComAccount === null) {
      // The user is not signed in or is a GHE user who should not have any.
      return
    }
    const { friendlyName } = dotComAccount

    this.props.dispatcher.showPopup({
      type: PopupType.ThankYou,
      userContributions,
      friendlyName,
      latestVersion,
    })
  }

  private onDragEnd = (dropTargetSelector: DropTargetSelector | undefined) => {
    this.props.dispatcher.closeFoldout(FoldoutType.Branch)
    if (dropTargetSelector === undefined) {
      this.props.dispatcher.incrementMetric('dragStartedAndCanceledCount')
    }
  }
}

function NoRepositorySelected() {
  return <div className="panel blankslate">No repository selected</div>
}<|MERGE_RESOLUTION|>--- conflicted
+++ resolved
@@ -181,11 +181,8 @@
 import { webUtils } from 'electron'
 import { showTestUI } from './lib/test-ui-components/test-ui-components'
 import { ConfirmCommitFilteredChanges } from './changes/confirm-commit-filtered-changes-dialog'
-<<<<<<< HEAD
+import { AboutTestDialog } from './about/about-test-dialog'
 import { GenerateCommitMessageOverrideWarning } from './generate-commit-message/GenerateCommitMessageOverrideWarning'
-=======
-import { AboutTestDialog } from './about/about-test-dialog'
->>>>>>> db31333f
 
 const MinuteInMilliseconds = 1000 * 60
 const HourInMilliseconds = MinuteInMilliseconds * 60
@@ -2490,7 +2487,15 @@
           />
         )
       }
-<<<<<<< HEAD
+      case PopupType.TestAbout:
+        return (
+          <AboutTestDialog
+            key="about"
+            onDismissed={onPopupDismissedFn}
+            onShowAcknowledgements={this.showAcknowledgements}
+            onShowTermsAndConditions={this.showTermsAndConditions}
+          />
+        )
       case PopupType.GenerateCommitMessageOverrideWarning: {
         return (
           <GenerateCommitMessageOverrideWarning
@@ -2502,17 +2507,6 @@
           />
         )
       }
-=======
-      case PopupType.TestAbout:
-        return (
-          <AboutTestDialog
-            key="about"
-            onDismissed={onPopupDismissedFn}
-            onShowAcknowledgements={this.showAcknowledgements}
-            onShowTermsAndConditions={this.showTermsAndConditions}
-          />
-        )
->>>>>>> db31333f
       default:
         return assertNever(popup, `Unknown popup type: ${popup}`)
     }
