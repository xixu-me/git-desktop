import * as React from 'react'
import * as Path from 'path'

import { TransitionGroup, CSSTransition } from 'react-transition-group'
import {
  IAppState,
  RepositorySectionTab,
  FoldoutType,
  SelectionType,
  HistoryTabMode,
} from '../lib/app-state'
import { Dispatcher } from './dispatcher'
import { AppStore, GitHubUserStore, IssuesStore } from '../lib/stores'
import { assertNever } from '../lib/fatal-error'
import { shell } from '../lib/app-shell'
import { updateStore, UpdateStatus } from './lib/update-store'
import { RetryAction } from '../models/retry-actions'
import { FetchType } from '../models/fetch'
import { shouldRenderApplicationMenu } from './lib/features'
import { matchExistingRepository } from '../lib/repository-matching'
import { getVersion, getName } from './lib/app-proxy'
import {
  getOS,
  isOSNoLongerSupportedByElectron,
  isMacOSAndNoLongerSupportedByElectron,
  isWindowsAndNoLongerSupportedByElectron,
} from '../lib/get-os'
import { MenuEvent, isTestMenuEvent } from '../main-process/menu'
import {
  Repository,
  getGitHubHtmlUrl,
  getNonForkGitHubRepository,
  isRepositoryWithGitHubRepository,
} from '../models/repository'
import { Branch } from '../models/branch'
import { PreferencesTab } from '../models/preferences'
import { findItemByAccessKey, itemIsSelectable } from '../models/app-menu'
import {
  Account,
  isDotComAccount,
  isEnterpriseAccount,
} from '../models/account'
import { TipState } from '../models/tip'
import { CloneRepositoryTab } from '../models/clone-repository-tab'
import { CloningRepository } from '../models/cloning-repository'

import { TitleBar, ZoomInfo, FullScreenInfo } from './window'

import { RepositoriesList } from './repositories-list'
import { RepositoryView } from './repository'
import { RenameBranch } from './rename-branch'
import { DeleteBranch, DeleteRemoteBranch } from './delete-branch'
import { CloningRepositoryView } from './cloning-repository'
import {
  Toolbar,
  ToolbarDropdown,
  DropdownState,
  PushPullButton,
  BranchDropdown,
  RevertProgress,
} from './toolbar'
import { iconForRepository, OcticonSymbol } from './octicons'
import * as octicons from './octicons/octicons.generated'
import {
  showCertificateTrustDialog,
  sendReady,
  isInApplicationFolder,
  selectAllWindowContents,
  installWindowsCLI,
  uninstallWindowsCLI,
} from './main-process-proxy'
import { DiscardChanges } from './discard-changes'
import { Welcome } from './welcome'
import { AppMenuBar } from './app-menu'
import { UpdateAvailable, renderBanner } from './banners'
import { Preferences } from './preferences'
import { RepositorySettings } from './repository-settings'
import { AppError } from './app-error'
import { MissingRepository } from './missing-repository'
import { AddExistingRepository, CreateRepository } from './add-repository'
import { CloneRepository } from './clone-repository'
import { CreateBranch } from './create-branch'
import { SignIn } from './sign-in'
import { InstallGit } from './install-git'
import { EditorError } from './editor'
import { About } from './about'
import { Publish } from './publish-repository'
import { Acknowledgements } from './acknowledgements'
import { UntrustedCertificate } from './untrusted-certificate'
import { NoRepositoriesView } from './no-repositories'
import { ConfirmRemoveRepository } from './remove-repository'
import { TermsAndConditions } from './terms-and-conditions'
import { PushBranchCommits } from './branches'
import { CLIInstalled } from './cli-installed'
import { GenericGitAuthentication } from './generic-git-auth'
import { ShellError } from './shell'
import { InitializeLFS, AttributeMismatch } from './lfs'
import { UpstreamAlreadyExists } from './upstream-already-exists'
import { ReleaseNotes } from './release-notes'
import { DeletePullRequest } from './delete-branch/delete-pull-request-dialog'
import { CommitConflictsWarning } from './merge-conflicts'
import { AppTheme } from './app-theme'
import { ApplicationTheme } from './lib/application-theme'
import { RepositoryStateCache } from '../lib/stores/repository-state-cache'
import { PopupType, Popup } from '../models/popup'
import { OversizedFiles } from './changes/oversized-files-warning'
import { PushNeedsPullWarning } from './push-needs-pull'
import { getCurrentBranchForcePushState } from '../lib/rebase'
import { Banner, BannerType } from '../models/banner'
import { StashAndSwitchBranch } from './stash-changes/stash-and-switch-branch-dialog'
import { OverwriteStash } from './stash-changes/overwrite-stashed-changes-dialog'
import { ConfirmDiscardStashDialog } from './stashing/confirm-discard-stash'
import { ConfirmCheckoutCommitDialog } from './checkout/confirm-checkout-commit'
import { CreateTutorialRepositoryDialog } from './no-repositories/create-tutorial-repository-dialog'
import { ConfirmExitTutorial } from './tutorial'
import { TutorialStep, isValidTutorialStep } from '../models/tutorial-step'
import { WorkflowPushRejectedDialog } from './workflow-push-rejected/workflow-push-rejected'
import { SAMLReauthRequiredDialog } from './saml-reauth-required/saml-reauth-required'
import { CreateForkDialog } from './forks/create-fork-dialog'
import { findContributionTargetDefaultBranch } from '../lib/branch'
import {
  GitHubRepository,
  hasWritePermission,
} from '../models/github-repository'
import { CreateTag } from './create-tag'
import { DeleteTag } from './delete-tag'
import { ChooseForkSettings } from './choose-fork-settings'
import { DiscardSelection } from './discard-changes/discard-selection-dialog'
import { LocalChangesOverwrittenDialog } from './local-changes-overwritten/local-changes-overwritten-dialog'
import memoizeOne from 'memoize-one'
import { AheadBehindStore } from '../lib/stores/ahead-behind-store'
import { getAccountForRepository } from '../lib/get-account-for-repository'
import { CommitOneLine } from '../models/commit'
import { CommitDragElement } from './drag-elements/commit-drag-element'
import classNames from 'classnames'
import { MoveToApplicationsFolder } from './move-to-applications-folder'
import { ChangeRepositoryAlias } from './change-repository-alias/change-repository-alias-dialog'
import { ThankYou } from './thank-you'
import {
  getUserContributions,
  hasUserAlreadyBeenCheckedOrThanked,
  updateLastThankYou,
} from '../lib/thank-you'
import { ReleaseNote } from '../models/release-notes'
import { CommitMessageDialog } from './commit-message/commit-message-dialog'
import { buildAutocompletionProviders } from './autocompletion'
import { DragType, DropTargetSelector } from '../models/drag-drop'
import { dragAndDropManager } from '../lib/drag-and-drop-manager'
import { MultiCommitOperation } from './multi-commit-operation/multi-commit-operation'
import { WarnLocalChangesBeforeUndo } from './undo/warn-local-changes-before-undo'
import { WarningBeforeReset } from './reset/warning-before-reset'
import { InvalidatedToken } from './invalidated-token/invalidated-token'
import { MultiCommitOperationKind } from '../models/multi-commit-operation'
import { AddSSHHost } from './ssh/add-ssh-host'
import { SSHKeyPassphrase } from './ssh/ssh-key-passphrase'
import { getMultiCommitOperationChooseBranchStep } from '../lib/multi-commit-operation'
import { ConfirmForcePush } from './rebase/confirm-force-push'
import { PullRequestChecksFailed } from './notifications/pull-request-checks-failed'
import { CICheckRunRerunDialog } from './check-runs/ci-check-run-rerun-dialog'
import { WarnForcePushDialog } from './multi-commit-operation/dialog/warn-force-push-dialog'
import { clamp } from '../lib/clamp'
import { generateRepositoryListContextMenu } from './repositories-list/repository-list-item-context-menu'
import * as ipcRenderer from '../lib/ipc-renderer'
import { DiscardChangesRetryDialog } from './discard-changes/discard-changes-retry-dialog'
import { PullRequestReview } from './notifications/pull-request-review'
import { getRepositoryType } from '../lib/git'
import { SSHUserPassword } from './ssh/ssh-user-password'
import { showContextualMenu } from '../lib/menu-item'
import { UnreachableCommitsDialog } from './history/unreachable-commits-dialog'
import { OpenPullRequestDialog } from './open-pull-request/open-pull-request-dialog'
import { sendNonFatalException } from '../lib/helpers/non-fatal-exception'
import { createCommitURL } from '../lib/commit-url'
import { InstallingUpdate } from './installing-update/installing-update'
import { DialogStackContext } from './dialog'
import { TestNotifications } from './test-notifications/test-notifications'
import { NotificationsDebugStore } from '../lib/stores/notifications-debug-store'
import { PullRequestComment } from './notifications/pull-request-comment'
import { UnknownAuthors } from './unknown-authors/unknown-authors-dialog'
import { UnsupportedOSBannerDismissedAtKey } from './banners/os-version-no-longer-supported-banner'
import { offsetFromNow } from '../lib/offset-from'
import { getNumber } from '../lib/local-storage'
import { IconPreviewDialog } from './octicons/icon-preview-dialog'
import { isCertificateErrorSuppressedFor } from '../lib/suppress-certificate-error'
import { webUtils } from 'electron'
import { showTestUI } from './lib/test-ui-components/test-ui-components'
import { ConfirmCommitFilteredChanges } from './changes/confirm-commit-filtered-changes-dialog'
import { AboutTestDialog } from './about/about-test-dialog'
import { enableMultipleEnterpriseAccounts } from '../lib/feature-flag'
<<<<<<< HEAD
import { PushProtectionErrorDialog } from './secret-scanning/push-protection-error'
=======
import { GenerateCommitMessageOverrideWarning } from './generate-commit-message/generate-commit-message-override-warning'
import { GenerateCommitMessageDisclaimer } from './generate-commit-message/generate-commit-message-disclaimer'
>>>>>>> 29b3525a

const MinuteInMilliseconds = 1000 * 60
const HourInMilliseconds = MinuteInMilliseconds * 60

/**
 * Check for updates every 4 hours
 */
const UpdateCheckInterval = 4 * HourInMilliseconds

/**
 * Send usage stats every 4 hours
 */
const SendStatsInterval = 4 * HourInMilliseconds

interface IAppProps {
  readonly dispatcher: Dispatcher
  readonly repositoryStateManager: RepositoryStateCache
  readonly appStore: AppStore
  readonly issuesStore: IssuesStore
  readonly gitHubUserStore: GitHubUserStore
  readonly aheadBehindStore: AheadBehindStore
  readonly notificationsDebugStore: NotificationsDebugStore
  readonly startTime: number
}

export const dialogTransitionTimeout = {
  enter: 250,
  exit: 100,
}

export const bannerTransitionTimeout = { enter: 500, exit: 400 }

/**
 * The time to delay (in ms) from when we've loaded the initial state to showing
 * the window. This is try to give Chromium enough time to flush our latest DOM
 * changes. See https://github.com/desktop/desktop/issues/1398.
 */
const ReadyDelay = 100
export class App extends React.Component<IAppProps, IAppState> {
  private loading = true

  /**
   * Used on non-macOS platforms to support the Alt key behavior for
   * the custom application menu. See the event handlers for window
   * keyup and keydown.
   */
  private lastKeyPressed: string | null = null

  private updateIntervalHandle?: number

  private repositoryViewRef = React.createRef<RepositoryView>()

  /**
   * Gets a value indicating whether or not we're currently showing a
   * modal dialog such as the preferences, or an error dialog.
   */
  private get isShowingModal() {
    return this.state.currentPopup !== null
  }

  /**
   * Returns a memoized instance of onPopupDismissed() bound to the
   * passed popupType, so it can be used in render() without creating
   * multiple instances when the component gets re-rendered.
   */
  private getOnPopupDismissedFn = memoizeOne((popupId: string) => {
    return () => this.onPopupDismissed(popupId)
  })

  /**
   * Helper method to mimic the behavior prior to us supporting multiple
   * enterprise accounts. Takes a list of accounts and returns the first
   * dotcom account (if any) followed by the first enterprise account (if any)
   */
  private oneAccountPerKind = memoizeOne((accounts: ReadonlyArray<Account>) =>
    [accounts.find(isDotComAccount), accounts.find(isEnterpriseAccount)].filter(
      x => x !== undefined
    )
  )

  public constructor(props: IAppProps) {
    super(props)

    props.dispatcher.loadInitialState().then(() => {
      this.loading = false
      this.forceUpdate()

      requestIdleCallback(
        () => {
          const now = performance.now()
          sendReady(now - props.startTime)

          requestIdleCallback(() => {
            this.performDeferredLaunchActions()
          })
        },
        { timeout: ReadyDelay }
      )
    })

    this.state = props.appStore.getState()
    props.appStore.onDidUpdate(state => {
      this.setState(state)
    })

    props.appStore.onDidError(error => {
      props.dispatcher.postError(error)
    })

    ipcRenderer.on('menu-event', (_, name) => this.onMenuEvent(name))

    updateStore.onDidChange(async state => {
      const status = state.status

      if (
        !(__RELEASE_CHANNEL__ === 'development') &&
        status === UpdateStatus.UpdateReady
      ) {
        this.props.dispatcher.setUpdateBannerVisibility(true)
      }

      if (
        status !== UpdateStatus.UpdateReady &&
        (await updateStore.isUpdateShowcase())
      ) {
        this.props.dispatcher.setUpdateShowCaseVisibility(true)
      }
    })

    updateStore.onError(error => {
      log.error(`Error checking for updates`, error)

      this.props.dispatcher.postError(error)
    })

    ipcRenderer.on('launch-timing-stats', (_, stats) => {
      console.info(`App ready time: ${stats.mainReadyTime}ms`)
      console.info(`Load time: ${stats.loadTime}ms`)
      console.info(`Renderer ready time: ${stats.rendererReadyTime}ms`)

      this.props.dispatcher.recordLaunchStats(stats)
    })

    ipcRenderer.on('certificate-error', (_, certificate, error, url) => {
      if (isCertificateErrorSuppressedFor(url)) {
        return
      }

      this.props.dispatcher.showPopup({
        type: PopupType.UntrustedCertificate,
        certificate,
        url,
      })
    })

    dragAndDropManager.onDragEnded(this.onDragEnd)
  }

  public componentWillUnmount() {
    window.clearInterval(this.updateIntervalHandle)

    if (__DARWIN__) {
      window.removeEventListener('keydown', this.onMacOSWindowKeyDown)
    }
  }

  private async performDeferredLaunchActions() {
    // Loading emoji is super important but maybe less important that loading
    // the app. So defer it until we have some breathing space.
    this.props.appStore.loadEmoji()

    this.props.dispatcher.reportStats()
    setInterval(() => this.props.dispatcher.reportStats(), SendStatsInterval)

    this.props.dispatcher.installGlobalLFSFilters(false)

    // We only want to automatically check for updates on beta and prod
    if (
      __RELEASE_CHANNEL__ !== 'development' &&
      __RELEASE_CHANNEL__ !== 'test'
    ) {
      setInterval(() => this.checkForUpdates(true), UpdateCheckInterval)
      this.checkForUpdates(true)
    } else if (await updateStore.isUpdateShowcase()) {
      // The only purpose of this call is so we can see the showcase on dev/test
      // env. Prod and beta environment will trigger this during automatic check
      // for updates.
      this.props.dispatcher.setUpdateShowCaseVisibility(true)
    }

    log.info(`launching: ${getVersion()} (${getOS()})`)
    log.info(`execPath: '${process.execPath}'`)

    // Only show the popup in beta/production releases and mac machines
    if (
      __DEV__ === false &&
      this.state.askToMoveToApplicationsFolderSetting &&
      __DARWIN__ &&
      (await isInApplicationFolder()) === false
    ) {
      this.showPopup({ type: PopupType.MoveToApplicationsFolder })
    }

    this.setOnOpenBanner()
  }

  /**
   * This method sets the app banner on opening the app. The last banner set in
   * this method will be the one shown as only one banner is shown at a time.
   * The only exception is the update available banner is always
   * prioritized over other banners.
   *
   * Priority:
   * 1. OS Not Supported by Electron
   * 2. Accessibility Settings Banner
   * 3. Thank you banner
   */
  private setOnOpenBanner() {
    if (isOSNoLongerSupportedByElectron()) {
      const dismissedAt = getNumber(UnsupportedOSBannerDismissedAtKey, 0)

      // Remind the user that they're running an unsupported OS every 90 days
      if (dismissedAt < offsetFromNow(-90, 'days')) {
        this.setBanner({ type: BannerType.OSVersionNoLongerSupported })
        return
      }
    }

    this.checkIfThankYouIsInOrder()
  }

  private onMenuEvent(name: MenuEvent): any {
    // Don't react to menu events when an error dialog is shown.
    if (name !== 'test-app-error' && this.state.errorCount > 1) {
      return
    }

    switch (name) {
      case 'push':
        return this.push()
      case 'force-push':
        return this.push({ forceWithLease: true })
      case 'pull':
        return this.pull()
      case 'fetch':
        return this.fetch()
      case 'show-changes':
        return this.showChanges(true)
      case 'show-history':
        return this.showHistory(true)
      case 'choose-repository':
        return this.chooseRepository()
      case 'add-local-repository':
        return this.showAddLocalRepo()
      case 'create-branch':
        return this.showCreateBranch()
      case 'show-branches':
        return this.showBranches()
      case 'remove-repository':
        return this.removeRepository(this.getRepository())
      case 'create-repository':
        return this.showCreateRepository()
      case 'rename-branch':
        return this.renameBranch()
      case 'delete-branch':
        return this.deleteBranch()
      case 'discard-all-changes':
        return this.discardAllChanges()
      case 'stash-all-changes':
        return this.stashAllChanges()
      case 'show-preferences':
        return this.props.dispatcher.showPopup({ type: PopupType.Preferences })
      case 'open-working-directory':
        return this.openCurrentRepositoryWorkingDirectory()
      case 'update-branch-with-contribution-target-branch':
        this.props.dispatcher.incrementMetric(
          'updateFromDefaultBranchMenuCount'
        )
        return this.updateBranchWithContributionTargetBranch()
      case 'compare-to-branch':
        return this.showHistory(false, true)
      case 'merge-branch':
        this.props.dispatcher.recordMenuInitiatedMerge()
        return this.mergeBranch()
      case 'squash-and-merge-branch':
        this.props.dispatcher.recordMenuInitiatedMerge(true)
        return this.mergeBranch(true)
      case 'rebase-branch':
        this.props.dispatcher.incrementMetric('rebaseCurrentBranchMenuCount')
        return this.showRebaseDialog()
      case 'show-repository-settings':
        return this.showRepositorySettings()
      case 'view-repository-on-github':
        return this.viewRepositoryOnGitHub()
      case 'compare-on-github':
        return this.openBranchOnGitHub('compare')
      case 'branch-on-github':
        return this.openBranchOnGitHub('tree')
      case 'create-issue-in-repository-on-github':
        return this.openIssueCreationOnGitHub()
      case 'open-in-shell':
        return this.openCurrentRepositoryInShell()
      case 'clone-repository':
        return this.showCloneRepo()
      case 'show-about':
        return this.showAbout()
      case 'go-to-commit-message':
        return this.goToCommitMessage()
      case 'open-pull-request':
        return this.openPullRequest()
      case 'preview-pull-request':
        return this.startPullRequest()
      case 'install-darwin-cli':
        return this.props.dispatcher.installDarwinCLI()
      case 'install-windows-cli':
        return installWindowsCLI()
      case 'uninstall-windows-cli':
        return uninstallWindowsCLI()
      case 'open-external-editor':
        return this.openCurrentRepositoryInExternalEditor()
      case 'select-all':
        return this.selectAll()
      case 'show-stashed-changes':
        return this.showStashedChanges()
      case 'hide-stashed-changes':
        return this.hideStashedChanges()
      case 'find-text':
        return this.findText()
      case 'increase-active-resizable-width':
        return this.resizeActiveResizable('increase-active-resizable-width')
      case 'decrease-active-resizable-width':
        return this.resizeActiveResizable('decrease-active-resizable-width')
      default:
        if (isTestMenuEvent(name)) {
          return showTestUI(
            name,
            this.getRepository(),
            this.props.dispatcher,
            this.state.emoji
          )
        }
        return assertNever(name, `Unknown menu event name: ${name}`)
    }
  }

  /**
   * Handler for the 'increase-active-resizable-width' and
   * 'decrease-active-resizable-width' menu event, dispatches a custom DOM event
   * originating from the element which currently has keyboard focus. Components
   * have a chance to intercept this event and implement their resize logic.
   */
  private resizeActiveResizable(
    menuId:
      | 'increase-active-resizable-width'
      | 'decrease-active-resizable-width'
  ) {
    document.activeElement?.dispatchEvent(
      new CustomEvent(menuId, {
        bubbles: true,
        cancelable: true,
      })
    )
  }

  /**
   * Handler for the 'select-all' menu event, dispatches
   * a custom DOM event originating from the element which
   * currently has keyboard focus. Components have a chance
   * to intercept this event and implement their own 'select
   * all' logic.
   */
  private selectAll() {
    const event = new CustomEvent('select-all', {
      bubbles: true,
      cancelable: true,
    })

    if (
      document.activeElement != null &&
      document.activeElement.dispatchEvent(event)
    ) {
      selectAllWindowContents()
    }
  }

  /**
   * Handler for the 'find-text' menu event, dispatches
   * a custom DOM event originating from the element which
   * currently has keyboard focus (or the document if no element
   * has focus). Components have a chance to intercept this
   * event and implement their own 'find-text' logic. One
   * example of this custom event is the text diff which
   * will trigger a search dialog when seeing this event.
   */
  private findText() {
    const event = new CustomEvent('find-text', {
      bubbles: true,
      cancelable: true,
    })

    if (document.activeElement != null) {
      document.activeElement.dispatchEvent(event)
    } else {
      document.dispatchEvent(event)
    }
  }

  private async goToCommitMessage() {
    await this.showChanges(false)
    this.props.dispatcher.setCommitMessageFocus(true)
  }

  private checkForUpdates(
    inBackground: boolean,
    skipGuidCheck: boolean = false
  ) {
    if (__LINUX__ || __RELEASE_CHANNEL__ === 'development') {
      return
    }

    if (isWindowsAndNoLongerSupportedByElectron()) {
      log.error(
        `Can't check for updates on Windows 8.1 or older. Next available update only supports Windows 10 and later`
      )
      return
    }

    if (isMacOSAndNoLongerSupportedByElectron()) {
      log.error(
        `Can't check for updates on macOS 10.15 or older. Next available update only supports macOS 11.0 and later`
      )
      return
    }

    updateStore.checkForUpdates(inBackground, skipGuidCheck)
  }

  private updateBranchWithContributionTargetBranch() {
    const { selectedState } = this.state
    if (
      selectedState == null ||
      selectedState.type !== SelectionType.Repository
    ) {
      return
    }

    const { state, repository } = selectedState

    const contributionTargetDefaultBranch = findContributionTargetDefaultBranch(
      repository,
      state.branchesState
    )
    if (!contributionTargetDefaultBranch) {
      return
    }

    this.props.dispatcher.initializeMergeOperation(
      repository,
      false,
      contributionTargetDefaultBranch
    )

    const { mergeStatus } = state.compareState
    this.props.dispatcher.mergeBranch(
      repository,
      contributionTargetDefaultBranch,
      mergeStatus
    )
  }

  private mergeBranch(isSquash: boolean = false) {
    const selectedState = this.state.selectedState
    if (
      selectedState == null ||
      selectedState.type !== SelectionType.Repository
    ) {
      return
    }
    const { repository } = selectedState
    this.props.dispatcher.startMergeBranchOperation(repository, isSquash)
  }

  private openBranchOnGitHub(view: 'tree' | 'compare') {
    const htmlURL = this.getCurrentRepositoryGitHubURL()
    if (!htmlURL) {
      return
    }

    const state = this.state.selectedState
    if (state == null || state.type !== SelectionType.Repository) {
      return
    }

    const branchTip = state.state.branchesState.tip
    if (
      branchTip.kind !== TipState.Valid ||
      !branchTip.branch.upstreamWithoutRemote
    ) {
      return
    }

    const urlEncodedBranchName = encodeURIComponent(
      branchTip.branch.upstreamWithoutRemote
    )

    const url = `${htmlURL}/${view}/${urlEncodedBranchName}`
    this.props.dispatcher.openInBrowser(url)
  }

  private openCurrentRepositoryWorkingDirectory() {
    const state = this.state.selectedState
    if (state == null || state.type !== SelectionType.Repository) {
      return
    }

    this.showRepository(state.repository)
  }

  private renameBranch() {
    const state = this.state.selectedState
    if (state == null || state.type !== SelectionType.Repository) {
      return
    }

    const tip = state.state.branchesState.tip
    if (tip.kind === TipState.Valid) {
      this.props.dispatcher.showPopup({
        type: PopupType.RenameBranch,
        repository: state.repository,
        branch: tip.branch,
      })
    }
  }

  private deleteBranch() {
    const state = this.state.selectedState
    if (state === null || state.type !== SelectionType.Repository) {
      return
    }

    const tip = state.state.branchesState.tip

    if (tip.kind === TipState.Valid) {
      const currentPullRequest = state.state.branchesState.currentPullRequest
      if (currentPullRequest !== null) {
        this.props.dispatcher.showPopup({
          type: PopupType.DeletePullRequest,
          repository: state.repository,
          branch: tip.branch,
          pullRequest: currentPullRequest,
        })
      } else {
        const existsOnRemote = state.state.aheadBehind !== null

        this.props.dispatcher.showPopup({
          type: PopupType.DeleteBranch,
          repository: state.repository,
          branch: tip.branch,
          existsOnRemote: existsOnRemote,
        })
      }
    }
  }

  private discardAllChanges() {
    const state = this.state.selectedState

    if (state == null || state.type !== SelectionType.Repository) {
      return
    }

    const { workingDirectory } = state.state.changesState

    this.props.dispatcher.showPopup({
      type: PopupType.ConfirmDiscardChanges,
      repository: state.repository,
      files: workingDirectory.files,
      showDiscardChangesSetting: false,
      discardingAllChanges: true,
    })
  }

  private stashAllChanges() {
    const repository = this.getRepository()

    if (repository !== null && repository instanceof Repository) {
      this.props.dispatcher.createStashForCurrentBranch(repository)
    }
  }

  private showAddLocalRepo = () => {
    return this.props.dispatcher.showPopup({ type: PopupType.AddRepository })
  }

  private showCreateRepository = () => {
    this.props.dispatcher.showPopup({
      type: PopupType.CreateRepository,
    })
  }

  private showCloneRepo = (cloneUrl?: string) => {
    let initialURL: string | null = null

    if (cloneUrl !== undefined) {
      this.props.dispatcher.changeCloneRepositoriesTab(
        CloneRepositoryTab.Generic
      )
      initialURL = cloneUrl
    }

    return this.props.dispatcher.showPopup({
      type: PopupType.CloneRepository,
      initialURL,
    })
  }

  private showCreateTutorialRepositoryPopup = () => {
    const account =
      this.state.accounts.find(isDotComAccount) ?? this.state.accounts.at(0)

    if (!account) {
      return
    }

    this.props.dispatcher.showPopup({
      type: PopupType.CreateTutorialRepository,
      account,
    })
  }

  private onResumeTutorialRepository = () => {
    const tutorialRepository = this.getSelectedTutorialRepository()
    if (!tutorialRepository) {
      return
    }

    this.props.dispatcher.resumeTutorial(tutorialRepository)
  }

  private getSelectedTutorialRepository() {
    const { selectedState } = this.state
    const selectedRepository =
      selectedState && selectedState.type === SelectionType.Repository
        ? selectedState.repository
        : null

    const isTutorialRepository =
      selectedRepository && selectedRepository.isTutorialRepository

    return isTutorialRepository ? selectedRepository : null
  }

  private showAbout() {
    this.props.dispatcher.showPopup({ type: PopupType.About })
  }

  private async showHistory(
    shouldFocusHistory: boolean,
    showBranchList: boolean = false
  ) {
    const state = this.state.selectedState
    if (state == null || state.type !== SelectionType.Repository) {
      return
    }

    await this.props.dispatcher.closeCurrentFoldout()

    await this.props.dispatcher.initializeCompare(state.repository, {
      kind: HistoryTabMode.History,
    })

    await this.props.dispatcher.changeRepositorySection(
      state.repository,
      RepositorySectionTab.History
    )

    await this.props.dispatcher.updateCompareForm(state.repository, {
      filterText: '',
      showBranchList,
    })

    if (shouldFocusHistory) {
      this.repositoryViewRef.current?.setFocusHistoryNeeded()
    }
  }

  private async showChanges(shouldFocusChanges: boolean) {
    const state = this.state.selectedState
    if (state == null || state.type !== SelectionType.Repository) {
      return
    }

    this.props.dispatcher.closeCurrentFoldout()

    await this.props.dispatcher.changeRepositorySection(
      state.repository,
      RepositorySectionTab.Changes
    )

    if (shouldFocusChanges) {
      this.repositoryViewRef.current?.setFocusChangesNeeded()
    }
  }

  private chooseRepository() {
    if (
      this.state.currentFoldout &&
      this.state.currentFoldout.type === FoldoutType.Repository
    ) {
      return this.props.dispatcher.closeFoldout(FoldoutType.Repository)
    }

    return this.props.dispatcher.showFoldout({
      type: FoldoutType.Repository,
    })
  }

  private showBranches() {
    const state = this.state.selectedState
    if (state == null || state.type !== SelectionType.Repository) {
      return
    }

    if (
      this.state.currentFoldout &&
      this.state.currentFoldout.type === FoldoutType.Branch
    ) {
      return this.props.dispatcher.closeFoldout(FoldoutType.Branch)
    }

    return this.props.dispatcher.showFoldout({ type: FoldoutType.Branch })
  }

  private push(options?: { forceWithLease: boolean }) {
    const state = this.state.selectedState
    if (state == null || state.type !== SelectionType.Repository) {
      return
    }

    if (options && options.forceWithLease) {
      this.props.dispatcher.confirmOrForcePush(state.repository)
    } else {
      this.props.dispatcher.push(state.repository)
    }
  }

  private async pull() {
    const state = this.state.selectedState
    if (state == null || state.type !== SelectionType.Repository) {
      return
    }

    this.props.dispatcher.pull(state.repository)
  }

  private async fetch() {
    const state = this.state.selectedState
    if (state == null || state.type !== SelectionType.Repository) {
      return
    }

    this.props.dispatcher.fetch(state.repository, FetchType.UserInitiatedTask)
  }

  private showStashedChanges() {
    const state = this.state.selectedState
    if (state == null || state.type !== SelectionType.Repository) {
      return
    }

    this.props.dispatcher.selectStashedFile(state.repository)
  }

  private hideStashedChanges() {
    const state = this.state.selectedState
    if (state == null || state.type !== SelectionType.Repository) {
      return
    }

    this.props.dispatcher.hideStashedChanges(state.repository)
  }

  public componentDidMount() {
    document.ondragover = e => {
      if (e.dataTransfer != null) {
        if (this.isShowingModal) {
          e.dataTransfer.dropEffect = 'none'
        } else {
          e.dataTransfer.dropEffect = 'copy'
        }
      }

      e.preventDefault()
    }

    document.ondrop = e => {
      e.preventDefault()
    }

    document.body.ondrop = e => {
      if (this.isShowingModal) {
        return
      }
      if (e.dataTransfer != null) {
        const files = e.dataTransfer.files
        this.handleDragAndDrop(files)
      }
      e.preventDefault()
    }

    if (shouldRenderApplicationMenu()) {
      window.addEventListener('keydown', this.onWindowKeyDown)
      window.addEventListener('keyup', this.onWindowKeyUp)
    }

    if (__DARWIN__) {
      window.addEventListener('keydown', this.onMacOSWindowKeyDown)
    }

    document.addEventListener('focus', this.onDocumentFocus, {
      capture: true,
    })
  }

  private onDocumentFocus = (event: FocusEvent) => {
    this.props.dispatcher.appFocusedElementChanged()
  }

  /**
   * Manages keyboard shortcuts specific to macOS.
   * - adds Shift+F10 to open the context menus (like on Windows so macOS
   *   keyboard users are not required to use VoiceOver to trigger context
   *   menus)
   */
  private onMacOSWindowKeyDown = (event: KeyboardEvent) => {
    // We do not want to override Shift+F10 behavior for the context menu on Windows.
    if (!__DARWIN__) {
      return
    }

    if (event.defaultPrevented) {
      return
    }

    if (event.shiftKey && event.key === 'F10') {
      document.activeElement?.dispatchEvent(
        new Event('contextmenu', {
          bubbles: true, // Required for React's event system
        })
      )
    }
  }

  /**
   * On Windows pressing the Alt key and holding it down should
   * highlight the application menu.
   *
   * This method in conjunction with the onWindowKeyUp sets the
   * appMenuToolbarHighlight state when the Alt key (and only the
   * Alt key) is pressed.
   */
  private onWindowKeyDown = (event: KeyboardEvent) => {
    if (event.defaultPrevented) {
      return
    }

    if (this.isShowingModal) {
      return
    }

    if (shouldRenderApplicationMenu()) {
      if (event.key === 'Shift' && event.altKey) {
        this.props.dispatcher.setAccessKeyHighlightState(false)
      } else if (event.key === 'Alt') {
        if (event.shiftKey) {
          return
        }
        // Immediately close the menu if open and the user hits Alt. This is
        // a Windows convention.
        if (
          this.state.currentFoldout &&
          this.state.currentFoldout.type === FoldoutType.AppMenu
        ) {
          // Only close it the menu when the key is pressed if there's an open
          // menu. If there isn't we should close it when the key is released
          // instead and that's taken care of in the onWindowKeyUp function.
          if (this.state.appMenuState.length > 1) {
            this.props.dispatcher.setAppMenuState(menu => menu.withReset())
            this.props.dispatcher.closeFoldout(FoldoutType.AppMenu)
          }
        }

        this.props.dispatcher.setAccessKeyHighlightState(true)
      } else if (event.altKey && !event.ctrlKey && !event.metaKey) {
        if (this.state.appMenuState.length) {
          const candidates = this.state.appMenuState[0].items
          const menuItemForAccessKey = findItemByAccessKey(
            event.key,
            candidates
          )

          if (menuItemForAccessKey && itemIsSelectable(menuItemForAccessKey)) {
            if (menuItemForAccessKey.type === 'submenuItem') {
              this.props.dispatcher.setAppMenuState(menu =>
                menu
                  .withReset()
                  .withSelectedItem(menuItemForAccessKey)
                  .withOpenedMenu(menuItemForAccessKey, true)
              )

              this.props.dispatcher.showFoldout({
                type: FoldoutType.AppMenu,
                enableAccessKeyNavigation: true,
              })
            } else {
              this.props.dispatcher.executeMenuItem(menuItemForAccessKey)
            }

            event.preventDefault()
          }
        }
      } else if (!event.altKey) {
        this.props.dispatcher.setAccessKeyHighlightState(false)
      }
    }

    this.lastKeyPressed = event.key
  }

  /**
   * Open the application menu foldout when the Alt key is pressed.
   *
   * See onWindowKeyDown for more information.
   */
  private onWindowKeyUp = (event: KeyboardEvent) => {
    if (event.defaultPrevented) {
      return
    }

    if (shouldRenderApplicationMenu()) {
      if (event.key === 'Alt') {
        this.props.dispatcher.setAccessKeyHighlightState(false)

        if (this.lastKeyPressed === 'Alt') {
          if (
            this.state.currentFoldout &&
            this.state.currentFoldout.type === FoldoutType.AppMenu
          ) {
            this.props.dispatcher.setAppMenuState(menu => menu.withReset())
            this.props.dispatcher.closeFoldout(FoldoutType.AppMenu)
          } else {
            this.props.dispatcher.showFoldout({
              type: FoldoutType.AppMenu,
              enableAccessKeyNavigation: true,
            })
          }
        }
      }
    }
  }

  private async handleDragAndDrop(fileList: FileList) {
    const paths = Array.from(fileList, webUtils.getPathForFile)
    const { dispatcher } = this.props

    // If they're bulk adding repositories then just blindly try to add them.
    // But if they just dragged one, use the dialog so that they can initialize
    // it if needed.
    if (paths.length > 1) {
      const addedRepositories = await dispatcher.addRepositories(paths)

      if (addedRepositories.length > 0) {
        dispatcher.recordAddExistingRepository()
        await dispatcher.selectRepository(addedRepositories[0])
      }
    } else if (paths.length === 1) {
      // user may accidentally provide a folder within the repository
      // this ensures we use the repository root, if it is actually a repository
      // otherwise we consider it an untracked repository
      const path = await getRepositoryType(paths[0])
        .then(t =>
          t.kind === 'regular' ? t.topLevelWorkingDirectory : paths[0]
        )
        .catch(e => {
          log.error('Could not determine repository type', e)
          return paths[0]
        })

      const { repositories } = this.state
      const existingRepository = matchExistingRepository(repositories, path)

      if (existingRepository) {
        await dispatcher.selectRepository(existingRepository)
      } else {
        await this.showPopup({ type: PopupType.AddRepository, path })
      }
    }
  }

  private removeRepository = (
    repository: Repository | CloningRepository | null
  ) => {
    if (!repository) {
      return
    }

    if (repository instanceof CloningRepository || repository.missing) {
      this.props.dispatcher.removeRepository(repository, false)
      return
    }

    if (this.state.askForConfirmationOnRepositoryRemoval) {
      this.props.dispatcher.showPopup({
        type: PopupType.RemoveRepository,
        repository,
      })
    } else {
      this.props.dispatcher.removeRepository(repository, false)
    }
  }

  private onConfirmRepoRemoval = async (
    repository: Repository,
    deleteRepoFromDisk: boolean
  ) => {
    await this.props.dispatcher.removeRepository(repository, deleteRepoFromDisk)
  }

  private getRepository(): Repository | CloningRepository | null {
    const state = this.state.selectedState
    if (state == null) {
      return null
    }

    return state.repository
  }

  private showRebaseDialog() {
    const repository = this.getRepository()

    if (!repository || repository instanceof CloningRepository) {
      return
    }

    this.props.dispatcher.showRebaseDialog(repository)
  }

  private showRepositorySettings() {
    const repository = this.getRepository()

    if (!repository || repository instanceof CloningRepository) {
      return
    }
    this.props.dispatcher.showPopup({
      type: PopupType.RepositorySettings,
      repository,
    })
  }

  /**
   * Opens a browser to the issue creation page
   * of the current GitHub repository.
   */
  private openIssueCreationOnGitHub() {
    const repository = this.getRepository()
    // this will likely never be null since we disable the
    // issue creation menu item for non-GitHub repositories
    if (repository instanceof Repository) {
      this.props.dispatcher.openIssueCreationPage(repository)
    }
  }

  private viewRepositoryOnGitHub() {
    const repository = this.getRepository()

    this.viewOnGitHub(repository)
  }

  /** Returns the URL to the current repository if hosted on GitHub */
  private getCurrentRepositoryGitHubURL() {
    const repository = this.getRepository()

    if (
      !repository ||
      repository instanceof CloningRepository ||
      !repository.gitHubRepository
    ) {
      return null
    }

    return repository.gitHubRepository.htmlURL
  }

  private openCurrentRepositoryInShell = () => {
    const repository = this.getRepository()
    if (!repository) {
      return
    }

    this.openInShell(repository)
  }

  private openCurrentRepositoryInExternalEditor() {
    const repository = this.getRepository()
    if (!repository) {
      return
    }

    this.openInExternalEditor(repository)
  }

  /**
   * Conditionally renders a menu bar. The menu bar is currently only rendered
   * on Windows.
   */
  private renderAppMenuBar() {
    // We only render the app menu bar on Windows
    if (!__WIN32__) {
      return null
    }

    // Have we received an app menu from the main process yet?
    if (!this.state.appMenuState.length) {
      return null
    }

    // Don't render the menu bar during the welcome flow
    if (this.state.showWelcomeFlow) {
      return null
    }

    const currentFoldout = this.state.currentFoldout

    // AppMenuBar requires us to pass a strongly typed AppMenuFoldout state or
    // null if the AppMenu foldout is not currently active.
    const foldoutState =
      currentFoldout && currentFoldout.type === FoldoutType.AppMenu
        ? currentFoldout
        : null

    return (
      <AppMenuBar
        appMenu={this.state.appMenuState}
        dispatcher={this.props.dispatcher}
        highlightAppMenuAccessKeys={this.state.highlightAccessKeys}
        foldoutState={foldoutState}
        onLostFocus={this.onMenuBarLostFocus}
      />
    )
  }

  private onMenuBarLostFocus = () => {
    // Note: This event is emitted in an animation frame separate from
    // that of the AppStore. See onLostFocusWithin inside of the AppMenuBar
    // for more details. This means that it's possible that the current
    // app state in this component's state might be out of date so take
    // caution when considering app state in this method.
    this.props.dispatcher.closeFoldout(FoldoutType.AppMenu)
    this.props.dispatcher.setAppMenuState(menu => menu.withReset())
  }

  private renderTitlebar() {
    const inFullScreen = this.state.windowState === 'full-screen'

    const menuBarActive =
      this.state.currentFoldout &&
      this.state.currentFoldout.type === FoldoutType.AppMenu

    // As Linux still uses the classic Electron menu, we are opting out of the
    // custom menu that is shown as part of the title bar below
    if (__LINUX__) {
      return null
    }

    // When we're in full-screen mode on Windows we only need to render
    // the title bar when the menu bar is active. On other platforms we
    // never render the title bar while in full-screen mode.
    if (inFullScreen) {
      if (!__WIN32__ || !menuBarActive) {
        return null
      }
    }

    const showAppIcon = __WIN32__ && !this.state.showWelcomeFlow
    const inWelcomeFlow = this.state.showWelcomeFlow
    const inNoRepositoriesView = this.inNoRepositoriesViewState()

    // The light title bar style should only be used while we're in
    // the welcome flow as well as the no-repositories blank slate
    // on macOS. The latter case has to do with the application menu
    // being part of the title bar on Windows. We need to render
    // the app menu in the no-repositories blank slate on Windows but
    // the menu doesn't support the light style at the moment so we're
    // forcing it to use the dark style.
    const titleBarStyle =
      inWelcomeFlow || (__DARWIN__ && inNoRepositoriesView) ? 'light' : 'dark'

    return (
      <TitleBar
        showAppIcon={showAppIcon}
        titleBarStyle={titleBarStyle}
        windowState={this.state.windowState}
        windowZoomFactor={this.state.windowZoomFactor}
      >
        {this.renderAppMenuBar()}
      </TitleBar>
    )
  }

  private onPopupDismissed = (popupId: string) => {
    return this.props.dispatcher.closePopupById(popupId)
  }

  private onContinueWithUntrustedCertificate = (
    certificate: Electron.Certificate
  ) => {
    showCertificateTrustDialog(
      certificate,
      'Could not securely connect to the server, because its certificate is not trusted. Attackers might be trying to steal your information.\n\nTo connect unsafely, which may put your data at risk, you can “Always trust” the certificate and try again.'
    )
  }

  private onUpdateAvailableDismissed = () =>
    this.props.dispatcher.setUpdateBannerVisibility(false)

  private allPopupContent(): JSX.Element | null {
    const { allPopups } = this.state

    if (allPopups.length === 0) {
      return null
    }

    return (
      <>
        {allPopups.map(popup => {
          const isTopMost = this.state.currentPopup?.id === popup.id
          return (
            <DialogStackContext.Provider key={popup.id} value={{ isTopMost }}>
              {this.popupContent(popup, isTopMost)}
            </DialogStackContext.Provider>
          )
        })}
      </>
    )
  }

  private popupContent(popup: Popup, isTopMost: boolean): JSX.Element | null {
    if (popup.id === undefined) {
      // Should not be possible... but if it does we want to know about it.
      sendNonFatalException(
        'PopupNoId',
        new Error(
          `Attempted to open a popup of type '${popup.type}' without an Id`
        )
      )
      return null
    }

    const onPopupDismissedFn = this.getOnPopupDismissedFn(popup.id)

    switch (popup.type) {
      case PopupType.RenameBranch:
        return (
          <RenameBranch
            key="rename-branch"
            dispatcher={this.props.dispatcher}
            repository={popup.repository}
            branch={popup.branch}
            onDismissed={onPopupDismissedFn}
          />
        )
      case PopupType.DeleteBranch:
        return (
          <DeleteBranch
            key="delete-branch"
            dispatcher={this.props.dispatcher}
            repository={popup.repository}
            branch={popup.branch}
            existsOnRemote={popup.existsOnRemote}
            onDismissed={onPopupDismissedFn}
            onDeleted={this.onBranchDeleted}
          />
        )
      case PopupType.DeleteRemoteBranch:
        return (
          <DeleteRemoteBranch
            key="delete-remote-branch"
            dispatcher={this.props.dispatcher}
            repository={popup.repository}
            branch={popup.branch}
            onDismissed={onPopupDismissedFn}
            onDeleted={this.onBranchDeleted}
          />
        )
      case PopupType.ConfirmDiscardChanges:
        const showSetting =
          popup.showDiscardChangesSetting === undefined
            ? true
            : popup.showDiscardChangesSetting
        const discardingAllChanges =
          popup.discardingAllChanges === undefined
            ? false
            : popup.discardingAllChanges

        return (
          <DiscardChanges
            key="discard-changes"
            repository={popup.repository}
            dispatcher={this.props.dispatcher}
            files={popup.files}
            confirmDiscardChanges={
              this.state.askForConfirmationOnDiscardChanges
            }
            showDiscardChangesSetting={showSetting}
            discardingAllChanges={discardingAllChanges}
            onDismissed={onPopupDismissedFn}
            onConfirmDiscardChangesChanged={this.onConfirmDiscardChangesChanged}
          />
        )
      case PopupType.ConfirmDiscardSelection:
        return (
          <DiscardSelection
            key="discard-selection"
            repository={popup.repository}
            dispatcher={this.props.dispatcher}
            file={popup.file}
            diff={popup.diff}
            selection={popup.selection}
            onDismissed={onPopupDismissedFn}
          />
        )
      case PopupType.Preferences:
        let repository = this.getRepository()

        if (repository instanceof CloningRepository) {
          repository = null
        }

        return (
          <Preferences
            key="preferences"
            initialSelectedTab={popup.initialSelectedTab}
            dispatcher={this.props.dispatcher}
            accounts={this.state.accounts}
            confirmRepositoryRemoval={
              this.state.askForConfirmationOnRepositoryRemoval
            }
            confirmDiscardChanges={
              this.state.askForConfirmationOnDiscardChanges
            }
            confirmDiscardChangesPermanently={
              this.state.askForConfirmationOnDiscardChangesPermanently
            }
            confirmDiscardStash={this.state.askForConfirmationOnDiscardStash}
            confirmCheckoutCommit={
              this.state.askForConfirmationOnCheckoutCommit
            }
            confirmForcePush={this.state.askForConfirmationOnForcePush}
            confirmUndoCommit={this.state.askForConfirmationOnUndoCommit}
            askForConfirmationOnCommitFilteredChanges={
              this.state.askForConfirmationOnCommitFilteredChanges
            }
            uncommittedChangesStrategy={this.state.uncommittedChangesStrategy}
            selectedExternalEditor={this.state.selectedExternalEditor}
            useWindowsOpenSSH={this.state.useWindowsOpenSSH}
            showCommitLengthWarning={this.state.showCommitLengthWarning}
            notificationsEnabled={this.state.notificationsEnabled}
            optOutOfUsageTracking={this.state.optOutOfUsageTracking}
            useExternalCredentialHelper={this.state.useExternalCredentialHelper}
            repository={repository}
            onDismissed={onPopupDismissedFn}
            selectedShell={this.state.selectedShell}
            selectedTheme={this.state.selectedTheme}
            selectedTabSize={this.state.selectedTabSize}
            useCustomEditor={this.state.useCustomEditor}
            customEditor={this.state.customEditor}
            useCustomShell={this.state.useCustomShell}
            customShell={this.state.customShell}
            repositoryIndicatorsEnabled={this.state.repositoryIndicatorsEnabled}
            onEditGlobalGitConfig={this.editGlobalGitConfig}
            underlineLinks={this.state.underlineLinks}
            showDiffCheckMarks={this.state.showDiffCheckMarks}
          />
        )
      case PopupType.RepositorySettings: {
        const repository = popup.repository
        const state = this.props.repositoryStateManager.get(repository)
        const repositoryAccount = getAccountForRepository(
          this.state.accounts,
          repository
        )

        return (
          <RepositorySettings
            key={`repository-settings-${repository.hash}`}
            initialSelectedTab={popup.initialSelectedTab}
            remote={state.remote}
            dispatcher={this.props.dispatcher}
            repository={repository}
            repositoryAccount={repositoryAccount}
            onDismissed={onPopupDismissedFn}
          />
        )
      }
      case PopupType.SignIn:
        return (
          <SignIn
            key="sign-in"
            signInState={this.state.signInState}
            dispatcher={this.props.dispatcher}
            onDismissed={onPopupDismissedFn}
            isCredentialHelperSignIn={popup.isCredentialHelperSignIn}
            credentialHelperUrl={popup.credentialHelperUrl}
          />
        )
      case PopupType.AddRepository:
        return (
          <AddExistingRepository
            key="add-existing-repository"
            onDismissed={onPopupDismissedFn}
            dispatcher={this.props.dispatcher}
            path={popup.path}
          />
        )
      case PopupType.CreateRepository:
        return (
          <CreateRepository
            key="create-repository"
            onDismissed={onPopupDismissedFn}
            dispatcher={this.props.dispatcher}
            initialPath={popup.path}
            isTopMost={isTopMost}
          />
        )
      case PopupType.CloneRepository:
        return (
          <CloneRepository
            key="clone-repository"
            accounts={this.state.accounts}
            initialURL={popup.initialURL}
            onDismissed={onPopupDismissedFn}
            dispatcher={this.props.dispatcher}
            selectedTab={this.state.selectedCloneRepositoryTab}
            onTabSelected={this.onCloneRepositoriesTabSelected}
            apiRepositories={this.state.apiRepositories}
            onRefreshRepositories={this.onRefreshRepositories}
            isTopMost={isTopMost}
          />
        )
      case PopupType.CreateBranch: {
        const state = this.props.repositoryStateManager.get(popup.repository)
        const branchesState = state.branchesState
        const repository = popup.repository

        if (branchesState.tip.kind === TipState.Unknown) {
          onPopupDismissedFn()
          return null
        }

        let upstreamGhRepo: GitHubRepository | null = null
        let upstreamDefaultBranch: Branch | null = null

        if (isRepositoryWithGitHubRepository(repository)) {
          upstreamGhRepo = getNonForkGitHubRepository(repository)
          upstreamDefaultBranch = branchesState.upstreamDefaultBranch
        }

        return (
          <CreateBranch
            key="create-branch"
            tip={branchesState.tip}
            defaultBranch={branchesState.defaultBranch}
            upstreamDefaultBranch={upstreamDefaultBranch}
            allBranches={branchesState.allBranches}
            repository={repository}
            targetCommit={popup.targetCommit}
            upstreamGitHubRepository={upstreamGhRepo}
            accounts={this.state.accounts}
            cachedRepoRulesets={this.state.cachedRepoRulesets}
            onBranchCreatedFromCommit={this.onBranchCreatedFromCommit}
            onDismissed={onPopupDismissedFn}
            dispatcher={this.props.dispatcher}
            initialName={popup.initialName || ''}
          />
        )
      }
      case PopupType.InstallGit:
        return (
          <InstallGit
            key="install-git"
            onDismissed={onPopupDismissedFn}
            onOpenShell={this.onOpenShellIgnoreWarning}
            path={popup.path}
          />
        )
      case PopupType.About:
        const version = __DEV__ ? __SHA__.substring(0, 10) : getVersion()

        return (
          <About
            key="about"
            onDismissed={onPopupDismissedFn}
            applicationName={getName()}
            applicationVersion={version}
            applicationArchitecture={process.arch}
            onCheckForNonStaggeredUpdates={this.onCheckForNonStaggeredUpdates}
            onShowAcknowledgements={this.showAcknowledgements}
            onShowTermsAndConditions={this.showTermsAndConditions}
            updateState={this.state.updateState}
            onQuitAndInstall={this.onQuitAndInstall}
          />
        )
      case PopupType.PublishRepository:
        return (
          <Publish
            key="publish"
            dispatcher={this.props.dispatcher}
            repository={popup.repository}
            accounts={this.state.accounts}
            onDismissed={onPopupDismissedFn}
          />
        )
      case PopupType.UntrustedCertificate:
        return (
          <UntrustedCertificate
            key="untrusted-certificate"
            certificate={popup.certificate}
            url={popup.url}
            onDismissed={onPopupDismissedFn}
            onContinue={this.onContinueWithUntrustedCertificate}
          />
        )
      case PopupType.Acknowledgements:
        return (
          <Acknowledgements
            key="acknowledgements"
            onDismissed={onPopupDismissedFn}
            applicationVersion={getVersion()}
          />
        )
      case PopupType.RemoveRepository:
        return (
          <ConfirmRemoveRepository
            key="confirm-remove-repository"
            repository={popup.repository}
            onConfirmation={this.onConfirmRepoRemoval}
            onDismissed={onPopupDismissedFn}
          />
        )
      case PopupType.TermsAndConditions:
        return (
          <TermsAndConditions
            key="terms-and-conditions"
            onDismissed={onPopupDismissedFn}
          />
        )
      case PopupType.PushBranchCommits:
        return (
          <PushBranchCommits
            key="push-branch-commits"
            dispatcher={this.props.dispatcher}
            repository={popup.repository}
            branch={popup.branch}
            unPushedCommits={popup.unPushedCommits}
            onConfirm={this.openCreatePullRequestInBrowser}
            onDismissed={onPopupDismissedFn}
          />
        )
      case PopupType.CLIInstalled:
        return (
          <CLIInstalled key="cli-installed" onDismissed={onPopupDismissedFn} />
        )
      case PopupType.GenericGitAuthentication:
        const onDismiss = () => {
          popup.onDismiss?.()
          onPopupDismissedFn()
        }

        return (
          <GenericGitAuthentication
            key="generic-git-authentication"
            remoteUrl={popup.remoteUrl}
            username={popup.username}
            // eslint-disable-next-line react/jsx-no-bind
            onDismiss={onDismiss}
            onSave={popup.onSubmit}
          />
        )
      case PopupType.ExternalEditorFailed:
        const openPreferences = popup.openPreferences
        const suggestDefaultEditor = popup.suggestDefaultEditor

        return (
          <EditorError
            key="editor-error"
            message={popup.message}
            onDismissed={onPopupDismissedFn}
            showPreferencesDialog={this.onShowIntegrationsPreferences}
            viewPreferences={openPreferences}
            suggestDefaultEditor={suggestDefaultEditor}
          />
        )
      case PopupType.OpenShellFailed:
        return (
          <ShellError
            key="shell-error"
            message={popup.message}
            onDismissed={onPopupDismissedFn}
            showPreferencesDialog={this.onShowIntegrationsPreferences}
          />
        )
      case PopupType.InitializeLFS:
        return (
          <InitializeLFS
            key="initialize-lfs"
            repositories={popup.repositories}
            onDismissed={onPopupDismissedFn}
            onInitialize={this.initializeLFS}
          />
        )
      case PopupType.LFSAttributeMismatch:
        return (
          <AttributeMismatch
            key="lsf-attribute-mismatch"
            onDismissed={onPopupDismissedFn}
            onUpdateExistingFilters={this.updateExistingLFSFilters}
            onEditGlobalGitConfig={this.editGlobalGitConfig}
          />
        )
      case PopupType.UpstreamAlreadyExists:
        return (
          <UpstreamAlreadyExists
            key="upstream-already-exists"
            repository={popup.repository}
            existingRemote={popup.existingRemote}
            onDismissed={onPopupDismissedFn}
            onUpdate={this.onUpdateExistingUpstreamRemote}
            onIgnore={this.onIgnoreExistingUpstreamRemote}
          />
        )
      case PopupType.ReleaseNotes:
        return (
          <ReleaseNotes
            key="release-notes"
            emoji={this.state.emoji}
            newReleases={popup.newReleases}
            onDismissed={onPopupDismissedFn}
            underlineLinks={this.state.underlineLinks}
          />
        )
      case PopupType.DeletePullRequest:
        return (
          <DeletePullRequest
            key="delete-pull-request"
            dispatcher={this.props.dispatcher}
            repository={popup.repository}
            branch={popup.branch}
            onDismissed={onPopupDismissedFn}
            pullRequest={popup.pullRequest}
          />
        )
      case PopupType.OversizedFiles:
        return (
          <OversizedFiles
            key="oversized-files"
            oversizedFiles={popup.oversizedFiles}
            onDismissed={onPopupDismissedFn}
            dispatcher={this.props.dispatcher}
            context={popup.context}
            repository={popup.repository}
          />
        )
      case PopupType.CommitConflictsWarning:
        return (
          <CommitConflictsWarning
            key="commit-conflicts-warning"
            dispatcher={this.props.dispatcher}
            files={popup.files}
            repository={popup.repository}
            context={popup.context}
            onDismissed={onPopupDismissedFn}
          />
        )
      case PopupType.PushNeedsPull:
        return (
          <PushNeedsPullWarning
            key="push-needs-pull"
            dispatcher={this.props.dispatcher}
            repository={popup.repository}
            onDismissed={onPopupDismissedFn}
          />
        )
      case PopupType.ConfirmForcePush: {
        const { askForConfirmationOnForcePush } = this.state

        return (
          <ConfirmForcePush
            key="confirm-force-push"
            dispatcher={this.props.dispatcher}
            repository={popup.repository}
            upstreamBranch={popup.upstreamBranch}
            askForConfirmationOnForcePush={askForConfirmationOnForcePush}
            onDismissed={onPopupDismissedFn}
          />
        )
      }
      case PopupType.StashAndSwitchBranch: {
        const { repository, branchToCheckout } = popup
        const { branchesState, changesState } =
          this.props.repositoryStateManager.get(repository)
        const { tip } = branchesState

        if (tip.kind !== TipState.Valid) {
          return null
        }

        const currentBranch = tip.branch
        const hasAssociatedStash = changesState.stashEntry !== null

        return (
          <StashAndSwitchBranch
            key="stash-and-switch-branch"
            dispatcher={this.props.dispatcher}
            repository={popup.repository}
            currentBranch={currentBranch}
            branchToCheckout={branchToCheckout}
            hasAssociatedStash={hasAssociatedStash}
            onDismissed={onPopupDismissedFn}
          />
        )
      }
      case PopupType.ConfirmOverwriteStash: {
        const { repository, branchToCheckout: branchToCheckout } = popup
        return (
          <OverwriteStash
            key="overwrite-stash"
            dispatcher={this.props.dispatcher}
            repository={repository}
            branchToCheckout={branchToCheckout}
            onDismissed={onPopupDismissedFn}
          />
        )
      }
      case PopupType.ConfirmDiscardStash: {
        const { repository, stash } = popup

        return (
          <ConfirmDiscardStashDialog
            key="confirm-discard-stash-dialog"
            dispatcher={this.props.dispatcher}
            askForConfirmationOnDiscardStash={
              this.state.askForConfirmationOnDiscardStash
            }
            repository={repository}
            stash={stash}
            onDismissed={onPopupDismissedFn}
          />
        )
      }
      case PopupType.ConfirmCheckoutCommit: {
        const { repository, commit } = popup

        return (
          <ConfirmCheckoutCommitDialog
            key="confirm-checkout-commit-dialog"
            dispatcher={this.props.dispatcher}
            askForConfirmationOnCheckoutCommit={
              this.state.askForConfirmationOnDiscardStash
            }
            repository={repository}
            commit={commit}
            onDismissed={onPopupDismissedFn}
          />
        )
      }
      case PopupType.CreateTutorialRepository: {
        return (
          <CreateTutorialRepositoryDialog
            key="create-tutorial-repository-dialog"
            account={popup.account}
            progress={popup.progress}
            onDismissed={onPopupDismissedFn}
            onCreateTutorialRepository={this.onCreateTutorialRepository}
          />
        )
      }
      case PopupType.ConfirmExitTutorial: {
        return (
          <ConfirmExitTutorial
            key="confirm-exit-tutorial"
            onDismissed={onPopupDismissedFn}
            onContinue={this.onExitTutorialToHomeScreen}
          />
        )
      }
      case PopupType.PushRejectedDueToMissingWorkflowScope:
        return (
          <WorkflowPushRejectedDialog
            onDismissed={onPopupDismissedFn}
            rejectedPath={popup.rejectedPath}
            dispatcher={this.props.dispatcher}
            repository={popup.repository}
          />
        )
      case PopupType.SAMLReauthRequired:
        return (
          <SAMLReauthRequiredDialog
            onDismissed={onPopupDismissedFn}
            organizationName={popup.organizationName}
            endpoint={popup.endpoint}
            retryAction={popup.retryAction}
            dispatcher={this.props.dispatcher}
          />
        )
      case PopupType.CreateFork:
        return (
          <CreateForkDialog
            onDismissed={onPopupDismissedFn}
            dispatcher={this.props.dispatcher}
            repository={popup.repository}
            account={popup.account}
          />
        )
      case PopupType.CreateTag: {
        return (
          <CreateTag
            key="create-tag"
            repository={popup.repository}
            onDismissed={onPopupDismissedFn}
            dispatcher={this.props.dispatcher}
            targetCommitSha={popup.targetCommitSha}
            initialName={popup.initialName}
            localTags={popup.localTags}
          />
        )
      }
      case PopupType.DeleteTag: {
        return (
          <DeleteTag
            key="delete-tag"
            repository={popup.repository}
            onDismissed={onPopupDismissedFn}
            dispatcher={this.props.dispatcher}
            tagName={popup.tagName}
          />
        )
      }
      case PopupType.ChooseForkSettings: {
        return (
          <ChooseForkSettings
            repository={popup.repository}
            onDismissed={onPopupDismissedFn}
            dispatcher={this.props.dispatcher}
          />
        )
      }
      case PopupType.LocalChangesOverwritten:
        const selectedState = this.state.selectedState

        const existingStash =
          selectedState !== null &&
          selectedState.type === SelectionType.Repository
            ? selectedState.state.changesState.stashEntry
            : null

        return (
          <LocalChangesOverwrittenDialog
            repository={popup.repository}
            dispatcher={this.props.dispatcher}
            hasExistingStash={existingStash !== null}
            retryAction={popup.retryAction}
            onDismissed={onPopupDismissedFn}
            files={popup.files}
          />
        )
      case PopupType.MoveToApplicationsFolder: {
        return (
          <MoveToApplicationsFolder
            dispatcher={this.props.dispatcher}
            onDismissed={onPopupDismissedFn}
          />
        )
      }
      case PopupType.ChangeRepositoryAlias: {
        return (
          <ChangeRepositoryAlias
            dispatcher={this.props.dispatcher}
            repository={popup.repository}
            onDismissed={onPopupDismissedFn}
          />
        )
      }
      case PopupType.ThankYou:
        return (
          <ThankYou
            key="thank-you"
            emoji={this.state.emoji}
            userContributions={popup.userContributions}
            friendlyName={popup.friendlyName}
            latestVersion={popup.latestVersion}
            onDismissed={onPopupDismissedFn}
          />
        )
      case PopupType.CommitMessage:
        const repositoryState = this.props.repositoryStateManager.get(
          popup.repository
        )

        const { tip } = repositoryState.branchesState
        const currentBranchName: string | null =
          tip.kind === TipState.Valid ? tip.branch.name : null

        const hasWritePermissionForRepository =
          popup.repository.gitHubRepository === null ||
          hasWritePermission(popup.repository.gitHubRepository)

        const autocompletionProviders = buildAutocompletionProviders(
          popup.repository,
          this.props.dispatcher,
          this.state.emoji,
          this.props.issuesStore,
          this.props.gitHubUserStore,
          this.state.accounts
        )

        const repositoryAccount = getAccountForRepository(
          this.state.accounts,
          popup.repository
        )

        return (
          <CommitMessageDialog
            key="commit-message"
            autocompletionProviders={autocompletionProviders}
            branch={currentBranchName}
            coAuthors={popup.coAuthors}
            commitAuthor={repositoryState.commitAuthor}
            commitMessage={popup.commitMessage}
            commitSpellcheckEnabled={this.state.commitSpellcheckEnabled}
            showCommitLengthWarning={this.state.showCommitLengthWarning}
            dialogButtonText={popup.dialogButtonText}
            dialogTitle={popup.dialogTitle}
            dispatcher={this.props.dispatcher}
            prepopulateCommitSummary={popup.prepopulateCommitSummary}
            repository={popup.repository}
            showBranchProtected={
              repositoryState.changesState.currentBranchProtected
            }
            repoRulesInfo={repositoryState.changesState.currentRepoRulesInfo}
            aheadBehind={repositoryState.aheadBehind}
            showCoAuthoredBy={popup.showCoAuthoredBy}
            showNoWriteAccess={!hasWritePermissionForRepository}
            onDismissed={onPopupDismissedFn}
            onSubmitCommitMessage={popup.onSubmitCommitMessage}
            repositoryAccount={repositoryAccount}
            accounts={this.state.accounts}
          />
        )
      case PopupType.MultiCommitOperation: {
        const { selectedState, emoji } = this.state

        if (
          selectedState === null ||
          selectedState.type !== SelectionType.Repository
        ) {
          return null
        }

        const { changesState, multiCommitOperationState } = selectedState.state
        const { workingDirectory, conflictState } = changesState
        if (multiCommitOperationState === null) {
          log.warn(
            '[App] invalid state encountered - multi commit flow should not be active when step is null'
          )
          return null
        }

        return (
          <MultiCommitOperation
            key="multi-commit-operation"
            repository={popup.repository}
            dispatcher={this.props.dispatcher}
            state={multiCommitOperationState}
            conflictState={conflictState}
            emoji={emoji}
            workingDirectory={workingDirectory}
            askForConfirmationOnForcePush={
              this.state.askForConfirmationOnForcePush
            }
            accounts={this.state.accounts}
            cachedRepoRulesets={this.state.cachedRepoRulesets}
            openFileInExternalEditor={this.openFileInExternalEditor}
            resolvedExternalEditor={this.state.resolvedExternalEditor}
            openRepositoryInShell={this.openCurrentRepositoryInShell}
          />
        )
      }
      case PopupType.WarnLocalChangesBeforeUndo: {
        const { repository, commit, isWorkingDirectoryClean } = popup
        return (
          <WarnLocalChangesBeforeUndo
            key="warn-local-changes-before-undo"
            dispatcher={this.props.dispatcher}
            repository={repository}
            commit={commit}
            isWorkingDirectoryClean={isWorkingDirectoryClean}
            confirmUndoCommit={this.state.askForConfirmationOnUndoCommit}
            onDismissed={onPopupDismissedFn}
          />
        )
      }
      case PopupType.WarningBeforeReset: {
        const { repository, commit } = popup
        return (
          <WarningBeforeReset
            key="warning-before-reset"
            dispatcher={this.props.dispatcher}
            repository={repository}
            commit={commit}
            onDismissed={onPopupDismissedFn}
          />
        )
      }
      case PopupType.InvalidatedToken: {
        return (
          <InvalidatedToken
            key="invalidated-token"
            dispatcher={this.props.dispatcher}
            account={popup.account}
            onDismissed={onPopupDismissedFn}
          />
        )
      }
      case PopupType.AddSSHHost: {
        return (
          <AddSSHHost
            key="add-ssh-host"
            host={popup.host}
            ip={popup.ip}
            keyType={popup.keyType}
            fingerprint={popup.fingerprint}
            onSubmit={popup.onSubmit}
            onDismissed={onPopupDismissedFn}
          />
        )
      }
      case PopupType.SSHKeyPassphrase: {
        return (
          <SSHKeyPassphrase
            key="ssh-key-passphrase"
            keyPath={popup.keyPath}
            onSubmit={popup.onSubmit}
            onDismissed={onPopupDismissedFn}
          />
        )
      }
      case PopupType.SSHUserPassword: {
        return (
          <SSHUserPassword
            key="ssh-user-password"
            username={popup.username}
            onSubmit={popup.onSubmit}
            onDismissed={onPopupDismissedFn}
          />
        )
      }
      case PopupType.PullRequestChecksFailed: {
        return (
          <PullRequestChecksFailed
            key="pull-request-checks-failed"
            dispatcher={this.props.dispatcher}
            shouldChangeRepository={popup.shouldChangeRepository}
            repository={popup.repository}
            pullRequest={popup.pullRequest}
            checks={popup.checks}
            accounts={this.state.accounts}
            onSubmit={onPopupDismissedFn}
            onDismissed={onPopupDismissedFn}
          />
        )
      }
      case PopupType.CICheckRunRerun: {
        return (
          <CICheckRunRerunDialog
            key="rerun-check-runs"
            checkRuns={popup.checkRuns}
            dispatcher={this.props.dispatcher}
            repository={popup.repository}
            prRef={popup.prRef}
            onDismissed={onPopupDismissedFn}
            failedOnly={popup.failedOnly}
          />
        )
      }
      case PopupType.WarnForcePush: {
        const { askForConfirmationOnForcePush } = this.state
        return (
          <WarnForcePushDialog
            key="warn-force-push"
            dispatcher={this.props.dispatcher}
            operation={popup.operation}
            askForConfirmationOnForcePush={askForConfirmationOnForcePush}
            onBegin={this.getWarnForcePushDialogOnBegin(
              popup.onBegin,
              onPopupDismissedFn
            )}
            onDismissed={onPopupDismissedFn}
          />
        )
      }
      case PopupType.DiscardChangesRetry: {
        return (
          <DiscardChangesRetryDialog
            key="discard-changes-retry"
            dispatcher={this.props.dispatcher}
            retryAction={popup.retryAction}
            onDismissed={onPopupDismissedFn}
            onConfirmDiscardChangesChanged={
              this.onConfirmDiscardChangesPermanentlyChanged
            }
          />
        )
      }
      case PopupType.PullRequestReview: {
        return (
          <PullRequestReview
            key="pull-request-review"
            dispatcher={this.props.dispatcher}
            shouldCheckoutBranch={popup.shouldCheckoutBranch}
            shouldChangeRepository={popup.shouldChangeRepository}
            repository={popup.repository}
            pullRequest={popup.pullRequest}
            review={popup.review}
            emoji={this.state.emoji}
            onSubmit={onPopupDismissedFn}
            onDismissed={onPopupDismissedFn}
            underlineLinks={this.state.underlineLinks}
            accounts={this.state.accounts}
          />
        )
      }
      case PopupType.UnreachableCommits: {
        const { selectedState, emoji } = this.state
        if (
          selectedState == null ||
          selectedState.type !== SelectionType.Repository
        ) {
          return null
        }

        const {
          commitLookup,
          commitSelection: { shas, shasInDiff },
        } = selectedState.state

        return (
          <UnreachableCommitsDialog
            selectedShas={shas}
            shasInDiff={shasInDiff}
            commitLookup={commitLookup}
            selectedTab={popup.selectedTab}
            emoji={emoji}
            onDismissed={onPopupDismissedFn}
            accounts={this.state.accounts}
          />
        )
      }
      case PopupType.StartPullRequest: {
        // Intentionally chose to get the current pull request state  on
        // rerender because state variables such as file selection change
        // via the dispatcher.
        const pullRequestState = this.getPullRequestState()
        if (pullRequestState === null) {
          // This shouldn't happen..
          sendNonFatalException(
            'FailedToStartPullRequest',
            new Error(
              'Failed to start pull request because pull request state was null'
            )
          )
          return null
        }

        const { pullRequestFilesListWidth, hideWhitespaceInPullRequestDiff } =
          this.state

        const {
          prBaseBranches,
          currentBranch,
          defaultBranch,
          imageDiffType,
          externalEditorLabel,
          nonLocalCommitSHA,
          prRecentBaseBranches,
          repository,
          showSideBySideDiff,
          currentBranchHasPullRequest,
        } = popup

        return (
          <OpenPullRequestDialog
            key="open-pull-request"
            prBaseBranches={prBaseBranches}
            currentBranch={currentBranch}
            defaultBranch={defaultBranch}
            dispatcher={this.props.dispatcher}
            fileListWidth={pullRequestFilesListWidth}
            hideWhitespaceInDiff={hideWhitespaceInPullRequestDiff}
            imageDiffType={imageDiffType}
            nonLocalCommitSHA={nonLocalCommitSHA}
            pullRequestState={pullRequestState}
            prRecentBaseBranches={prRecentBaseBranches}
            repository={repository}
            externalEditorLabel={externalEditorLabel}
            showSideBySideDiff={showSideBySideDiff}
            currentBranchHasPullRequest={currentBranchHasPullRequest}
            onDismissed={onPopupDismissedFn}
            onOpenInExternalEditor={this.onOpenInExternalEditor}
          />
        )
      }
      case PopupType.Error: {
        return (
          <AppError
            error={popup.error}
            onDismissed={onPopupDismissedFn}
            onShowPopup={this.showPopup}
            onRetryAction={this.onRetryAction}
          />
        )
      }
      case PopupType.InstallingUpdate: {
        return (
          <InstallingUpdate
            key="installing-update"
            dispatcher={this.props.dispatcher}
            onDismissed={onPopupDismissedFn}
          />
        )
      }
      case PopupType.TestNotifications: {
        return (
          <TestNotifications
            key="test-notifications"
            dispatcher={this.props.dispatcher}
            notificationsDebugStore={this.props.notificationsDebugStore}
            repository={popup.repository}
            onDismissed={onPopupDismissedFn}
          />
        )
      }
      case PopupType.PullRequestComment: {
        return (
          <PullRequestComment
            key="pull-request-comment"
            dispatcher={this.props.dispatcher}
            shouldCheckoutBranch={popup.shouldCheckoutBranch}
            shouldChangeRepository={popup.shouldChangeRepository}
            repository={popup.repository}
            pullRequest={popup.pullRequest}
            comment={popup.comment}
            emoji={this.state.emoji}
            onSubmit={onPopupDismissedFn}
            onDismissed={onPopupDismissedFn}
            underlineLinks={this.state.underlineLinks}
            accounts={this.state.accounts}
          />
        )
      }
      case PopupType.UnknownAuthors: {
        return (
          <UnknownAuthors
            key="unknown-authors"
            authors={popup.authors}
            onCommit={popup.onCommit}
            onDismissed={onPopupDismissedFn}
          />
        )
      }
      case PopupType.TestIcons: {
        return (
          <IconPreviewDialog
            key="octicons-preview"
            onDismissed={onPopupDismissedFn}
          />
        )
      }
      case PopupType.ConfirmCommitFilteredChanges: {
        return (
          <ConfirmCommitFilteredChanges
            onCommitAnyway={popup.onCommitAnyway}
            onDismissed={onPopupDismissedFn}
            showFilesToBeCommitted={popup.showFilesToBeCommitted}
            setConfirmCommitFilteredChanges={
              this.setConfirmCommitFilteredChanges
            }
          />
        )
      }
      case PopupType.TestAbout:
        return (
          <AboutTestDialog
            key="about"
            onDismissed={onPopupDismissedFn}
            onShowAcknowledgements={this.showAcknowledgements}
            onShowTermsAndConditions={this.showTermsAndConditions}
          />
        )
<<<<<<< HEAD
      case PopupType.PushProtectionError:
        return (
          <PushProtectionErrorDialog
            key="push-protection-error"
            secrets={popup.secrets}
            onDismissed={onPopupDismissedFn}
          />
        )
=======
      case PopupType.GenerateCommitMessageOverrideWarning: {
        return (
          <GenerateCommitMessageOverrideWarning
            key="generate-commit-message-override-warning"
            dispatcher={this.props.dispatcher}
            repository={popup.repository}
            filesSelected={popup.filesSelected}
            onDismissed={onPopupDismissedFn}
          />
        )
      }
      case PopupType.GenerateCommitMessageDisclaimer: {
        return (
          <GenerateCommitMessageDisclaimer
            key="generate-commit-message-disclaimer"
            dispatcher={this.props.dispatcher}
            repository={popup.repository}
            filesSelected={popup.filesSelected}
            onDismissed={onPopupDismissedFn}
          />
        )
      }
>>>>>>> 29b3525a
      default:
        return assertNever(popup, `Unknown popup type: ${popup}`)
    }
  }

  private setConfirmCommitFilteredChanges = (value: boolean) => {
    this.props.dispatcher.setConfirmCommitFilteredChanges(value)
  }

  private getPullRequestState() {
    const { selectedState } = this.state
    if (
      selectedState == null ||
      selectedState.type !== SelectionType.Repository
    ) {
      return null
    }

    return selectedState.state.pullRequestState
  }

  private getWarnForcePushDialogOnBegin(
    onBegin: () => void,
    onPopupDismissedFn: () => void
  ) {
    return () => {
      onBegin()
      onPopupDismissedFn()
    }
  }

  private onExitTutorialToHomeScreen = () => {
    const tutorialRepository = this.getSelectedTutorialRepository()
    if (!tutorialRepository) {
      return false
    }

    this.props.dispatcher.pauseTutorial(tutorialRepository)
    return true
  }

  private onCreateTutorialRepository = (account: Account) => {
    this.props.dispatcher.createTutorialRepository(account)
  }

  private onUpdateExistingUpstreamRemote = (repository: Repository) => {
    this.props.dispatcher.updateExistingUpstreamRemote(repository)
  }

  private onIgnoreExistingUpstreamRemote = (repository: Repository) => {
    this.props.dispatcher.ignoreExistingUpstreamRemote(repository)
  }

  private updateExistingLFSFilters = () => {
    this.props.dispatcher.installGlobalLFSFilters(true)
  }

  private editGlobalGitConfig = () =>
    this.props.dispatcher.editGlobalGitConfig()

  private initializeLFS = (repositories: ReadonlyArray<Repository>) => {
    this.props.dispatcher.installLFSHooks(repositories)
  }

  private onCloneRepositoriesTabSelected = (tab: CloneRepositoryTab) => {
    this.props.dispatcher.changeCloneRepositoriesTab(tab)
  }

  private onRefreshRepositories = (account: Account) => {
    this.props.dispatcher.refreshApiRepositories(account)
  }

  private onShowIntegrationsPreferences = () => {
    this.props.dispatcher.showPopup({
      type: PopupType.Preferences,
      initialSelectedTab: PreferencesTab.Integrations,
    })
  }

  private onBranchCreatedFromCommit = () => {
    const repositoryView = this.repositoryViewRef.current
    if (repositoryView !== null) {
      repositoryView.scrollCompareListToTop()
    }
  }

  private onOpenShellIgnoreWarning = (path: string) => {
    this.props.dispatcher.openShell(path, true)
  }

  private onCheckForNonStaggeredUpdates = () =>
    this.checkForUpdates(false, true)

  private showAcknowledgements = () => {
    this.props.dispatcher.showPopup({ type: PopupType.Acknowledgements })
  }

  private showTermsAndConditions = () => {
    this.props.dispatcher.showPopup({ type: PopupType.TermsAndConditions })
  }

  private onQuitAndInstall = () => updateStore.quitAndInstallUpdate()

  private renderPopups() {
    const popupContent = this.allPopupContent()

    return (
      <TransitionGroup>
        {popupContent && (
          <CSSTransition classNames="modal" timeout={dialogTransitionTimeout}>
            {popupContent}
          </CSSTransition>
        )}
      </TransitionGroup>
    )
  }

  private renderDragElement() {
    return <div id="dragElement">{this.renderCurrentDragElement()}</div>
  }

  /**
   * Render the current drag element based on it's type. Used in conjunction
   * with the `Draggable` component.
   */
  private renderCurrentDragElement(): JSX.Element | null {
    const { currentDragElement, emoji } = this.state
    if (currentDragElement === null) {
      return null
    }

    const { gitHubRepository, commit, selectedCommits } = currentDragElement
    switch (currentDragElement.type) {
      case DragType.Commit:
        return (
          <CommitDragElement
            gitHubRepository={gitHubRepository}
            commit={commit}
            selectedCommits={selectedCommits}
            emoji={emoji}
            accounts={this.state.accounts}
          />
        )
      default:
        return assertNever(
          currentDragElement.type,
          `Unknown drag element type: ${currentDragElement}`
        )
    }
  }

  private renderZoomInfo() {
    return <ZoomInfo windowZoomFactor={this.state.windowZoomFactor} />
  }

  private renderFullScreenInfo() {
    return <FullScreenInfo windowState={this.state.windowState} />
  }

  private onConfirmDiscardChangesChanged = (value: boolean) => {
    this.props.dispatcher.setConfirmDiscardChangesSetting(value)
  }

  private onConfirmDiscardChangesPermanentlyChanged = (value: boolean) => {
    this.props.dispatcher.setConfirmDiscardChangesPermanentlySetting(value)
  }

  private onRetryAction = (retryAction: RetryAction) => {
    this.props.dispatcher.performRetry(retryAction)
  }

  private showPopup = (popup: Popup) => {
    this.props.dispatcher.showPopup(popup)
  }

  private setBanner = (banner: Banner) =>
    this.props.dispatcher.setBanner(banner)

  private getDesktopAppContentsClassNames = (): string => {
    const { currentDragElement } = this.state
    const isCommitBeingDragged =
      currentDragElement !== null && currentDragElement.type === DragType.Commit
    return classNames({
      'commit-being-dragged': isCommitBeingDragged,
    })
  }

  private renderApp() {
    return (
      <div
        id="desktop-app-contents"
        className={this.getDesktopAppContentsClassNames()}
      >
        {this.renderToolbar()}
        {this.renderBanner()}
        {this.renderRepository()}
        {this.renderPopups()}
        {this.renderDragElement()}
      </div>
    )
  }

  private renderRepositoryList = (): JSX.Element => {
    const selectedRepository = this.state.selectedState
      ? this.state.selectedState.repository
      : null
    const externalEditorLabel = this.state.selectedExternalEditor
      ? this.state.selectedExternalEditor
      : undefined
    const { useCustomShell, selectedShell } = this.state
    const filterText = this.state.repositoryFilterText
    return (
      <RepositoriesList
        filterText={filterText}
        onFilterTextChanged={this.onRepositoryFilterTextChanged}
        selectedRepository={selectedRepository}
        onSelectionChanged={this.onSelectionChanged}
        repositories={this.state.repositories}
        recentRepositories={this.state.recentRepositories}
        localRepositoryStateLookup={this.state.localRepositoryStateLookup}
        askForConfirmationOnRemoveRepository={
          this.state.askForConfirmationOnRepositoryRemoval
        }
        onRemoveRepository={this.removeRepository}
        onViewOnGitHub={this.viewOnGitHub}
        onOpenInShell={this.openInShell}
        onShowRepository={this.showRepository}
        onOpenInExternalEditor={this.openInExternalEditor}
        externalEditorLabel={externalEditorLabel}
        shellLabel={useCustomShell ? undefined : selectedShell}
        dispatcher={this.props.dispatcher}
      />
    )
  }

  private viewOnGitHub = (
    repository: Repository | CloningRepository | null
  ) => {
    if (!(repository instanceof Repository)) {
      return
    }

    const url = getGitHubHtmlUrl(repository)

    if (url) {
      this.props.dispatcher.openInBrowser(url)
    }
  }

  private openInShell = (repository: Repository | CloningRepository) => {
    if (!(repository instanceof Repository)) {
      return
    }

    this.props.dispatcher.openShell(repository.path)
  }

  private openFileInExternalEditor = (fullPath: string) => {
    this.props.dispatcher.openInExternalEditor(fullPath)
  }

  private openInExternalEditor = (
    repository: Repository | CloningRepository
  ) => {
    if (!(repository instanceof Repository)) {
      return
    }

    this.props.dispatcher.openInExternalEditor(repository.path)
  }

  private onOpenInExternalEditor = (path: string) => {
    const repository = this.state.selectedState?.repository
    if (repository === undefined) {
      return
    }

    const fullPath = Path.join(repository.path, path)
    this.props.dispatcher.openInExternalEditor(fullPath)
  }

  private showRepository = (repository: Repository | CloningRepository) => {
    if (!(repository instanceof Repository)) {
      return
    }

    shell.showFolderContents(repository.path)
  }

  private onRepositoryDropdownStateChanged = (newState: DropdownState) => {
    if (newState === 'open') {
      this.props.dispatcher.showFoldout({ type: FoldoutType.Repository })
    } else {
      this.props.dispatcher.closeFoldout(FoldoutType.Repository)
    }
  }

  private onExitTutorial = () => {
    if (
      this.state.repositories.length === 1 &&
      isValidTutorialStep(this.state.currentOnboardingTutorialStep)
    ) {
      // If the only repository present is the tutorial repo,
      // prompt for confirmation and exit to the BlankSlateView
      this.props.dispatcher.showPopup({
        type: PopupType.ConfirmExitTutorial,
      })
    } else {
      // Otherwise pop open repositories panel
      this.onRepositoryDropdownStateChanged('open')
    }
  }

  private renderRepositoryToolbarButton() {
    const selection = this.state.selectedState

    const repository = selection ? selection.repository : null

    let icon: OcticonSymbol
    let title: string
    if (repository) {
      const alias = repository instanceof Repository ? repository.alias : null
      icon = iconForRepository(repository)
      title = alias ?? repository.name
    } else if (this.state.repositories.length > 0) {
      icon = octicons.repo
      title = __DARWIN__ ? 'Select a Repository' : 'Select a repository'
    } else {
      icon = octicons.repo
      title = __DARWIN__ ? 'No Repositories' : 'No repositories'
    }

    const isOpen =
      this.state.currentFoldout &&
      this.state.currentFoldout.type === FoldoutType.Repository

    const currentState: DropdownState = isOpen ? 'open' : 'closed'

    const tooltip = repository && !isOpen ? repository.path : undefined

    const foldoutWidth = clamp(this.state.sidebarWidth)

    const foldoutStyle: React.CSSProperties = {
      position: 'absolute',
      marginLeft: 0,
      width: foldoutWidth,
      minWidth: foldoutWidth,
      height: '100%',
      top: 0,
    }

    /** The dropdown focus trap will stop focus event propagation we made need
     * in some of our dialogs (noticed with Lists). Disabled this when dialogs
     * are open */
    const enableFocusTrap = this.state.currentPopup === null

    return (
      <ToolbarDropdown
        icon={icon}
        title={title}
        description={__DARWIN__ ? 'Current Repository' : 'Current repository'}
        tooltip={tooltip}
        foldoutStyle={foldoutStyle}
        onContextMenu={this.onRepositoryToolbarButtonContextMenu}
        onDropdownStateChanged={this.onRepositoryDropdownStateChanged}
        dropdownContentRenderer={this.renderRepositoryList}
        dropdownState={currentState}
        enableFocusTrap={enableFocusTrap}
      />
    )
  }

  private onRepositoryToolbarButtonContextMenu = () => {
    const repository = this.state.selectedState?.repository
    if (repository === undefined) {
      return
    }

    const externalEditorLabel = this.state.selectedExternalEditor ?? undefined

    const onChangeRepositoryAlias = (repository: Repository) => {
      this.props.dispatcher.showPopup({
        type: PopupType.ChangeRepositoryAlias,
        repository,
      })
    }

    const onRemoveRepositoryAlias = (repository: Repository) => {
      this.props.dispatcher.changeRepositoryAlias(repository, null)
    }

    const items = generateRepositoryListContextMenu({
      onRemoveRepository: this.removeRepository,
      onShowRepository: this.showRepository,
      onOpenInShell: this.openInShell,
      onOpenInExternalEditor: this.openInExternalEditor,
      askForConfirmationOnRemoveRepository:
        this.state.askForConfirmationOnRepositoryRemoval,
      externalEditorLabel: externalEditorLabel,
      onChangeRepositoryAlias: onChangeRepositoryAlias,
      onRemoveRepositoryAlias: onRemoveRepositoryAlias,
      onViewOnGitHub: this.viewOnGitHub,
      repository: repository,
      shellLabel: this.state.useCustomShell
        ? undefined
        : this.state.selectedShell,
    })

    showContextualMenu(items)
  }

  private renderPushPullToolbarButton() {
    const selection = this.state.selectedState
    if (!selection || selection.type !== SelectionType.Repository) {
      return null
    }

    const state = selection.state
    const revertProgress = state.revertProgress
    if (revertProgress) {
      return (
        <RevertProgress
          progress={revertProgress}
          width={this.state.pushPullButtonWidth}
          dispatcher={this.props.dispatcher}
        />
      )
    }

    let remoteName = state.remote ? state.remote.name : null
    const progress = state.pushPullFetchProgress

    const { conflictState } = state.changesState

    const rebaseInProgress =
      conflictState !== null && conflictState.kind === 'rebase'

    const { aheadBehind, branchesState } = state
    const { pullWithRebase, tip } = branchesState

    if (tip.kind === TipState.Valid && tip.branch.upstreamRemoteName !== null) {
      remoteName = tip.branch.upstreamRemoteName

      if (tip.branch.upstreamWithoutRemote !== tip.branch.name) {
        remoteName = tip.branch.upstream
      }
    }

    const currentFoldout = this.state.currentFoldout

    const isDropdownOpen =
      currentFoldout !== null && currentFoldout.type === FoldoutType.PushPull

    const forcePushBranchState = getCurrentBranchForcePushState(
      branchesState,
      aheadBehind
    )

    /** The dropdown focus trap will stop focus event propagation we made need
     * in some of our dialogs (noticed with Lists). Disabled this when dialogs
     * are open */
    const enableFocusTrap = this.state.currentPopup === null

    return (
      <PushPullButton
        dispatcher={this.props.dispatcher}
        repository={selection.repository}
        aheadBehind={state.aheadBehind}
        numTagsToPush={state.tagsToPush !== null ? state.tagsToPush.length : 0}
        remoteName={remoteName}
        lastFetched={state.lastFetched}
        networkActionInProgress={state.isPushPullFetchInProgress}
        progress={progress}
        tipState={tip.kind}
        pullWithRebase={pullWithRebase}
        rebaseInProgress={rebaseInProgress}
        forcePushBranchState={forcePushBranchState}
        shouldNudge={
          this.state.currentOnboardingTutorialStep === TutorialStep.PushBranch
        }
        isDropdownOpen={isDropdownOpen}
        askForConfirmationOnForcePush={this.state.askForConfirmationOnForcePush}
        onDropdownStateChanged={this.onPushPullDropdownStateChanged}
        enableFocusTrap={enableFocusTrap}
        pushPullButtonWidth={this.state.pushPullButtonWidth}
      />
    )
  }

  private showCreateBranch = () => {
    const selection = this.state.selectedState

    // NB: This should never happen but in the case someone
    // manages to delete the last repository while the drop down is
    // open we'll just bail here.
    if (!selection || selection.type !== SelectionType.Repository) {
      return
    }

    // We explicitly disable the menu item in this scenario so this
    // should never happen.
    if (selection.state.branchesState.tip.kind === TipState.Unknown) {
      return
    }

    const repository = selection.repository

    return this.props.dispatcher.showPopup({
      type: PopupType.CreateBranch,
      repository,
    })
  }

  private openPullRequest = () => {
    const state = this.state.selectedState

    if (state == null || state.type !== SelectionType.Repository) {
      return
    }

    const currentPullRequest = state.state.branchesState.currentPullRequest
    const dispatcher = this.props.dispatcher

    if (currentPullRequest == null) {
      dispatcher.createPullRequest(state.repository)
      dispatcher.incrementMetric('createPullRequestCount')
    } else {
      dispatcher.showPullRequest(state.repository)
    }
  }

  private startPullRequest = () => {
    const state = this.state.selectedState

    if (state == null || state.type !== SelectionType.Repository) {
      return
    }

    this.props.dispatcher.startPullRequest(state.repository)
  }

  private openCreatePullRequestInBrowser = (
    repository: Repository,
    branch: Branch
  ) => {
    this.props.dispatcher.openCreatePullRequestInBrowser(repository, branch)
  }

  private onPushPullDropdownStateChanged = (newState: DropdownState) => {
    if (newState === 'open') {
      this.props.dispatcher.showFoldout({ type: FoldoutType.PushPull })
    } else {
      this.props.dispatcher.closeFoldout(FoldoutType.PushPull)
    }
  }

  private onBranchDropdownStateChanged = (newState: DropdownState) => {
    if (newState === 'open') {
      this.props.dispatcher.showFoldout({ type: FoldoutType.Branch })
    } else {
      this.props.dispatcher.closeFoldout(FoldoutType.Branch)
    }
  }

  private renderBranchToolbarButton(): JSX.Element | null {
    const selection = this.state.selectedState

    if (selection == null || selection.type !== SelectionType.Repository) {
      return null
    }

    const currentFoldout = this.state.currentFoldout

    const isOpen =
      currentFoldout !== null && currentFoldout.type === FoldoutType.Branch

    const repository = selection.repository
    const { branchesState } = selection.state

    /** The dropdown focus trap will stop focus event propagation we made need
     * in some of our dialogs (noticed with Lists). Disabled this when dialogs
     * are open */
    const enableFocusTrap = this.state.currentPopup === null

    return (
      <BranchDropdown
        dispatcher={this.props.dispatcher}
        isOpen={isOpen}
        branchDropdownWidth={this.state.branchDropdownWidth}
        onDropDownStateChanged={this.onBranchDropdownStateChanged}
        repository={repository}
        repositoryState={selection.state}
        selectedTab={this.state.selectedBranchesTab}
        pullRequests={branchesState.openPullRequests}
        currentPullRequest={branchesState.currentPullRequest}
        isLoadingPullRequests={branchesState.isLoadingPullRequests}
        shouldNudge={
          this.state.currentOnboardingTutorialStep === TutorialStep.CreateBranch
        }
        showCIStatusPopover={this.state.showCIStatusPopover}
        emoji={this.state.emoji}
        enableFocusTrap={enableFocusTrap}
        underlineLinks={this.state.underlineLinks}
      />
    )
  }

  // we currently only render one banner at a time
  private renderBanner(): JSX.Element | null {
    // The inset light title bar style without the toolbar
    // can't support banners at the moment. So for the
    // no-repositories blank slate we'll have to live without
    // them.
    if (this.inNoRepositoriesViewState()) {
      return null
    }

    let banner = null
    if (this.state.currentBanner !== null) {
      banner = renderBanner(
        this.state.currentBanner,
        this.props.dispatcher,
        this.onBannerDismissed
      )
    } else if (
      this.state.isUpdateAvailableBannerVisible ||
      this.state.isUpdateShowcaseVisible
    ) {
      banner = this.renderUpdateBanner()
    }
    return (
      <div role="alert" aria-atomic="false">
        <TransitionGroup>
          {banner && (
            <CSSTransition
              classNames="banner"
              timeout={bannerTransitionTimeout}
            >
              {banner}
            </CSSTransition>
          )}
        </TransitionGroup>
      </div>
    )
  }

  private renderUpdateBanner() {
    return (
      <UpdateAvailable
        dispatcher={this.props.dispatcher}
        newReleases={updateStore.state.newReleases}
        isX64ToARM64ImmediateAutoUpdate={
          updateStore.state.isX64ToARM64ImmediateAutoUpdate
        }
        prioritizeUpdate={updateStore.state.prioritizeUpdate}
        prioritizeUpdateInfoUrl={updateStore.state.prioritizeUpdateInfoUrl}
        onDismissed={this.onUpdateAvailableDismissed}
        isUpdateShowcaseVisible={this.state.isUpdateShowcaseVisible}
        emoji={this.state.emoji}
        key={'update-available'}
      />
    )
  }

  private onBannerDismissed = () => {
    this.props.dispatcher.clearBanner()
  }

  private renderToolbar() {
    /**
     * No toolbar if we're in the blank slate view.
     */
    if (this.inNoRepositoriesViewState()) {
      return null
    }

    const width = clamp(this.state.sidebarWidth)

    return (
      <Toolbar id="desktop-app-toolbar">
        <div className="sidebar-section" style={{ width }}>
          {this.renderRepositoryToolbarButton()}
        </div>
        {this.renderBranchToolbarButton()}
        {this.renderPushPullToolbarButton()}
      </Toolbar>
    )
  }

  private renderRepository() {
    const accounts = enableMultipleEnterpriseAccounts()
      ? this.state.accounts
      : this.oneAccountPerKind(this.state.accounts)

    if (this.inNoRepositoriesViewState()) {
      return (
        <NoRepositoriesView
          accounts={accounts}
          onCreate={this.showCreateRepository}
          onClone={this.showCloneRepo}
          onAdd={this.showAddLocalRepo}
          onCreateTutorialRepository={this.showCreateTutorialRepositoryPopup}
          onResumeTutorialRepository={this.onResumeTutorialRepository}
          tutorialPaused={this.isTutorialPaused()}
          apiRepositories={this.state.apiRepositories}
          onRefreshRepositories={this.onRefreshRepositories}
        />
      )
    }

    const state = this.state

    const selectedState = state.selectedState
    if (!selectedState) {
      return <NoRepositorySelected />
    }

    if (selectedState.type === SelectionType.Repository) {
      const externalEditorLabel = state.useCustomEditor
        ? undefined
        : state.selectedExternalEditor ?? undefined

      return (
        <RepositoryView
          ref={this.repositoryViewRef}
          // When switching repositories we want to remount the RepositoryView
          // component to reset the scroll positions.
          key={selectedState.repository.hash}
          repository={selectedState.repository}
          state={selectedState.state}
          dispatcher={this.props.dispatcher}
          emoji={state.emoji}
          sidebarWidth={state.sidebarWidth}
          commitSummaryWidth={state.commitSummaryWidth}
          stashedFilesWidth={state.stashedFilesWidth}
          issuesStore={this.props.issuesStore}
          gitHubUserStore={this.props.gitHubUserStore}
          onViewCommitOnGitHub={this.onViewCommitOnGitHub}
          imageDiffType={state.imageDiffType}
          hideWhitespaceInChangesDiff={state.hideWhitespaceInChangesDiff}
          hideWhitespaceInHistoryDiff={state.hideWhitespaceInHistoryDiff}
          showDiffCheckMarks={state.showDiffCheckMarks}
          showSideBySideDiff={state.showSideBySideDiff}
          focusCommitMessage={state.focusCommitMessage}
          askForConfirmationOnDiscardChanges={
            state.askForConfirmationOnDiscardChanges
          }
          askForConfirmationOnDiscardStash={
            state.askForConfirmationOnDiscardStash
          }
          askForConfirmationOnCheckoutCommit={
            state.askForConfirmationOnCheckoutCommit
          }
          askForConfirmationOnCommitFilteredChanges={
            state.askForConfirmationOnCommitFilteredChanges
          }
          accounts={state.accounts}
          isExternalEditorAvailable={
            state.useCustomEditor || state.selectedExternalEditor !== null
          }
          externalEditorLabel={externalEditorLabel}
          resolvedExternalEditor={state.resolvedExternalEditor}
          onOpenInExternalEditor={this.onOpenInExternalEditor}
          appMenu={state.appMenuState[0]}
          currentTutorialStep={state.currentOnboardingTutorialStep}
          onExitTutorial={this.onExitTutorial}
          isShowingModal={this.isShowingModal}
          isShowingFoldout={this.state.currentFoldout !== null}
          aheadBehindStore={this.props.aheadBehindStore}
          commitSpellcheckEnabled={this.state.commitSpellcheckEnabled}
          showCommitLengthWarning={this.state.showCommitLengthWarning}
          onCherryPick={this.startCherryPickWithoutBranch}
          pullRequestSuggestedNextAction={state.pullRequestSuggestedNextAction}
        />
      )
    } else if (selectedState.type === SelectionType.CloningRepository) {
      return (
        <CloningRepositoryView
          repository={selectedState.repository}
          progress={selectedState.progress}
        />
      )
    } else if (selectedState.type === SelectionType.MissingRepository) {
      return (
        <MissingRepository
          repository={selectedState.repository}
          dispatcher={this.props.dispatcher}
        />
      )
    } else {
      return assertNever(selectedState, `Unknown state: ${selectedState}`)
    }
  }

  private renderWelcomeFlow() {
    return (
      <Welcome
        dispatcher={this.props.dispatcher}
        accounts={this.state.accounts}
        signInState={this.state.signInState}
      />
    )
  }

  public render() {
    if (this.loading) {
      return null
    }

    const className = classNames(
      this.state.appIsFocused ? 'focused' : 'blurred',
      {
        'underline-links': this.state.underlineLinks,
      }
    )

    const currentTheme = this.state.showWelcomeFlow
      ? ApplicationTheme.Light
      : this.state.currentTheme

    const currentTabSize = this.state.selectedTabSize

    return (
      <div
        id="desktop-app-chrome"
        className={className}
        style={{ tabSize: currentTabSize }}
      >
        <AppTheme theme={currentTheme} />
        {this.renderTitlebar()}
        {this.state.showWelcomeFlow
          ? this.renderWelcomeFlow()
          : this.renderApp()}
        {this.renderZoomInfo()}
        {this.renderFullScreenInfo()}
      </div>
    )
  }

  private onRepositoryFilterTextChanged = (text: string) => {
    this.props.dispatcher.setRepositoryFilterText(text)
  }

  private onSelectionChanged = (repository: Repository | CloningRepository) => {
    this.props.dispatcher.selectRepository(repository)
    this.props.dispatcher.closeFoldout(FoldoutType.Repository)
  }

  private onViewCommitOnGitHub = async (SHA: string, filePath?: string) => {
    const repository = this.getRepository()

    if (
      !repository ||
      repository instanceof CloningRepository ||
      !repository.gitHubRepository
    ) {
      return
    }

    const commitURL = createCommitURL(
      repository.gitHubRepository,
      SHA,
      filePath
    )

    if (commitURL === null) {
      return
    }

    this.props.dispatcher.openInBrowser(commitURL)
  }

  private onBranchDeleted = (repository: Repository) => {
    // In the event a user is in the middle of a compare
    // we need to exit out of the compare state after the
    // branch has been deleted. Calling executeCompare allows
    // us to do just that.
    this.props.dispatcher.executeCompare(repository, {
      kind: HistoryTabMode.History,
    })
  }

  private inNoRepositoriesViewState() {
    return this.state.repositories.length === 0 || this.isTutorialPaused()
  }

  private isTutorialPaused() {
    return this.state.currentOnboardingTutorialStep === TutorialStep.Paused
  }

  /**
   * When starting cherry pick from context menu, we need to initialize the
   * cherry pick state flow step with the ChooseTargetBranch as opposed
   * to drag and drop which will start at the ShowProgress step.
   *
   * Step initialization must be done before and outside of the
   * `currentPopupContent` method because it is a rendering method that is
   * re-run on every update. It will just keep showing the step initialized
   * there otherwise - not allowing for other flow steps.
   */
  private startCherryPickWithoutBranch = (
    repository: Repository,
    commits: ReadonlyArray<CommitOneLine>
  ) => {
    const repositoryState = this.props.repositoryStateManager.get(repository)

    const { tip } = repositoryState.branchesState
    let currentBranch: Branch | null = null

    if (tip.kind === TipState.Valid) {
      currentBranch = tip.branch
    } else {
      throw new Error(
        'Tip is not in a valid state, which is required to start the cherry-pick flow'
      )
    }

    this.props.dispatcher.initializeMultiCommitOperation(
      repository,
      {
        kind: MultiCommitOperationKind.CherryPick,
        sourceBranch: currentBranch,
        branchCreated: false,
        commits,
      },
      null,
      commits,
      tip.branch.tip.sha
    )

    const initialStep = getMultiCommitOperationChooseBranchStep(repositoryState)

    this.props.dispatcher.setMultiCommitOperationStep(repository, initialStep)
    this.props.dispatcher.incrementMetric('cherryPickViaContextMenuCount')

    this.showPopup({
      type: PopupType.MultiCommitOperation,
      repository,
    })
  }

  /**
   * Check if the user signed into their dotCom account has been tagged in
   * our release notes or if they already have received a thank you card.
   *
   * Notes: A user signed into a GHE account should not be contributing to
   * Desktop as that account should be used for GHE repos. Tho, technically it
   * is possible through commit misattribution and we are intentionally ignoring
   * this scenario as it would be expected any misattributed commit would not
   * be able to be detected.
   */
  private async checkIfThankYouIsInOrder(): Promise<void> {
    const dotComAccount = this.state.accounts.find(isDotComAccount)
    if (!dotComAccount) {
      // The user is not signed in or is a GHE user who should not have any.
      return
    }

    const { lastThankYou } = this.state
    const { login } = dotComAccount
    if (hasUserAlreadyBeenCheckedOrThanked(lastThankYou, login, getVersion())) {
      return
    }

    const isOnlyLastRelease =
      lastThankYou !== undefined && lastThankYou.checkedUsers.includes(login)
    const userContributions = await getUserContributions(
      isOnlyLastRelease,
      login
    )
    if (userContributions === null) {
      // This will prevent unnecessary release note retrieval on every time the
      // app is opened for a non-contributor.
      updateLastThankYou(
        this.props.dispatcher,
        lastThankYou,
        login,
        getVersion()
      )
      return
    }

    // If this is the first time user has seen the card, we want to thank them
    // for all previous versions. Thus, only specify current version if they
    // have been thanked before.
    const displayVersion = isOnlyLastRelease ? getVersion() : null
    const banner: Banner = {
      type: BannerType.OpenThankYouCard,
      // Grab emoji's by reference because we could still be loading emoji's
      emoji: this.state.emoji,
      onOpenCard: () =>
        this.openThankYouCard(userContributions, displayVersion, dotComAccount),
      onThrowCardAway: () => {
        updateLastThankYou(
          this.props.dispatcher,
          lastThankYou,
          login,
          getVersion()
        )
      },
    }
    this.setBanner(banner)
  }

  private openThankYouCard = (
    userContributions: ReadonlyArray<ReleaseNote>,
    latestVersion: string | null = null,
    account: Account
  ) => {
    const { friendlyName } = account

    this.props.dispatcher.showPopup({
      type: PopupType.ThankYou,
      userContributions,
      friendlyName,
      latestVersion,
    })
  }

  private onDragEnd = (dropTargetSelector: DropTargetSelector | undefined) => {
    this.props.dispatcher.closeFoldout(FoldoutType.Branch)
    if (dropTargetSelector === undefined) {
      this.props.dispatcher.incrementMetric('dragStartedAndCanceledCount')
    }
  }
}

function NoRepositorySelected() {
  return <div className="panel blankslate">No repository selected</div>
}<|MERGE_RESOLUTION|>--- conflicted
+++ resolved
@@ -186,12 +186,9 @@
 import { ConfirmCommitFilteredChanges } from './changes/confirm-commit-filtered-changes-dialog'
 import { AboutTestDialog } from './about/about-test-dialog'
 import { enableMultipleEnterpriseAccounts } from '../lib/feature-flag'
-<<<<<<< HEAD
 import { PushProtectionErrorDialog } from './secret-scanning/push-protection-error'
-=======
 import { GenerateCommitMessageOverrideWarning } from './generate-commit-message/generate-commit-message-override-warning'
 import { GenerateCommitMessageDisclaimer } from './generate-commit-message/generate-commit-message-disclaimer'
->>>>>>> 29b3525a
 
 const MinuteInMilliseconds = 1000 * 60
 const HourInMilliseconds = MinuteInMilliseconds * 60
@@ -2500,7 +2497,6 @@
             onShowTermsAndConditions={this.showTermsAndConditions}
           />
         )
-<<<<<<< HEAD
       case PopupType.PushProtectionError:
         return (
           <PushProtectionErrorDialog
@@ -2509,7 +2505,6 @@
             onDismissed={onPopupDismissedFn}
           />
         )
-=======
       case PopupType.GenerateCommitMessageOverrideWarning: {
         return (
           <GenerateCommitMessageOverrideWarning
@@ -2532,7 +2527,6 @@
           />
         )
       }
->>>>>>> 29b3525a
       default:
         return assertNever(popup, `Unknown popup type: ${popup}`)
     }
