--- conflicted
+++ resolved
@@ -126,12 +126,8 @@
         aria-setsize={this.props.rowCount}
         aria-posinset={this.props.rowIndex + 1}
         aria-selected={this.props.selected}
-<<<<<<< HEAD
         aria-label={this.props.ariaLabel}
-        role={role}
-=======
         role="option"
->>>>>>> 9ec551d7
         className={className}
         tabIndex={this.props.tabIndex}
         ref={this.onRef}
