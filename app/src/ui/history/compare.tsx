--- conflicted
+++ resolved
@@ -77,13 +77,8 @@
 
     this.state = {
       focusedBranch: null,
-<<<<<<< HEAD
       filterText,
-      showBranchList: false,
-=======
-      filterText: '',
       showBranchList: props.initialShowBranchList,
->>>>>>> ac8a14db
       selectedCommit: null,
     }
   }
