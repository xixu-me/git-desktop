--- conflicted
+++ resolved
@@ -14,12 +14,9 @@
 import { Checkbox, CheckboxValue } from '../lib/checkbox'
 import { writeDefaultReadme } from './write-default-readme'
 import { Select } from '../lib/select'
+import { Loading } from '../lib/loading'
 import { getGitIgnoreNames, writeGitIgnore } from './gitignores'
-<<<<<<< HEAD
 import { ILicense, getLicenses } from './licenses'
-=======
-import { Loading } from '../lib/loading'
->>>>>>> 463f24f7
 
 /** The sentinel value used to indicate no gitignore should be used. */
 const NoGitIgnoreValue = 'None'
@@ -77,64 +74,20 @@
 
   public async componentDidMount() {
     const gitIgnoreNames = await getGitIgnoreNames()
-<<<<<<< HEAD
-    this.setState({
-      path: this.state.path,
-      name: this.state.name,
-      createWithReadme: this.state.createWithReadme,
-      gitIgnoreNames,
-      gitIgnore: this.state.gitIgnore,
-      licenses: this.state.licenses,
-      license: this.state.license,
-    })
+    this.setState({ ...this.state, gitIgnoreNames })
 
     const licenses = await getLicenses()
-    this.setState({
-      path: this.state.path,
-      name: this.state.name,
-      createWithReadme: this.state.createWithReadme,
-      gitIgnoreNames: this.state.gitIgnoreNames,
-      gitIgnore: this.state.gitIgnore,
-      licenses,
-      license: this.state.license,
-    })
-=======
-    this.setState({ ...this.state, gitIgnoreNames })
->>>>>>> 463f24f7
+    this.setState({ ...this.state, licenses })
   }
 
   private onPathChanged = (event: React.FormEvent<HTMLInputElement>) => {
     const path = event.currentTarget.value
-<<<<<<< HEAD
-    this.setState({
-      path,
-      name: this.state.name,
-      createWithReadme: this.state.createWithReadme,
-      gitIgnoreNames: this.state.gitIgnoreNames,
-      gitIgnore: this.state.gitIgnore,
-      licenses: this.state.licenses,
-      license: this.state.license,
-    })
-=======
     this.setState({ ...this.state, path })
->>>>>>> 463f24f7
   }
 
   private onNameChanged = (event: React.FormEvent<HTMLInputElement>) => {
     const name = event.currentTarget.value
-<<<<<<< HEAD
-    this.setState({
-      path: this.state.path,
-      name,
-      createWithReadme: this.state.createWithReadme,
-      gitIgnoreNames: this.state.gitIgnoreNames,
-      gitIgnore: this.state.gitIgnore,
-      licenses: this.state.licenses,
-      license: this.state.license,
-    })
-=======
     this.setState({ ...this.state, name })
->>>>>>> 463f24f7
   }
 
   private showFilePicker = () => {
@@ -142,19 +95,7 @@
     if (!directory) { return }
 
     const path = directory[0]
-<<<<<<< HEAD
-    this.setState({
-      path,
-      name: this.state.name,
-      createWithReadme: this.state.createWithReadme,
-      gitIgnoreNames: this.state.gitIgnoreNames,
-      gitIgnore: this.state.gitIgnore,
-      licenses: this.state.licenses,
-      license: this.state.license,
-    })
-=======
     this.setState({ ...this.state, path })
->>>>>>> 463f24f7
   }
 
   private createRepository = async () => {
@@ -218,21 +159,8 @@
     })
   }
 
-<<<<<<< HEAD
-  private onCreateWithREADMEChange = (event: React.FormEvent<HTMLInputElement>) => {
-    this.setState({
-      path: this.state.path,
-      name: this.state.name,
-      createWithReadme: event.currentTarget.checked,
-      gitIgnoreNames: this.state.gitIgnoreNames,
-      gitIgnore: this.state.gitIgnore,
-      licenses: this.state.licenses,
-      license: this.state.license,
-    })
-=======
   private onCreateWithReadmeChange = (event: React.FormEvent<HTMLInputElement>) => {
     this.setState({ ...this.state, createWithReadme: event.currentTarget.checked })
->>>>>>> 463f24f7
   }
 
   private renderError() {
@@ -246,32 +174,12 @@
 
   private onGitIgnoreChange = (event: React.FormEvent<HTMLSelectElement>) => {
     const gitIgnore = event.currentTarget.value
-<<<<<<< HEAD
-    this.setState({
-      path: this.state.path,
-      name: this.state.name,
-      createWithReadme: this.state.createWithReadme,
-      gitIgnoreNames: this.state.gitIgnoreNames,
-      gitIgnore,
-      licenses: this.state.licenses,
-      license: this.state.license,
-    })
+    this.setState({ ...this.state, gitIgnore })
   }
 
   private onLicenseChange = (event: React.FormEvent<HTMLSelectElement>) => {
     const license = event.currentTarget.value
-    this.setState({
-      path: this.state.path,
-      name: this.state.name,
-      createWithReadme: this.state.createWithReadme,
-      gitIgnoreNames: this.state.gitIgnoreNames,
-      gitIgnore: this.state.gitIgnore,
-      licenses: this.state.licenses,
-      license,
-    })
-=======
-    this.setState({ ...this.state, gitIgnore })
->>>>>>> 463f24f7
+    this.setState({ ...this.state, license })
   }
 
   private renderGitIgnores() {
