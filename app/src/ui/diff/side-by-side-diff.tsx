import * as React from 'react'

import { Repository } from '../../models/repository'
import {
  ITextDiff,
  DiffLineType,
  DiffHunk,
  DiffLine,
  DiffSelection,
  DiffHunkExpansionType,
} from '../../models/diff'
import {
  getLineFilters,
  highlightContents,
  IFileContents,
} from './syntax-highlighting'
import { ITokens, ILineTokens, IToken } from '../../lib/highlighter/types'
import {
  assertNever,
  assertNonNullable,
  forceUnwrap,
} from '../../lib/fatal-error'
import classNames from 'classnames'
import {
  List,
  AutoSizer,
  CellMeasurerCache,
  CellMeasurer,
  ListRowProps,
  OverscanIndicesGetterParams,
  defaultOverscanIndicesGetter,
} from 'react-virtualized'
import { SideBySideDiffRow } from './side-by-side-diff-row'
import memoize from 'memoize-one'
import {
  findInteractiveOriginalDiffRange,
  DiffRangeType,
} from './diff-explorer'
import {
  ChangedFile,
  DiffRow,
  DiffRowType,
  canSelect,
  getDiffTokens,
  SimplifiedDiffRowData,
  SimplifiedDiffRow,
  IDiffRowData,
  DiffColumn,
  getLineWidthFromDigitCount,
  getNumberOfDigits,
  MaxIntraLineDiffStringLength,
  getFirstAndLastClassesSideBySide,
  textDiffEquals,
} from './diff-helpers'
import { showContextualMenu } from '../../lib/menu-item'
import { getTokens } from './diff-syntax-mode'
import { DiffSearchInput } from './diff-search-input'
import {
  expandTextDiffHunk,
  DiffExpansionKind,
  expandWholeTextDiff,
} from './text-diff-expansion'
import { IMenuItem } from '../../lib/menu-item'
import { HiddenBidiCharsWarning } from './hidden-bidi-chars-warning'
<<<<<<< HEAD
import { escapeRegExp } from 'lodash'
import { findDOMNode } from 'react-dom'
=======
import escapeRegExp from 'lodash/escapeRegExp'
>>>>>>> 89a832e9

const DefaultRowHeight = 20

export interface ISelectionPoint {
  readonly column: DiffColumn
  readonly row: number
}

export interface ISelection {
  readonly from: ISelectionPoint
  readonly to: ISelectionPoint
  readonly isSelected: boolean
}

type ModifiedLine = { line: DiffLine; diffLineNumber: number }

const isElement = (n: Node): n is Element => n.nodeType === Node.ELEMENT_NODE
const closestElement = (n: Node): Element | null =>
  isElement(n) ? n : n.parentElement

const closestRow = (n: Node, container: Element) => {
  const row = closestElement(n)?.closest('div[role=row]')
  if (row && container.contains(row)) {
    const rowIndex =
      row.ariaRowIndex !== null ? parseInt(row.ariaRowIndex, 10) : NaN
    return isNaN(rowIndex) ? undefined : rowIndex
  }

  return undefined
}

interface ISideBySideDiffProps {
  readonly repository: Repository

  /** The file whose diff should be displayed. */
  readonly file: ChangedFile

  /** The initial diff */
  readonly diff: ITextDiff

  /**
   * Contents of the old and new files related to the current text diff.
   */
  readonly fileContents: IFileContents | null

  /**
   * Called when the includedness of lines or a range of lines has changed.
   * Only applicable when readOnly is false.
   */
  readonly onIncludeChanged?: (diffSelection: DiffSelection) => void

  /**
   * Called when the user wants to discard a selection of the diff.
   * Only applicable when readOnly is false.
   */
  readonly onDiscardChanges?: (
    diff: ITextDiff,
    diffSelection: DiffSelection
  ) => void

  /** Whether or not whitespace changes are hidden. */
  readonly hideWhitespaceInDiff: boolean

  /**
   * Whether we'll show a confirmation dialog when the user
   * discards changes.
   */
  readonly askForConfirmationOnDiscardChanges?: boolean

  /**
   * Whether we'll show the diff in a side-by-side layout.
   */
  readonly showSideBySideDiff: boolean

  /** Called when the user changes the hide whitespace in diffs setting. */
  readonly onHideWhitespaceInDiffChanged: (checked: boolean) => void
}

interface ISideBySideDiffState {
  /** The diff that should be rendered */
  readonly diff: ITextDiff

  /**
   * The list of syntax highlighting tokens corresponding to
   * the previous contents of the file.
   */
  readonly beforeTokens?: ITokens
  /**
   * The list of syntax highlighting tokens corresponding to
   * the next contents of the file.
   */
  readonly afterTokens?: ITokens

  /**
   * Indicates whether the user is doing a text selection and in which
   * column is doing it. This allows us to limit text selection to that
   * specific column via CSS.
   */
  readonly selectingTextInRow: 'before' | 'after'

  /**
   * The current diff selection. This is used while
   * dragging the mouse over different lines to know where the user started
   * dragging and whether the selection is to add or remove lines from the
   * selection.
   **/
  readonly temporarySelection?: ISelection

  /**
   * Indicates the hunk that the user is currently hovering via the gutter.
   *
   * In this context, a hunk is not exactly equivalent to a diff hunk, but
   * instead marks a group of consecutive added/deleted lines.
   *
   * As an example, the following diff will contain a single diff hunk
   * (marked by the line starting with @@) but in this context we'll have two
   * hunks:
   *
   * |  @@ -1,4 +1,4 @@
   * |  line 1
   * |  -line 2
   * |  +line 2a
   * |  line 3
   * |  -line 4
   * |  +line 4a
   *
   * This differentiation makes selecting multiple lines by clicking on the
   * gutter more user friendly, since only consecutive modified lines get selected.
   */
  readonly hoveredHunk?: number

  readonly isSearching: boolean

  readonly searchQuery?: string

  readonly searchResults?: SearchResults

  readonly selectedSearchResult: number | undefined

  /** This tracks the last expanded hunk index so that we can refocus the expander after rerender */
  readonly lastExpandedHunk: {
    index: number
    expansionType: DiffHunkExpansionType
  } | null
}

const listRowsHeightCache = new CellMeasurerCache({
  defaultHeight: DefaultRowHeight,
  fixedWidth: true,
})

export class SideBySideDiff extends React.Component<
  ISideBySideDiffProps,
  ISideBySideDiffState
> {
  private virtualListRef = React.createRef<List>()
  private diffContainer: HTMLDivElement | null = null

  /** Diff to restore when "Collapse all expanded lines" option is used */
  private diffToRestore: ITextDiff | null = null

  private textSelectionStartRow: number | undefined = undefined
  private textSelectionEndRow: number | undefined = undefined

  private readonly hunkExpansionRefs = new Map<
    number,
    { expansionType: DiffHunkExpansionType; button: HTMLButtonElement }
  >()

  public constructor(props: ISideBySideDiffProps) {
    super(props)

    this.state = {
      diff: props.diff,
      isSearching: false,
      selectedSearchResult: undefined,
      selectingTextInRow: 'before',
      lastExpandedHunk: null,
    }
  }

  public componentDidMount() {
    this.initDiffSyntaxMode()

    window.addEventListener('keydown', this.onWindowKeyDown)

    // Listen for the custom event find-text (see app.tsx)
    // and trigger the search plugin if we see it.
    document.addEventListener('find-text', this.showSearch)

    document.addEventListener('cut', this.onCutOrCopy)
    document.addEventListener('copy', this.onCutOrCopy)

    document.addEventListener('selectionchange', this.onDocumentSelectionChange)
  }

  private onCutOrCopy = (ev: ClipboardEvent) => {
    if (ev.defaultPrevented || !this.isEntireDiffSelected()) {
      return
    }

    const lineTypes = this.props.showSideBySideDiff
      ? this.state.selectingTextInRow === 'before'
        ? [DiffLineType.Delete, DiffLineType.Context]
        : [DiffLineType.Add, DiffLineType.Context]
      : [DiffLineType.Add, DiffLineType.Delete, DiffLineType.Context]

    const contents = this.state.diff.hunks
      .flatMap(h =>
        h.lines
          .filter(line => lineTypes.includes(line.type))
          .map(line => line.content)
      )
      .join('\n')

    ev.preventDefault()
    ev.clipboardData?.setData('text/plain', contents)
  }

  private onDocumentSelectionChange = (ev: Event) => {
    if (!this.diffContainer) {
      return
    }

    const selection = document.getSelection()

    this.textSelectionStartRow = undefined
    this.textSelectionEndRow = undefined

    if (!selection || selection.isCollapsed) {
      return
    }

    // Check to see if there's at least a partial selection within the
    // diff container. If there isn't then we want to get out of here as
    // quickly as possible.
    if (!selection.containsNode(this.diffContainer, true)) {
      return
    }

    if (this.isEntireDiffSelected(selection)) {
      return
    }

    // Get the range to coerce uniform direction (i.e we don't want to have to
    // care about whether the user is selecting right to left or left to right)
    const range = selection.getRangeAt(0)
    const { startContainer, endContainer } = range

    // The (relative) happy path is when the user is currently selecting within
    // the diff. That means that the start container will very likely be a text
    // node somewhere within a row.
    let startRow = closestRow(startContainer, this.diffContainer)

    // If we couldn't find the row by walking upwards it's likely that the user
    // has moved their selection to the container itself or beyond (i.e dragged
    // their selection all the way up to the point where they're now selecting
    // inside the commit details).
    //
    // If so we attempt to check if the first row we're currently rendering is
    // encompassed in the selection
    if (startRow === undefined) {
      const firstRow = this.diffContainer.querySelector(
        'div[role=row]:first-child'
      )

      if (firstRow && range.intersectsNode(firstRow)) {
        startRow = closestRow(firstRow, this.diffContainer)
      }
    }

    // If we don't have  starting row there's no point in us trying to find
    // the end row.
    if (startRow === undefined) {
      return
    }

    let endRow = closestRow(endContainer, this.diffContainer)

    if (endRow === undefined) {
      const lastRow = this.diffContainer.querySelector(
        'div[role=row]:last-child'
      )

      if (lastRow && range.intersectsNode(lastRow)) {
        endRow = closestRow(lastRow, this.diffContainer)
      }
    }

    this.textSelectionStartRow = startRow
    this.textSelectionEndRow = endRow
  }

  private isEntireDiffSelected(selection = document.getSelection()) {
    const { diffContainer } = this

    if (selection?.rangeCount === 0) {
      return false
    }

    const ancestor = selection?.getRangeAt(0).commonAncestorContainer

    // This is an artefact of the selectAllChildren call in the onSelectAll
    // handler. We can get away with checking for this since we're handling
    // the select-all event coupled with the fact that we have CSS rules which
    // prevents text selection within the diff unless focus resides within the
    // diff container.
    return ancestor === diffContainer
  }

  public componentWillUnmount() {
    window.removeEventListener('keydown', this.onWindowKeyDown)
    document.removeEventListener('mouseup', this.onEndSelection)
    document.removeEventListener('find-text', this.showSearch)
    document.removeEventListener(
      'selectionchange',
      this.onDocumentSelectionChange
    )
  }

  public componentDidUpdate(
    prevProps: ISideBySideDiffProps,
    prevState: ISideBySideDiffState
  ) {
    if (
      !highlightParametersEqual(this.props, prevProps, this.state, prevState)
    ) {
      this.initDiffSyntaxMode()
      this.clearListRowsHeightCache()
    }

    if (!textDiffEquals(this.props.diff, prevProps.diff)) {
      this.diffToRestore = null
      this.setState({ diff: this.props.diff, lastExpandedHunk: null })
    }

    // Scroll to top if we switched to a new file
    if (
      this.virtualListRef.current !== null &&
      this.props.file.id !== prevProps.file.id
    ) {
      this.virtualListRef.current.scrollToPosition(0)

      // Reset selection
      this.textSelectionStartRow = undefined
      this.textSelectionEndRow = undefined

      if (this.diffContainer) {
        const selection = document.getSelection()
        if (selection?.containsNode(this.diffContainer, true)) {
          selection.empty()
        }
      }
    }

    if (this.state.lastExpandedHunk !== prevState.lastExpandedHunk) {
      this.focusAfterLastExpandedHunkChange()
    }
  }

  /**
   * This handles app focus after a user has clicked on an diff expansion
   * button. With the exception of the top expand up button, the expansion
   * buttons disappear after clicking and by default the focus moves to the app
   * body. This is not ideal for accessibilty as a keyboard user must then tab
   * all the way back to the diff to continut to interact with it.
   *
   * If an expansion button of the type clicked is available, we focus it.
   * Otherwise, we focus the diff container. This makes it so if a user expands
   * down and can expand down further, they will automatically be focused on the
   * next expand down.
   *
   * Other context: When a user clicks on a diff expansion button, the
   * lastExpandedHunk state is updated. In the componentDidUpdate, we detect
   * that change in order to call this after the new expansion buttons have
   * rendered. The rendered expansion buttons are stored in a map.
   *
   */
  private focusAfterLastExpandedHunkChange() {
    if (this.state.lastExpandedHunk === null) {
      return
    }

    const diffNode = findDOMNode(this.virtualListRef.current)
    const diff = diffNode instanceof HTMLElement ? diffNode : null

    if (this.hunkExpansionRefs.size === 0) {
      diff?.focus()
      return
    }

    const { expansionType, index } = this.state.lastExpandedHunk

    const hunk = this.hunkExpansionRefs.get(index)
    const lastHunk = this.hunkExpansionRefs.get(this.hunkExpansionRefs.size - 1)

    if (hunk?.expansionType === expansionType) {
      hunk?.button.focus()
      return
    }

    if (lastHunk?.expansionType === expansionType) {
      lastHunk?.button.focus()
      return
    }

    diff?.focus()
  }

  private canExpandDiff() {
    const contents = this.props.fileContents
    return (
      contents !== null &&
      contents.canBeExpanded &&
      contents.newContents.length > 0
    )
  }

  private onDiffContainerRef = (ref: HTMLDivElement | null) => {
    if (ref === null) {
      this.diffContainer?.removeEventListener('select-all', this.onSelectAll)
    } else {
      ref.addEventListener('select-all', this.onSelectAll)
    }
    this.diffContainer = ref
  }

  public render() {
    const { diff } = this.state

    const rows = getDiffRows(
      diff,
      this.props.showSideBySideDiff,
      this.canExpandDiff()
    )
    const containerClassName = classNames('side-by-side-diff-container', {
      'unified-diff': !this.props.showSideBySideDiff,
      [`selecting-${this.state.selectingTextInRow}`]:
        this.props.showSideBySideDiff &&
        this.state.selectingTextInRow !== undefined,
      editable: canSelect(this.props.file),
    })

    return (
      // eslint-disable-next-line jsx-a11y/no-static-element-interactions
      <div
        className={containerClassName}
        onMouseDown={this.onMouseDown}
        onKeyDown={this.onKeyDown}
      >
        {diff.hasHiddenBidiChars && <HiddenBidiCharsWarning />}
        {this.state.isSearching && (
          <DiffSearchInput
            onSearch={this.onSearch}
            onClose={this.onSearchCancel}
          />
        )}
        <div
          className="side-by-side-diff cm-s-default"
          ref={this.onDiffContainerRef}
        >
          <AutoSizer onResize={this.clearListRowsHeightCache}>
            {({ height, width }) => (
              <List
                deferredMeasurementCache={listRowsHeightCache}
                width={width}
                height={height}
                rowCount={rows.length}
                rowHeight={this.getRowHeight}
                rowRenderer={this.renderRow}
                ref={this.virtualListRef}
                overscanIndicesGetter={this.overscanIndicesGetter}
                // The following properties are passed to the list
                // to make sure that it gets re-rendered when any of
                // them change.
                isSearching={this.state.isSearching}
                selectedSearchResult={this.state.selectedSearchResult}
                searchQuery={this.state.searchQuery}
                showSideBySideDiff={this.props.showSideBySideDiff}
                beforeTokens={this.state.beforeTokens}
                afterTokens={this.state.afterTokens}
                temporarySelection={this.state.temporarySelection}
                hoveredHunk={this.state.hoveredHunk}
                isSelectable={canSelect(this.props.file)}
                fileSelection={this.getSelection()}
                // rows are memoized and include things like the
                // noNewlineIndicator
                rows={rows}
              />
            )}
          </AutoSizer>
        </div>
      </div>
    )
  }

  private overscanIndicesGetter = (params: OverscanIndicesGetterParams) => {
    const [start, end] = [this.textSelectionStartRow, this.textSelectionEndRow]

    if (start === undefined || end === undefined) {
      return defaultOverscanIndicesGetter(params)
    }

    const startIndex = Math.min(start, params.startIndex)
    const stopIndex = Math.max(
      params.stopIndex,
      Math.min(params.cellCount - 1, end)
    )

    return defaultOverscanIndicesGetter({ ...params, startIndex, stopIndex })
  }

  private renderRow = ({ index, parent, style, key }: ListRowProps) => {
    const { diff } = this.state
    const rows = getDiffRows(
      diff,
      this.props.showSideBySideDiff,
      this.canExpandDiff()
    )

    const row = rows[index]
    if (row === undefined) {
      return null
    }

    const prev = rows[index - 1]
    const next = rows[index + 1]

    const beforeClassNames = getFirstAndLastClassesSideBySide(
      row,
      prev,
      next,
      DiffRowType.Deleted
    )
    const afterClassNames = getFirstAndLastClassesSideBySide(
      row,
      prev,
      next,
      DiffRowType.Added
    )

    const lineNumberWidth = getLineWidthFromDigitCount(
      getNumberOfDigits(diff.maxLineNumber)
    )

    const rowWithTokens = this.createFullRow(row, index)

    const isHunkHovered =
      'hunkStartLine' in row && this.state.hoveredHunk === row.hunkStartLine

    return (
      <CellMeasurer
        cache={listRowsHeightCache}
        columnIndex={0}
        key={key}
        parent={parent}
        rowIndex={index}
      >
        <div key={key} style={style} role="row" aria-rowindex={index}>
          <SideBySideDiffRow
            row={rowWithTokens}
            lineNumberWidth={lineNumberWidth}
            numRow={index}
            isDiffSelectable={canSelect(this.props.file)}
            isHunkHovered={isHunkHovered}
            showSideBySideDiff={this.props.showSideBySideDiff}
            hideWhitespaceInDiff={this.props.hideWhitespaceInDiff}
            onStartSelection={this.onStartSelection}
            onUpdateSelection={this.onUpdateSelection}
            onMouseEnterHunk={this.onMouseEnterHunk}
            onMouseLeaveHunk={this.onMouseLeaveHunk}
            onExpandHunk={this.onExpandHunk}
            onClickHunk={this.onClickHunk}
            onContextMenuLine={this.onContextMenuLine}
            onContextMenuHunk={this.onContextMenuHunk}
            onContextMenuExpandHunk={this.onContextMenuExpandHunk}
            onContextMenuText={this.onContextMenuText}
            onHideWhitespaceInDiffChanged={
              this.props.onHideWhitespaceInDiffChanged
            }
            beforeClassNames={beforeClassNames}
            afterClassNames={afterClassNames}
            onHunkExpansionRef={this.onHunkExpansionRef}
          />
        </div>
      </CellMeasurer>
    )
  }

  private onHunkExpansionRef = (
    hunkIndex: number,
    expansionType: DiffHunkExpansionType,
    button: HTMLButtonElement | null
  ) => {
    if (button === null) {
      this.hunkExpansionRefs.delete(hunkIndex)
    } else {
      this.hunkExpansionRefs.set(hunkIndex, { expansionType, button })
    }
  }

  private getRowHeight = (row: { index: number }) => {
    return listRowsHeightCache.rowHeight(row) ?? DefaultRowHeight
  }

  private clearListRowsHeightCache = () => {
    listRowsHeightCache.clearAll()
  }

  private async initDiffSyntaxMode() {
    const contents = this.props.fileContents

    if (contents === null) {
      return
    }

    const { diff: currentDiff } = this.state

    // Store the current props and state so that we can see if anything
    // changes from underneath us as we're making asynchronous
    // operations that makes our data stale or useless.
    const propsSnapshot = this.props
    const stateSnapshot = this.state

    const lineFilters = getLineFilters(currentDiff.hunks)
    const tabSize = 4

    const tokens = await highlightContents(contents, tabSize, lineFilters)

    if (
      !highlightParametersEqual(
        this.props,
        propsSnapshot,
        this.state,
        stateSnapshot
      )
    ) {
      return
    }

    this.setState({
      beforeTokens: tokens.oldTokens,
      afterTokens: tokens.newTokens,
    })
  }

  private getSelection(): DiffSelection | undefined {
    return canSelect(this.props.file) ? this.props.file.selection : undefined
  }

  private createFullRow(row: SimplifiedDiffRow, numRow: number): DiffRow {
    if (row.type === DiffRowType.Added) {
      return {
        ...row,
        data: this.getRowDataPopulated(
          row.data,
          numRow,
          this.props.showSideBySideDiff ? DiffColumn.After : DiffColumn.Before,
          this.state.afterTokens
        ),
      }
    }

    if (row.type === DiffRowType.Deleted) {
      return {
        ...row,
        data: this.getRowDataPopulated(
          row.data,
          numRow,
          DiffColumn.Before,
          this.state.beforeTokens
        ),
      }
    }

    if (row.type === DiffRowType.Modified) {
      return {
        ...row,
        beforeData: this.getRowDataPopulated(
          row.beforeData,
          numRow,
          DiffColumn.Before,
          this.state.beforeTokens
        ),
        afterData: this.getRowDataPopulated(
          row.afterData,
          numRow,
          DiffColumn.After,
          this.state.afterTokens
        ),
      }
    }

    if (row.type === DiffRowType.Context) {
      const lineTokens =
        getTokens(row.beforeLineNumber, this.state.beforeTokens) ??
        getTokens(row.afterLineNumber, this.state.afterTokens)

      const beforeTokens = [...row.beforeTokens]
      const afterTokens = [...row.afterTokens]

      if (lineTokens !== null) {
        beforeTokens.push(lineTokens)
        afterTokens.push(lineTokens)
      }

      const beforeSearchTokens = this.getSearchTokens(numRow, DiffColumn.Before)
      if (beforeSearchTokens !== undefined) {
        beforeSearchTokens.forEach(x => beforeTokens.push(x))
      }

      const afterSearchTokens = this.getSearchTokens(numRow, DiffColumn.After)
      if (afterSearchTokens !== undefined) {
        afterSearchTokens.forEach(x => afterTokens.push(x))
      }

      return { ...row, beforeTokens, afterTokens }
    }

    return row
  }

  private getRowDataPopulated(
    data: SimplifiedDiffRowData,
    row: number,
    column: DiffColumn,
    tokens: ITokens | undefined
  ): IDiffRowData {
    const searchTokens = this.getSearchTokens(row, column)
    const lineTokens = getTokens(data.lineNumber, tokens)
    const finalTokens = [...data.tokens]

    if (searchTokens !== undefined) {
      searchTokens.forEach(x => finalTokens.push(x))
    }
    if (lineTokens !== null) {
      finalTokens.push(lineTokens)
    }

    return {
      ...data,
      tokens: finalTokens,
      isSelected:
        data.diffLineNumber !== null &&
        isInSelection(
          data.diffLineNumber,
          row,
          column,
          this.getSelection(),
          this.state.temporarySelection
        ),
    }
  }

  private getSearchTokens(row: number, column: DiffColumn) {
    const { searchResults: searchTokens, selectedSearchResult } = this.state

    if (searchTokens === undefined) {
      return undefined
    }

    const lineTokens = searchTokens.getLineTokens(row, column)

    if (lineTokens === undefined) {
      return undefined
    }

    if (lineTokens !== undefined && selectedSearchResult !== undefined) {
      const selected = searchTokens.get(selectedSearchResult)

      if (row === selected?.row && column === selected.column) {
        if (lineTokens[selected.offset] !== undefined) {
          const selectedToken = {
            [selected.offset]: { length: selected.length, token: 'selected' },
          }

          return [lineTokens, selectedToken]
        }
      }
    }

    return [lineTokens]
  }

  private getDiffLineNumber(
    rowNumber: number,
    column: DiffColumn
  ): number | null {
    const { diff } = this.state
    const rows = getDiffRows(
      diff,
      this.props.showSideBySideDiff,
      this.canExpandDiff()
    )
    const row = rows[rowNumber]

    if (row === undefined) {
      return null
    }

    if (row.type === DiffRowType.Added || row.type === DiffRowType.Deleted) {
      return row.data.diffLineNumber
    }

    if (row.type === DiffRowType.Modified) {
      return column === DiffColumn.After
        ? row.afterData.diffLineNumber
        : row.beforeData.diffLineNumber
    }

    return null
  }

  /**
   * This handler is used to limit text selection to a single column.
   * To do so, we store the last column where the user clicked and use
   * that information to add a CSS class on the container div
   * (e.g `selecting-before`).
   *
   * Then, via CSS we can disable text selection on the column that is
   * not being selected.
   */
  private onMouseDown = (event: React.MouseEvent<HTMLDivElement>) => {
    if (!this.props.showSideBySideDiff) {
      return
    }

    if (!(event.target instanceof HTMLElement)) {
      return
    }

    // We need to use the event target since the current target will
    // always point to the container.
    const isSelectingBeforeText = event.target.closest('.before')
    const isSelectingAfterText = event.target.closest('.after')

    if (isSelectingBeforeText !== null) {
      this.setState({ selectingTextInRow: 'before' })
    } else if (isSelectingAfterText !== null) {
      this.setState({ selectingTextInRow: 'after' })
    }
  }

  private onKeyDown = (event: React.KeyboardEvent<HTMLDivElement>) => {
    const modifiers = event.altKey || event.metaKey || event.shiftKey

    if (!__DARWIN__ && event.key === 'a' && event.ctrlKey && !modifiers) {
      this.onSelectAll(event)
    }
  }

  /**
   * Called when the user presses CtrlOrCmd+A while focused within the diff
   * container or when the user triggers the select-all event. Note that this
   * deals with text-selection whereas several other methods in this component
   * named similarly deals with selection within the gutter.
   */
  private onSelectAll = (ev?: Event | React.SyntheticEvent<unknown>) => {
    if (this.diffContainer) {
      ev?.preventDefault()
      document.getSelection()?.selectAllChildren(this.diffContainer)
    }
  }

  private onStartSelection = (
    row: number,
    column: DiffColumn,
    isSelected: boolean
  ) => {
    const point: ISelectionPoint = { row, column }
    const temporarySelection = { from: point, to: point, isSelected }
    this.setState({ temporarySelection })

    document.addEventListener('mouseup', this.onEndSelection, { once: true })
  }

  private onUpdateSelection = (row: number, column: DiffColumn) => {
    const { temporarySelection } = this.state
    if (temporarySelection === undefined) {
      return
    }

    const to = { row, column }
    this.setState({ temporarySelection: { ...temporarySelection, to } })
  }

  private onEndSelection = () => {
    let selection = this.getSelection()
    const { temporarySelection } = this.state

    if (selection === undefined || temporarySelection === undefined) {
      return
    }

    const { from: tmpFrom, to: tmpTo, isSelected } = temporarySelection

    const fromRow = Math.min(tmpFrom.row, tmpTo.row)
    const toRow = Math.max(tmpFrom.row, tmpTo.row)

    for (let row = fromRow; row <= toRow; row++) {
      const lineBefore = this.getDiffLineNumber(row, tmpFrom.column)
      const lineAfter = this.getDiffLineNumber(row, tmpTo.column)

      if (lineBefore !== null) {
        selection = selection.withLineSelection(lineBefore, isSelected)
      }

      if (lineAfter !== null) {
        selection = selection.withLineSelection(lineAfter, isSelected)
      }
    }

    this.props.onIncludeChanged?.(selection)
    this.setState({ temporarySelection: undefined })
  }

  private onMouseEnterHunk = (hunkStartLine: number) => {
    if (this.state.temporarySelection === undefined) {
      this.setState({ hoveredHunk: hunkStartLine })
    }
  }

  private onMouseLeaveHunk = () => {
    this.setState({ hoveredHunk: undefined })
  }

  private onExpandHunk = (
    hunkIndex: number,
    expansionType: DiffHunkExpansionType
  ) => {
    const { diff } = this.state

    if (hunkIndex === -1 || hunkIndex >= diff.hunks.length) {
      return
    }

    this.setState({ lastExpandedHunk: { index: hunkIndex, expansionType } })

    const kind = expansionType === DiffHunkExpansionType.Down ? 'down' : 'up'

    this.expandHunk(diff.hunks[hunkIndex], kind)
  }

  private onClickHunk = (hunkStartLine: number, select: boolean) => {
    if (this.props.onIncludeChanged === undefined) {
      return
    }

    const { diff } = this.state
    const selection = this.getSelection()

    if (selection !== undefined) {
      const range = findInteractiveOriginalDiffRange(diff.hunks, hunkStartLine)
      if (range !== null) {
        const { from, to } = range
        const sel = selection.withRangeSelection(from, to - from + 1, select)
        this.props.onIncludeChanged(sel)
      }
    }
  }

  /**
   * Handler to show a context menu when the user right-clicks on the diff text.
   */
  private onContextMenuText = () => {
    const selectionLength = window.getSelection()?.toString().length ?? 0

    const items: IMenuItem[] = [
      {
        label: 'Copy',
        // When using role="copy", the enabled attribute is not taken into account.
        role: selectionLength > 0 ? 'copy' : undefined,
        enabled: selectionLength > 0,
      },
      {
        label: __DARWIN__ ? 'Select All' : 'Select all',
        action: () => this.onSelectAll(),
      },
    ]

    const expandMenuItem = this.buildExpandMenuItem()
    if (expandMenuItem !== null) {
      items.push({ type: 'separator' }, expandMenuItem)
    }

    showContextualMenu(items)
  }

  /**
   * Handler to show a context menu when the user right-clicks on a line number.
   *
   * @param diffLineNumber the line number the diff where the user clicked
   */
  private onContextMenuLine = (diffLineNumber: number) => {
    const { file, hideWhitespaceInDiff } = this.props
    const { diff } = this.state

    if (!canSelect(file)) {
      return
    }

    if (hideWhitespaceInDiff) {
      return
    }

    if (this.props.onDiscardChanges === undefined) {
      return
    }

    const range = findInteractiveOriginalDiffRange(diff.hunks, diffLineNumber)
    if (range === null || range.type === null) {
      return
    }

    showContextualMenu([
      {
        label: this.getDiscardLabel(range.type, 1),
        action: () => this.onDiscardChanges(diffLineNumber),
      },
    ])
  }

  private buildExpandMenuItem(): IMenuItem | null {
    const { diff } = this.state
    if (!this.canExpandDiff()) {
      return null
    }

    return this.diffToRestore === null
      ? {
          label: __DARWIN__ ? 'Expand Whole File' : 'Expand whole file',
          action: this.onExpandWholeFile,
          // If there is only one hunk that can't be expanded, disable this item
          enabled:
            diff.hunks.length !== 1 ||
            diff.hunks[0].expansionType !== DiffHunkExpansionType.None,
        }
      : {
          label: __DARWIN__
            ? 'Collapse Expanded Lines'
            : 'Collapse expanded lines',
          action: this.onCollapseExpandedLines,
        }
  }

  private onExpandWholeFile = () => {
    const contents = this.props.fileContents
    const { diff } = this.state

    if (contents === null || !this.canExpandDiff()) {
      return
    }

    const updatedDiff = expandWholeTextDiff(diff, contents.newContents)

    if (updatedDiff === undefined) {
      return
    }

    this.diffToRestore = diff

    this.setState({ diff: updatedDiff })
  }

  private onCollapseExpandedLines = () => {
    if (this.diffToRestore === null) {
      return
    }

    this.setState({ diff: this.diffToRestore })

    this.diffToRestore = null
  }

  /**
   * Handler to show a context menu when the user right-clicks on the gutter hunk handler.
   *
   * @param hunkStartLine The start line of the hunk where the user clicked.
   */
  private onContextMenuHunk = (hunkStartLine: number) => {
    if (!canSelect(this.props.file)) {
      return
    }

    if (this.props.onDiscardChanges === undefined) {
      return
    }

    const range = findInteractiveOriginalDiffRange(
      this.state.diff.hunks,
      hunkStartLine
    )
    if (range === null || range.type === null) {
      return
    }

    showContextualMenu([
      {
        label: this.getDiscardLabel(range.type, range.to - range.from + 1),
        action: () => this.onDiscardChanges(range.from, range.to),
      },
    ])
  }

  private onContextMenuExpandHunk = () => {
    const expandMenuItem = this.buildExpandMenuItem()
    if (expandMenuItem === null) {
      return
    }

    showContextualMenu([expandMenuItem])
  }

  private getDiscardLabel(rangeType: DiffRangeType, numLines: number): string {
    const suffix = this.props.askForConfirmationOnDiscardChanges ? '…' : ''
    let type = ''

    if (rangeType === DiffRangeType.Additions) {
      type = __DARWIN__ ? 'Added' : 'added'
    } else if (rangeType === DiffRangeType.Deletions) {
      type = __DARWIN__ ? 'Removed' : 'removed'
    } else if (rangeType === DiffRangeType.Mixed) {
      type = __DARWIN__ ? 'Modified' : 'modified'
    } else {
      assertNever(rangeType, `Invalid range type: ${rangeType}`)
    }

    const plural = numLines > 1 ? 's' : ''
    return __DARWIN__
      ? `Discard ${type} Line${plural}${suffix}`
      : `Discard ${type} line${plural}${suffix}`
  }

  private onDiscardChanges(startLine: number, endLine: number = startLine) {
    const selection = this.getSelection()
    if (selection === undefined) {
      return
    }

    if (this.props.onDiscardChanges === undefined) {
      return
    }

    const newSelection = selection
      .withSelectNone()
      .withRangeSelection(startLine, endLine - startLine + 1, true)

    // Pass the original diff (from props) instead of the (potentially)
    // expanded one.
    this.props.onDiscardChanges(this.props.diff, newSelection)
  }

  private onWindowKeyDown = (event: KeyboardEvent) => {
    if (event.defaultPrevented) {
      return
    }

    const isCmdOrCtrl = __DARWIN__
      ? event.metaKey && !event.ctrlKey
      : event.ctrlKey

    if (isCmdOrCtrl && !event.shiftKey && !event.altKey && event.key === 'f') {
      event.preventDefault()
      this.showSearch()
    }
  }

  private showSearch = () => {
    if (!this.state.isSearching) {
      this.resetSearch(true)
    }
  }

  private onSearch = (searchQuery: string, direction: 'next' | 'previous') => {
    let { selectedSearchResult, searchResults: searchResults } = this.state
    const { showSideBySideDiff } = this.props
    const { diff } = this.state

    // If the query is unchanged and we've got tokens we'll continue, else we'll restart
    if (searchQuery === this.state.searchQuery && searchResults !== undefined) {
      if (selectedSearchResult === undefined) {
        selectedSearchResult = 0
      } else {
        const delta = direction === 'next' ? 1 : -1

        // http://javascript.about.com/od/problemsolving/a/modulobug.htm
        selectedSearchResult =
          (selectedSearchResult + delta + searchResults.length) %
          searchResults.length
      }
    } else {
      searchResults = calcSearchTokens(
        diff,
        showSideBySideDiff,
        searchQuery,
        this.canExpandDiff()
      )
      selectedSearchResult = 0

      if (searchResults === undefined || searchResults.length === 0) {
        this.resetSearch(true)
        return
      }
    }

    const scrollToRow = searchResults.get(selectedSearchResult)?.row

    if (scrollToRow !== undefined) {
      this.virtualListRef.current?.scrollToRow(scrollToRow)
    }

    this.setState({ searchQuery, searchResults, selectedSearchResult })
  }

  private onSearchCancel = () => {
    this.resetSearch(false)
  }

  private resetSearch(isSearching: boolean) {
    this.setState({
      selectedSearchResult: undefined,
      searchQuery: undefined,
      searchResults: undefined,
      isSearching,
    })
  }

  /** Expand a selected hunk. */
  private expandHunk(hunk: DiffHunk, kind: DiffExpansionKind) {
    const contents = this.props.fileContents
    const { diff } = this.state

    if (contents === null || !this.canExpandDiff()) {
      return
    }

    const updatedDiff = expandTextDiffHunk(
      diff,
      hunk,
      kind,
      contents.newContents
    )

    if (updatedDiff === undefined) {
      return
    }

    this.setState({ diff: updatedDiff })
  }
}

/**
 * Checks to see if any key parameters in the props object that are used
 * when performing highlighting has changed. This is used to determine
 * whether highlighting should abort in between asynchronous operations
 * due to some factor (like which file is currently selected) have changed
 * and thus rendering the in-flight highlighting data useless.
 */
function highlightParametersEqual(
  newProps: ISideBySideDiffProps,
  prevProps: ISideBySideDiffProps,
  newState: ISideBySideDiffState,
  prevState: ISideBySideDiffState
) {
  return (
    (newProps === prevProps ||
      (newProps.file.id === prevProps.file.id &&
        newProps.showSideBySideDiff === prevProps.showSideBySideDiff)) &&
    newState.diff.text === prevState.diff.text &&
    prevProps.fileContents?.file.id === newProps.fileContents?.file.id
  )
}

/**
 * Memoized function to calculate the actual rows to display side by side
 * as a diff.
 *
 * @param diff                The diff to use to calculate the rows.
 * @param showSideBySideDiff  Whether or not show the diff in side by side mode.
 */
const getDiffRows = memoize(function (
  diff: ITextDiff,
  showSideBySideDiff: boolean,
  enableDiffExpansion: boolean
): ReadonlyArray<SimplifiedDiffRow> {
  const outputRows = new Array<SimplifiedDiffRow>()

  diff.hunks.forEach((hunk, index) => {
    for (const row of getDiffRowsFromHunk(
      index,
      hunk,
      showSideBySideDiff,
      enableDiffExpansion
    )) {
      outputRows.push(row)
    }
  })

  return outputRows
})

/**
 * Returns an array of rows with the needed data to render a side-by-side diff
 * with them.
 *
 * In some situations it will merge a deleted an added row into a single
 * modified row, in order to display them side by side (This happens when there
 * are consecutive added and deleted rows).
 *
 * @param hunk                The hunk to use to extract the rows data
 * @param showSideBySideDiff  Whether or not show the diff in side by side mode.
 */
function getDiffRowsFromHunk(
  hunkIndex: number,
  hunk: DiffHunk,
  showSideBySideDiff: boolean,
  enableDiffExpansion: boolean
): ReadonlyArray<SimplifiedDiffRow> {
  const rows = new Array<SimplifiedDiffRow>()

  /**
   * Array containing multiple consecutive added/deleted lines. This
   * is used to be able to merge them into modified rows.
   */
  let modifiedLines = new Array<ModifiedLine>()

  for (const [num, line] of hunk.lines.entries()) {
    const diffLineNumber = hunk.unifiedDiffStart + num

    if (line.type === DiffLineType.Delete || line.type === DiffLineType.Add) {
      modifiedLines.push({ line, diffLineNumber })
      continue
    }

    if (modifiedLines.length > 0) {
      // If the current line is not added/deleted and we have any added/deleted
      // line stored, we need to process them.
      for (const row of getModifiedRows(modifiedLines, showSideBySideDiff)) {
        rows.push(row)
      }
      modifiedLines = []
    }

    if (line.type === DiffLineType.Hunk) {
      rows.push({
        type: DiffRowType.Hunk,
        content: line.text,
        expansionType: enableDiffExpansion
          ? hunk.expansionType
          : DiffHunkExpansionType.None,
        hunkIndex,
      })
      continue
    }

    if (line.type === DiffLineType.Context) {
      assertNonNullable(
        line.oldLineNumber,
        `No oldLineNumber for ${diffLineNumber}`
      )
      assertNonNullable(
        line.newLineNumber,
        `No newLineNumber for ${diffLineNumber}`
      )

      rows.push({
        type: DiffRowType.Context,
        content: line.content,
        beforeLineNumber: line.oldLineNumber,
        afterLineNumber: line.newLineNumber,
        beforeTokens: [],
        afterTokens: [],
      })
      continue
    }

    assertNever(line.type, `Invalid line type: ${line.type}`)
  }

  // Do one more pass to process the remaining list of modified lines.
  if (modifiedLines.length > 0) {
    for (const row of getModifiedRows(modifiedLines, showSideBySideDiff)) {
      rows.push(row)
    }
  }

  return rows
}

function getModifiedRows(
  addedOrDeletedLines: ReadonlyArray<ModifiedLine>,
  showSideBySideDiff: boolean
): ReadonlyArray<SimplifiedDiffRow> {
  if (addedOrDeletedLines.length === 0) {
    return []
  }
  const hunkStartLine = addedOrDeletedLines[0].diffLineNumber
  const addedLines = new Array<ModifiedLine>()
  const deletedLines = new Array<ModifiedLine>()

  for (const line of addedOrDeletedLines) {
    if (line.line.type === DiffLineType.Add) {
      addedLines.push(line)
    } else if (line.line.type === DiffLineType.Delete) {
      deletedLines.push(line)
    }
  }

  const output = new Array<SimplifiedDiffRow>()

  const diffTokensBefore = new Array<ILineTokens | undefined>()
  const diffTokensAfter = new Array<ILineTokens | undefined>()

  // To match the behavior of github.com, we only highlight differences between
  // lines on hunks that have the same number of added and deleted lines.
  const shouldDisplayDiffInChunk = addedLines.length === deletedLines.length

  if (shouldDisplayDiffInChunk) {
    for (let i = 0; i < deletedLines.length; i++) {
      const addedLine = addedLines[i]
      const deletedLine = deletedLines[i]

      if (
        addedLine.line.content.length < MaxIntraLineDiffStringLength &&
        deletedLine.line.content.length < MaxIntraLineDiffStringLength
      ) {
        const { before, after } = getDiffTokens(
          deletedLine.line.content,
          addedLine.line.content
        )
        diffTokensBefore[i] = before
        diffTokensAfter[i] = after
      }
    }
  }

  let indexModifiedRow = 0

  while (
    showSideBySideDiff &&
    indexModifiedRow < addedLines.length &&
    indexModifiedRow < deletedLines.length
  ) {
    const addedLine = forceUnwrap(
      'Unexpected null line',
      addedLines[indexModifiedRow]
    )
    const deletedLine = forceUnwrap(
      'Unexpected null line',
      deletedLines[indexModifiedRow]
    )

    // Modified lines
    output.push({
      type: DiffRowType.Modified,
      beforeData: getDataFromLine(
        deletedLine,
        'oldLineNumber',
        diffTokensBefore.shift()
      ),
      afterData: getDataFromLine(
        addedLine,
        'newLineNumber',
        diffTokensAfter.shift()
      ),
      hunkStartLine,
    })

    indexModifiedRow++
  }

  for (let i = indexModifiedRow; i < deletedLines.length; i++) {
    const line = forceUnwrap('Unexpected null line', deletedLines[i])

    output.push({
      type: DiffRowType.Deleted,
      data: getDataFromLine(line, 'oldLineNumber', diffTokensBefore.shift()),
      hunkStartLine,
    })
  }

  for (let i = indexModifiedRow; i < addedLines.length; i++) {
    const line = forceUnwrap('Unexpected null line', addedLines[i])

    // Added line
    output.push({
      type: DiffRowType.Added,
      data: getDataFromLine(line, 'newLineNumber', diffTokensAfter.shift()),
      hunkStartLine,
    })
  }

  return output
}

function getDataFromLine(
  { line, diffLineNumber }: { line: DiffLine; diffLineNumber: number },
  lineToUse: 'oldLineNumber' | 'newLineNumber',
  diffTokens: ILineTokens | undefined
): SimplifiedDiffRowData {
  const lineNumber = forceUnwrap(
    `Expecting ${lineToUse} value for ${line}`,
    line[lineToUse]
  )

  const tokens = new Array<ILineTokens>()

  if (diffTokens !== undefined) {
    tokens.push(diffTokens)
  }

  return {
    content: line.content,
    lineNumber,
    diffLineNumber: line.originalLineNumber,
    noNewLineIndicator: line.noTrailingNewLine,
    tokens,
  }
}

/**
 * Helper class that lets us index search results both by their row
 * and column for fast lookup durig the render phase but also by their
 * relative order (index) allowing us to efficiently perform backwards search.
 */
class SearchResults {
  private readonly lookup = new Map<string, ILineTokens>()
  private readonly hits = new Array<[number, DiffColumn, number, number]>()

  private getKey(row: number, column: DiffColumn) {
    return `${row}.${column}`
  }

  public add(row: number, column: DiffColumn, offset: number, length: number) {
    const key = this.getKey(row, column)
    const existing = this.lookup.get(key)
    const token: IToken = { length, token: 'search-result' }

    if (existing !== undefined) {
      existing[offset] = token
    } else {
      this.lookup.set(key, { [offset]: token })
    }

    this.hits.push([row, column, offset, length])
  }

  public get length() {
    return this.hits.length
  }

  public get(index: number) {
    const hit = this.hits[index]
    return hit === undefined
      ? undefined
      : { row: hit[0], column: hit[1], offset: hit[2], length: hit[3] }
  }

  public getLineTokens(row: number, column: DiffColumn) {
    return this.lookup.get(this.getKey(row, column))
  }
}

function calcSearchTokens(
  diff: ITextDiff,
  showSideBySideDiffs: boolean,
  searchQuery: string,
  enableDiffExpansion: boolean
): SearchResults | undefined {
  if (searchQuery.length === 0) {
    return undefined
  }

  const hits = new SearchResults()
  const searchRe = new RegExp(escapeRegExp(searchQuery), 'gi')
  const rows = getDiffRows(diff, showSideBySideDiffs, enableDiffExpansion)

  for (const [rowNumber, row] of rows.entries()) {
    if (row.type === DiffRowType.Hunk) {
      continue
    }

    for (const column of enumerateColumnContents(row, showSideBySideDiffs)) {
      for (const match of column.content.matchAll(searchRe)) {
        if (match.index !== undefined) {
          hits.add(rowNumber, column.type, match.index, match[0].length)
        }
      }
    }
  }

  return hits
}

function* enumerateColumnContents(
  row: SimplifiedDiffRow,
  showSideBySideDiffs: boolean
): IterableIterator<{ type: DiffColumn; content: string }> {
  if (row.type === DiffRowType.Hunk) {
    yield { type: DiffColumn.Before, content: row.content }
  } else if (row.type === DiffRowType.Added) {
    const type = showSideBySideDiffs ? DiffColumn.After : DiffColumn.Before
    yield { type, content: row.data.content }
  } else if (row.type === DiffRowType.Deleted) {
    yield { type: DiffColumn.Before, content: row.data.content }
  } else if (row.type === DiffRowType.Context) {
    yield { type: DiffColumn.Before, content: row.content }
    if (showSideBySideDiffs) {
      yield { type: DiffColumn.After, content: row.content }
    }
  } else if (row.type === DiffRowType.Modified) {
    yield { type: DiffColumn.Before, content: row.beforeData.content }
    yield { type: DiffColumn.After, content: row.afterData.content }
  } else {
    assertNever(row, `Unknown row type ${row}`)
  }
}

function isInSelection(
  diffLineNumber: number,
  row: number,
  column: DiffColumn,
  selection: DiffSelection | undefined,
  temporarySelection: ISelection | undefined
) {
  const isInStoredSelection = selection?.isSelected(diffLineNumber) ?? false

  if (temporarySelection === undefined) {
    return isInStoredSelection
  }

  const isInTemporary = isInTemporarySelection(row, column, temporarySelection)

  if (temporarySelection.isSelected) {
    return isInStoredSelection || isInTemporary
  } else {
    return isInStoredSelection && !isInTemporary
  }
}

export function isInTemporarySelection(
  row: number,
  column: DiffColumn,
  selection: ISelection | undefined
): selection is ISelection {
  if (selection === undefined) {
    return false
  }

  if (
    row >= Math.min(selection.from.row, selection.to.row) &&
    row <= Math.max(selection.to.row, selection.from.row) &&
    (column === selection.from.column || column === selection.to.column)
  ) {
    return true
  }

  return false
}<|MERGE_RESOLUTION|>--- conflicted
+++ resolved
@@ -62,12 +62,8 @@
 } from './text-diff-expansion'
 import { IMenuItem } from '../../lib/menu-item'
 import { HiddenBidiCharsWarning } from './hidden-bidi-chars-warning'
-<<<<<<< HEAD
-import { escapeRegExp } from 'lodash'
 import { findDOMNode } from 'react-dom'
-=======
 import escapeRegExp from 'lodash/escapeRegExp'
->>>>>>> 89a832e9
 
 const DefaultRowHeight = 20
 
