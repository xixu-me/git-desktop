import * as Path from 'path'
import * as FSE from 'fs-extra'
import { GitProcess } from 'dugite'

import {
  AppStore,
  GitHubUserStore,
  CloningRepositoriesStore,
  IssuesStore,
  SignInStore,
  RepositoriesStore,
  AccountsStore,
  PullRequestStore,
} from '../../src/lib/stores'
import {
  TestGitHubUserDatabase,
  TestStatsDatabase,
  TestIssuesDatabase,
  TestRepositoriesDatabase,
  TestPullRequestDatabase,
} from '../helpers/databases'
import {
  setupEmptyRepository,
  setupConflictedRepoWithMultipleFiles,
  setupConflictedRepoWithUnrelatedCommittedChange,
} from '../helpers/repositories'
import { InMemoryStore, AsyncInMemoryStore } from '../helpers/stores'

import { StatsStore } from '../../src/lib/stats'

import {
  RepositorySectionTab,
  SelectionType,
  IRepositoryState,
} from '../../src/lib/app-state'
import { Repository } from '../../src/models/repository'
import { Commit } from '../../src/models/commit'
import { getCommit, IStatusResult } from '../../src/lib/git'
import { TestActivityMonitor } from '../helpers/test-activity-monitor'
import { RepositoryStateCache } from '../../src/lib/stores/repository-state-cache'
import { ApiRepositoriesStore } from '../../src/lib/stores/api-repositories-store'
import { getStatusOrThrow } from '../helpers/status'
import { AppFileStatusKind } from '../../src/models/status'
import { ManualConflictResolutionKind } from '../../src/models/manual-conflict-resolution'

// enable mocked version
jest.mock('../../src/lib/window-state')

describe('AppStore', () => {
  async function createAppStore() {
    const db = new TestGitHubUserDatabase()
    await db.reset()

    const issuesDb = new TestIssuesDatabase()
    await issuesDb.reset()

    const statsDb = new TestStatsDatabase()
    await statsDb.reset()

    const repositoriesDb = new TestRepositoriesDatabase()
    await repositoriesDb.reset()
    const repositoriesStore = new RepositoriesStore(repositoriesDb)

    const accountsStore = new AccountsStore(
      new InMemoryStore(),
      new AsyncInMemoryStore()
    )

    const pullRequestStore = new PullRequestStore(
      new TestPullRequestDatabase(),
      repositoriesStore
    )

    const githubUserStore = new GitHubUserStore(db)

    const repositoryStateManager = new RepositoryStateCache(repo =>
      githubUserStore.getUsersForRepository(repo)
    )

    const apiRepositoriesStore = new ApiRepositoriesStore(accountsStore)

    const appStore = new AppStore(
      githubUserStore,
      new CloningRepositoriesStore(),
      new IssuesStore(issuesDb),
      new StatsStore(statsDb, new TestActivityMonitor()),
      new SignInStore(),
      accountsStore,
      repositoriesStore,
      pullRequestStore,
      repositoryStateManager,
      apiRepositoriesStore
    )

    return { appStore, repositoriesStore }
  }

  it('can select a repository', async () => {
<<<<<<< HEAD
    const appStore = await createAppStore()
    const { path } = await setupEmptyRepository()
    const repositories = await appStore._addRepositories([path])
    const repo = repositories[0]
=======
    const { appStore, repositoriesStore } = await createAppStore()

    const { path } = await setupEmptyRepository()
    const repositories = await appStore._addRepositories([path])
    const repo = repositories[0]

    await repositoriesStore.updateLastStashCheckDate(repo)
>>>>>>> 82c188d6

    await appStore._selectRepository(repo)

    const state = appStore.getState()
    expect(state.selectedState).not.toBeNull()
    expect(state.selectedState!.repository.path).toBe(repo.path)
  })

  describe('undo first commit', () => {
    function getAppState(appStore: AppStore): IRepositoryState {
      const selectedState = appStore.getState().selectedState
      if (selectedState == null) {
        throw new Error('No selected state for AppStore')
      }

      switch (selectedState.type) {
        case SelectionType.Repository:
          return selectedState.state
        default:
          throw new Error(
            `Got selected state of type ${
              selectedState.type
            } which is not supported.`
          )
      }
    }

    let repo: Repository | null = null
    let firstCommit: Commit | null = null

    beforeEach(async () => {
      repo = await setupEmptyRepository()

      const file = 'README.md'
      const filePath = Path.join(repo.path, file)

      await FSE.writeFile(filePath, 'SOME WORDS GO HERE\n')

      await GitProcess.exec(['add', file], repo.path)
      await GitProcess.exec(['commit', '-m', 'added file'], repo.path)

      firstCommit = await getCommit(repo, 'master')
      expect(firstCommit).not.toBeNull()
      expect(firstCommit!.parentSHAs).toHaveLength(0)
    })

    // This test is failing too often for my liking on Windows.
    //
    // For the moment, I need to make it skip the CI test suite
    // but I'd like to better understand why it's failing and
    // either rewrite the test or fix whatever bug it is
    // encountering.
    //
    // I've opened https://github.com/desktop/desktop/issues/5543
    // to ensure this isn't forgotten.
    it.skip('clears the undo commit dialog', async () => {
      const repository = repo!

      const { appStore } = await createAppStore()

      // select the repository and show the changes view
      await appStore._selectRepository(repository)
      await appStore._changeRepositorySection(
        repository,
        RepositorySectionTab.Changes
      )

      let state = getAppState(appStore)
      expect(state.localCommitSHAs).toHaveLength(1)

      await appStore._undoCommit(repository, firstCommit!)

      state = getAppState(appStore)
      expect(state.localCommitSHAs).toHaveLength(0)
    })
  })

<<<<<<< HEAD
      beforeEach(async () => {
        appStore = await createAppStore()

        const { path } = await setupConflictedRepoWithMultipleFiles()
        const repositories = await appStore._addRepositories([path])
        repo = repositories[0]

        await appStore._selectRepository(repo)
        status = await getStatusOrThrow(repo)
      })
=======
  // skipping these tests because its not worth the time it would take
  // to make them reliable. the underlying problem is that this scenario
  // triggers an asynchronous call to the stats db that sometimes doesn't
  // finish before the test is over (which then errors out)
  describe.skip('_finishConflictedMerge', () => {
    let appStore: AppStore
    let repositoriesStore: RepositoriesStore
>>>>>>> 82c188d6

    beforeEach(async () => {
      const result = await createAppStore()
      appStore = result.appStore
      repositoriesStore = result.repositoriesStore
    })

    describe('with tracked and untracked files', () => {
      it('commits tracked files', async () => {
        let repo = await setupConflictedRepoWithMultipleFiles()
        repo = (await appStore._addRepositories([repo.path]))[0]

        await repositoriesStore.updateLastStashCheckDate(repo)

        const status = await getStatusOrThrow(repo)

        await appStore._finishConflictedMerge(
          repo,
          status.workingDirectory,
          new Map<string, ManualConflictResolutionKind>()
        )
        const newStatus = await getStatusOrThrow(repo)
        const trackedFiles = newStatus.workingDirectory.files.filter(
          f => f.status.kind !== AppFileStatusKind.Untracked
        )
        expect(trackedFiles).toHaveLength(0)
      })
      it('leaves untracked files untracked', async () => {
        let repo = await setupConflictedRepoWithMultipleFiles()
        repo = (await appStore._addRepositories([repo.path]))[0]

        await repositoriesStore.updateLastStashCheckDate(repo)

        const status = await getStatusOrThrow(repo)
        await appStore._finishConflictedMerge(
          repo,
          status.workingDirectory,
          new Map<string, ManualConflictResolutionKind>()
        )
        const newStatus = await getStatusOrThrow(repo)
        const untrackedfiles = newStatus.workingDirectory.files.filter(
          f => f.status.kind === AppFileStatusKind.Untracked
        )
        expect(untrackedfiles).toHaveLength(1)
      })
    })

    describe('with unrelated changes that are uncommitted', () => {
      let repo: Repository, status: IStatusResult

      beforeEach(async () => {
<<<<<<< HEAD
        appStore = await createAppStore()

        const { path } = await setupConflictedRepoWithUnrelatedCommittedChange()
        const repositories = await appStore._addRepositories([path])
        repo = repositories[0]

        await appStore._selectRepository(repo)
=======
        repo = await setupConflictedRepoWithUnrelatedCommittedChange()
        repo = (await appStore._addRepositories([repo.path]))[0]
        await repositoriesStore.updateLastStashCheckDate(repo)
>>>>>>> 82c188d6
        status = await getStatusOrThrow(repo)
      })
      it("doesn't commit unrelated changes", async () => {
        await appStore._finishConflictedMerge(
          repo,
          status.workingDirectory,
          new Map<string, ManualConflictResolutionKind>()
        )
        const newStatus = await getStatusOrThrow(repo)
        const modifiedFiles = newStatus.workingDirectory.files.filter(
          f => f.status.kind === AppFileStatusKind.Modified
        )
        expect(modifiedFiles).toHaveLength(1)
      })
    })
  })
})<|MERGE_RESOLUTION|>--- conflicted
+++ resolved
@@ -96,20 +96,13 @@
   }
 
   it('can select a repository', async () => {
-<<<<<<< HEAD
-    const appStore = await createAppStore()
+    const { appStore, repositoriesStore } = await createAppStore()
+
     const { path } = await setupEmptyRepository()
     const repositories = await appStore._addRepositories([path])
     const repo = repositories[0]
-=======
-    const { appStore, repositoriesStore } = await createAppStore()
-
-    const { path } = await setupEmptyRepository()
-    const repositories = await appStore._addRepositories([path])
-    const repo = repositories[0]
 
     await repositoriesStore.updateLastStashCheckDate(repo)
->>>>>>> 82c188d6
 
     await appStore._selectRepository(repo)
 
@@ -187,18 +180,6 @@
     })
   })
 
-<<<<<<< HEAD
-      beforeEach(async () => {
-        appStore = await createAppStore()
-
-        const { path } = await setupConflictedRepoWithMultipleFiles()
-        const repositories = await appStore._addRepositories([path])
-        repo = repositories[0]
-
-        await appStore._selectRepository(repo)
-        status = await getStatusOrThrow(repo)
-      })
-=======
   // skipping these tests because its not worth the time it would take
   // to make them reliable. the underlying problem is that this scenario
   // triggers an asynchronous call to the stats db that sometimes doesn't
@@ -206,7 +187,6 @@
   describe.skip('_finishConflictedMerge', () => {
     let appStore: AppStore
     let repositoriesStore: RepositoriesStore
->>>>>>> 82c188d6
 
     beforeEach(async () => {
       const result = await createAppStore()
@@ -258,19 +238,9 @@
       let repo: Repository, status: IStatusResult
 
       beforeEach(async () => {
-<<<<<<< HEAD
-        appStore = await createAppStore()
-
-        const { path } = await setupConflictedRepoWithUnrelatedCommittedChange()
-        const repositories = await appStore._addRepositories([path])
-        repo = repositories[0]
-
-        await appStore._selectRepository(repo)
-=======
         repo = await setupConflictedRepoWithUnrelatedCommittedChange()
         repo = (await appStore._addRepositories([repo.path]))[0]
         await repositoriesStore.updateLastStashCheckDate(repo)
->>>>>>> 82c188d6
         status = await getStatusOrThrow(repo)
       })
       it("doesn't commit unrelated changes", async () => {
