--- conflicted
+++ resolved
@@ -191,14 +191,9 @@
       assert.notEqual(entries[0].stashSha, stashToDelete)
     })
 
-<<<<<<< HEAD
     it('does not fail when attempting to delete when stash is empty', async t => {
       const repository = await setup(t)
 
-      let didFail = false
-=======
-    it('does not fail when attempting to delete when stash is empty', async () => {
->>>>>>> 10529438
       const doesNotExist: IStashEntry = {
         name: 'refs/stash@{0}',
         branchName: 'master',
@@ -213,14 +208,8 @@
       )
     })
 
-<<<<<<< HEAD
     it("does not fail when attempting to delete stash entry that doesn't exist", async t => {
       const repository = await setup(t)
-
-      let didFail = false
-=======
-    it("does not fail when attempting to delete stash entry that doesn't exist", async () => {
->>>>>>> 10529438
       const doesNotExist: IStashEntry = {
         name: 'refs/stash@{4}',
         branchName: 'master',
