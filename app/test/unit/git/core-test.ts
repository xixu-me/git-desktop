--- conflicted
+++ resolved
@@ -16,40 +16,18 @@
       const testRepoPath = await setupFixtureRepository(t, 'test-repo')
 
       const args = ['rev-list', '--left-right', '--count', 'some-ref', '--']
-<<<<<<< HEAD
-
-      let threw = false
-      try {
-        const result = await git(args, testRepoPath, 'test', {
-          expectedErrors: new Set([GitError.BadRevision]),
-        })
-        assert.equal(result.gitError, GitError.BadRevision)
-      } catch (e) {
-        threw = true
-      }
-
-      assert.equal(threw, false)
-=======
-      const result = await git(args, repository.path, 'test', {
+      const result = await git(args, testRepoPath, 'test', {
         expectedErrors: new Set([GitError.BadRevision]),
       })
       assert.equal(result.gitError, GitError.BadRevision)
->>>>>>> 10529438
     })
 
     it('throws for errors that were not expected', async t => {
       const testRepoPath = await setupFixtureRepository(t, 'test-repo')
 
       const args = ['rev-list', '--left-right', '--count', 'some-ref', '--']
-<<<<<<< HEAD
-
-      let threw = false
-      try {
-        await git(args, testRepoPath, 'test', {
-=======
       await assert.rejects(
-        git(args, repository.path, 'test', {
->>>>>>> 10529438
+        git(args, testRepoPath, 'test', {
           expectedErrors: new Set([GitError.SSHKeyAuditUnverified]),
         })
       )
@@ -60,41 +38,17 @@
     it('does not throw for exit codes that were expected', async t => {
       const repoPath = await setupFixtureRepository(t, 'test-repo')
       const args = ['rev-list', '--left-right', '--count', 'some-ref', '--']
-<<<<<<< HEAD
-
-      let threw = false
-      try {
-        const result = await git(args, repoPath, 'test', {
-          successExitCodes: new Set([128]),
-        })
-        assert.equal(result.exitCode, 128)
-      } catch (e) {
-        threw = true
-      }
-
-      assert.equal(threw, false)
-=======
-      const result = await git(args, repository.path, 'test', {
+      const result = await git(args, repoPath, 'test', {
         successExitCodes: new Set([128]),
       })
       assert.equal(result.exitCode, 128)
->>>>>>> 10529438
     })
 
     it('throws for exit codes that were not expected', async t => {
       const repoPath = await setupFixtureRepository(t, 'test-repo')
       const args = ['rev-list', '--left-right', '--count', 'some-ref', '--']
-<<<<<<< HEAD
-
-      let threw = false
-      try {
-        await git(args, repoPath, 'test', {
-=======
       await assert.rejects(
-        git(args, repository.path, 'test', {
->>>>>>> 10529438
-          successExitCodes: new Set([2]),
-        })
+        git(args, repoPath, 'test', { successExitCodes: new Set([2]) })
       )
     })
   })
